#!/usr/bin/env bash
# Copyright (C) 2016-2018 The ESPResSo project
# Copyright (C) 2014 Olaf Lenz
#
# Copying and distribution of this file, with or without modification,
# are permitted in any medium without royalty provided the copyright
# notice and this notice are preserved.  This file is offered as-is,
# without any warranty.

abort()
{
    echo "An error occurred. Exiting..." >&2
    echo "Command that failed: $BASH_COMMAND" >&2
    exit 1
}

trap 'abort' 0
set -e

# HELPER FUNCTIONS

# output value of env variables
function outp {
    for p in $*; do
        echo "  $p=${!p}"
    done
}

# start a block
function start {
    echo "=================================================="
    echo "START $1"
    echo "=================================================="
}

# end a block
function end {
    echo "=================================================="
    echo "END $1"
    echo "=================================================="
}

# execute and output a command
# handle environment variables
[ -z "$insource" ] && insource="false"
[ -z "$srcdir" ] && srcdir=`pwd`
[ -z "$cmake_params" ] && cmake_params=""
[ -z "$with_fftw" ] && with_fftw="true"
[ -z "$with_python_interface" ] && with_python_interface="true"
[ -z "$with_coverage" ] && with_coverage="false"
[ -z "$with_ubsan" ] && with_ubsan="false"
[ -z "$with_asan" ] && with_asan="false"
[ -z "$with_static_analysis" ] && with_static_analysis="false"
[ -z "$myconfig" ] && myconfig="default"
[ -z "$build_procs" ] && build_procs=2
[ -z "$check_procs" ] && check_procs=$build_procs
[ -z "$make_check" ] && make_check="true"
[ -z "$check_odd_only" ] && check_odd_only="false"
[ -z "$check_gpu_only" ] && check_gpu_only="false"
[ -z "$check_skip_long" ] && check_skip_long="false"
[ -z "$python_version" ] && python_version="2"
[ -z "$with_cuda" ] && with_cuda="true"
[ -z "$build_type" ] && build_type="Debug"
[ -z "$with_ccache" ] && with_ccache="false"
[ -z "$test_timeout" ] && test_timeout="300"
<<<<<<< HEAD
=======
[ -z "$hide_gpu" ] && hide_gpu="false" 

>>>>>>> 31292d64

# If there are no user-provided flags they
# are added according to with_coverage.
if [ -z "$cxx_flags" ]; then
    if $with_coverage; then
        cxx_flags="-Og"
    else
        if $make_check; then
            cxx_flags="-O3"
        else
            cxx_flags="-O0"
        fi
    fi
fi

if [[ ! -z ${with_coverage+x} ]]; then
  bash <(curl -s https://codecov.io/env) &> /dev/null;
fi

cmake_params="-DCMAKE_BUILD_TYPE=$build_type -DPYTHON_EXECUTABLE=$(which python$python_version) -DWARNINGS_ARE_ERRORS=ON -DTEST_NP:INT=$check_procs $cmake_params -DWITH_SCAFACOS=ON"
cmake_params="$cmake_params -DCMAKE_CXX_FLAGS=$cxx_flags"
cmake_params="$cmake_params -DCMAKE_INSTALL_PREFIX=/tmp/espresso-unit-tests"
cmake_params="$cmake_params -DTEST_TIMEOUT=$test_timeout"
if $with_ccache; then
  cmake_params="$cmake_params -DWITH_CCACHE=ON"
fi

if [[ "$hide_gpu" == "true" ]]
then
  echo Hiding gpu from Cuda via CUDA_VISIBLE_DEVICES
  export CUDA_VISIBLE_DEVICES=
fi

if $insource; then
    builddir=$srcdir
elif [ -z "$builddir" ]; then
    builddir=$srcdir/build
fi

outp insource srcdir builddir make_check \
    cmake_params with_fftw \
    with_python_interface with_coverage \
    with_ubsan with_asan \
    check_odd_only \
    with_static_analysis myconfig \
    build_procs check_procs \
    python_version with_cuda with_ccache

# check indentation of python files
pep8_command () {
    if hash pep8 2> /dev/null; then
        pep8 "$@"
    elif hash pycodestyle 2> /dev/null; then
        pycodestyle "$@"
    else
        echo "pep8 not found";
        exit 1
    fi
}

pep8_command --filename=*.pyx,*.pxd,*.py --select=E111 $srcdir/src/python/espressomd/
ec=$?
if [ $ec -eq 0 ]; then
    echo ""
    echo "Indentation in Python files correct..."
    echo ""
else
    echo ""
    echo "Error: Python files are not indented the right way. Please use 4 spaces per indentation level!"
    echo ""
    exit $ec
fi
# enforce style rules
pylint_command () {
    if hash pylint 2> /dev/null; then
        pylint "$@"
    elif hash pylint3 2> /dev/null; then
        pylint3 "$@"
    elif hash pylint-2 2> /dev/null; then
        pylint-2 "$@"
    elif hash pylint-3 2> /dev/null; then
        pylint-3 "$@"
    else
        echo "pylint not found";
        exit 1
    fi
}
if [ $(pylint_command --version | grep -o 'pylint.*[0-9]\.[0-9]\.[0-9]' | awk '{ print $2 }' | cut -d'.' -f2) -gt 6 ]; then
    score_option='--score=no'
else
    score_option=''
fi
pylint_command $score_option --reports=no --disable=all --enable=C1001 $(find . -name '*.py*') || { echo -e "\nOld-style classes found.\nPlease convert to new-style:\nclass C: => class C(object):\n" && exit 1; }

if ! $insource; then
    if [ ! -d $builddir ]; then
        echo "Creating $builddir..."
        mkdir -p $builddir
    fi
fi

if ! $insource; then
    cd $builddir
fi

# load MPI module if necessary
if [ -f "/etc/os-release" ]; then
    grep -q suse /etc/os-release && source /etc/profile.d/modules.sh && module load gnu-openmpi
    grep -q 'rhel\|fedora' /etc/os-release && for f in /etc/profile.d/*module*.sh; do source $f; done && module load mpi
fi

# CONFIGURE
start "CONFIGURE"

if [ $with_fftw = "true" ]; then
    :
else
    cmake_params="-DCMAKE_DISABLE_FIND_PACKAGE_FFTW3=ON $cmake_params"
fi

if [ $with_python_interface = "true" ]; then
    cmake_params="-DWITH_PYTHON=ON $cmake_params"
else
    cmake_params="-DWITH_PYTHON=OFF $cmake_params"
fi

if [ $with_coverage = "true" ]; then
    cmake_params="-DWITH_COVERAGE=ON $cmake_params"
fi

if [ $with_asan = "true" ]; then
    cmake_params="-DWITH_ASAN=ON $cmake_params"
fi

if [ $with_ubsan = "true" ]; then
    cmake_params="-DWITH_UBSAN=ON $cmake_params"
fi

if [ $with_static_analysis = "true" ]; then
    cmake_params="-DWITH_CLANG_TIDY=ON $cmake_params"
fi

if [ $with_cuda = "true" ]; then
    :
else
    cmake_params="-DWITH_CUDA=OFF $cmake_params"
fi

MYCONFIG_DIR=$srcdir/maintainer/configs
if [ "$myconfig" = "default" ]; then
    echo "Using default myconfig."
else
    myconfig_file=$MYCONFIG_DIR/$myconfig.hpp
    if [ ! -e "$myconfig_file" ]; then
        echo "$myconfig_file does not exist!"
        exit 1
    fi
    echo "Copying $myconfig.hpp to $builddir/myconfig.hpp..."
    cp $myconfig_file $builddir/myconfig.hpp
fi

cmake $cmake_params $srcdir || exit 1
end "CONFIGURE"

# BUILD
start "BUILD"

make -k -j${build_procs} || make -k -j1 || exit $?

end "BUILD"

# check for exit function, which should never be called from shared library
# can't do this on CUDA though because nvcc creates a host function that just calls exit for each device funtion
if [ $with_cuda != "true" -o "$(echo $NVCC | grep -o clang)" = "clang" ]; then
    if nm -o -C $(find . -name *.so) | grep '[^a-z]exit@@GLIBC'; then
        echo "Found calls to exit() function in shared libraries."
        exit 1
    fi
fi

if $make_check; then
    start "TEST"

    if [ -z "$run_tests" ]; then
        if $check_odd_only; then
            make -j${build_procs} check_python_parallel_odd $make_params || exit 1
        elif $check_gpu_only; then
            make -j${build_procs} check_python_gpu $make_params || exit 1
        elif $check_skip_long; then
            make -j${build_procs} check_python_skip_long $make_params || exit 1
        else
            make -j${build_procs} check_python $make_params || exit 1
        fi
    else
        make python_tests $make_params
        for t in $run_tests; do
            ctest --timeout 60 --output-on-failure -R $t || exit 1
        done
    fi
    make -j${build_procs} check_unit_tests $make_params || exit 1
    make check_cmake_install $make_params || exit 1

    end "TEST"
else
    start "TEST"

    if [ "$HIP_PLATFORM" != "hcc" ]; then
      mpiexec -n $check_procs ./pypresso $srcdir/testsuite/python/particle.py || exit 1
    fi

    end "TEST"
fi

if $with_coverage; then
    cd $builddir
    lcov -q --directory . --ignore-errors graph --capture --output-file coverage.info # capture coverage info
    lcov -q --remove coverage.info '/usr/*' --output-file coverage.info # filter out system
    lcov -q --remove coverage.info '*/doc/*' --output-file coverage.info # filter out docs
    # Uploading report to CodeCov
    if [ -z "$CODECOV_TOKEN" ]; then
        bash <(curl -s https://codecov.io/bash) -X gcov || echo "Codecov did not collect coverage reports"
    else
        bash <(curl -s https://codecov.io/bash) -t "$CODECOV_TOKEN" -X gcov || echo "Codecov did not collect coverage reports"
    fi
fi

trap : 0<|MERGE_RESOLUTION|>--- conflicted
+++ resolved
@@ -63,11 +63,8 @@
 [ -z "$build_type" ] && build_type="Debug"
 [ -z "$with_ccache" ] && with_ccache="false"
 [ -z "$test_timeout" ] && test_timeout="300"
-<<<<<<< HEAD
-=======
 [ -z "$hide_gpu" ] && hide_gpu="false" 
 
->>>>>>> 31292d64
 
 # If there are no user-provided flags they
 # are added according to with_coverage.
