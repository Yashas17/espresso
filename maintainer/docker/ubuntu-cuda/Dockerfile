FROM nvidia/cuda:7.5-devel-ubuntu14.04
MAINTAINER Florian Weik <fweik@icp.uni-stuttgart.de>
ENV DEBIAN_FRONTEND noninteractive
RUN apt-get update && apt-get install -y \
<<<<<<< HEAD
	apt-utils \
	build-essential \
	curl \
	openmpi-bin \
	libfftw3-dev \
	libboost-dev libboost-serialization-dev libboost-mpi-dev libboost-filesystem-dev libboost-test-dev \
	python python-numpy \
	tcl-dev \
	git \
	pep8 \
	python-pyvtk \
	python-pip \
	libpython-dev \
=======
    apt-utils \
    build-essential \
    curl \
    openmpi-bin \
    libfftw3-dev \
    libboost-dev libboost-serialization-dev libboost-mpi-dev libboost-filesystem-dev libboost-test-dev \
    python python-numpy \
    tcl-dev \
    git \
    pep8 \
    python-pyvtk \
    python-pip \
    libpython-dev \
>>>>>>> b6e32ed5
    libhdf5-openmpi-dev \
    libhdf5-openmpi-10:amd64 \
    libhdf5-10:amd64 \
&& pip install cython \
&& apt-get clean \
&& rm -rf /var/lib/apt/lists/*

RUN cd /usr/local \
&& curl -sL https://cmake.org/files/v3.1/cmake-3.1.0-Linux-x86_64.tar.gz | tar --strip-components=1 -xz

RUN useradd -m espresso
USER espresso
WORKDIR /home/espresso
<|MERGE_RESOLUTION|>--- conflicted
+++ resolved
@@ -2,21 +2,6 @@
 MAINTAINER Florian Weik <fweik@icp.uni-stuttgart.de>
 ENV DEBIAN_FRONTEND noninteractive
 RUN apt-get update && apt-get install -y \
-<<<<<<< HEAD
-	apt-utils \
-	build-essential \
-	curl \
-	openmpi-bin \
-	libfftw3-dev \
-	libboost-dev libboost-serialization-dev libboost-mpi-dev libboost-filesystem-dev libboost-test-dev \
-	python python-numpy \
-	tcl-dev \
-	git \
-	pep8 \
-	python-pyvtk \
-	python-pip \
-	libpython-dev \
-=======
     apt-utils \
     build-essential \
     curl \
@@ -30,7 +15,6 @@
     python-pyvtk \
     python-pip \
     libpython-dev \
->>>>>>> b6e32ed5
     libhdf5-openmpi-dev \
     libhdf5-openmpi-10:amd64 \
     libhdf5-10:amd64 \
