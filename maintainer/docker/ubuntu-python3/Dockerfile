FROM ubuntu:xenial
MAINTAINER Florian Weik <fweik@icp.uni-stuttgart.de>
ENV DEBIAN_FRONTEND noninteractive
RUN apt-get update && apt-get install -y \
<<<<<<< HEAD
	apt-utils \
	cmake \
	build-essential \
	openmpi-bin \
	libfftw3-dev \
	libboost-dev libboost-serialization-dev libboost-mpi-dev libboost-filesystem-dev libboost-test-dev \
	cython3 python3 python3-numpy \
	tcl-dev \
	git \
	pep8 \
=======
    apt-utils \
    cmake \
    build-essential \
    openmpi-bin \
    libfftw3-dev \
    libboost-dev libboost-serialization-dev libboost-mpi-dev libboost-filesystem-dev libboost-test-dev \
    cython3 python3 python3-numpy \
    tcl-dev \
    git \
    pep8 \
>>>>>>> b6e32ed5
    libhdf5-openmpi-dev \
    libhdf5-openmpi-10:amd64 \
    libhdf5-10:amd64 \
&& apt-get clean \
&& rm -rf /var/lib/apt/lists/*

RUN useradd -m espresso
USER espresso
WORKDIR /home/espresso
<|MERGE_RESOLUTION|>--- conflicted
+++ resolved
@@ -2,18 +2,6 @@
 MAINTAINER Florian Weik <fweik@icp.uni-stuttgart.de>
 ENV DEBIAN_FRONTEND noninteractive
 RUN apt-get update && apt-get install -y \
-<<<<<<< HEAD
-	apt-utils \
-	cmake \
-	build-essential \
-	openmpi-bin \
-	libfftw3-dev \
-	libboost-dev libboost-serialization-dev libboost-mpi-dev libboost-filesystem-dev libboost-test-dev \
-	cython3 python3 python3-numpy \
-	tcl-dev \
-	git \
-	pep8 \
-=======
     apt-utils \
     cmake \
     build-essential \
@@ -24,7 +12,6 @@
     tcl-dev \
     git \
     pep8 \
->>>>>>> b6e32ed5
     libhdf5-openmpi-dev \
     libhdf5-openmpi-10:amd64 \
     libhdf5-10:amd64 \
