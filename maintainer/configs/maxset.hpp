--- conflicted
+++ resolved
@@ -27,10 +27,6 @@
 
 #define MASS
 #define EXCLUSIONS
-<<<<<<< HEAD
-=======
-#define MOLFORCES
->>>>>>> cc600803
 
 #define BOND_CONSTRAINT
 #define COLLISION_DETECTION
