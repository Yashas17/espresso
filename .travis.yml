--- conflicted
+++ resolved
@@ -22,27 +22,12 @@
       sudo: required
       services: docker
       env: myconfig=maxset image=ubuntu-cuda make_check=false
-<<<<<<< HEAD
-#    - os: osx
-#      osx_image: xcode8
-#      env: myconfig=maxset
-#      cache:
-#        directories:
-#        - /usr/local/Cellar/boost
-#    - os: osx
-#      osx_image: xcode8
-#      env: myconfig=maxset image=python3
-#      cache:
-#        directories:
-#        - /usr/local/Cellar/boost
-=======
     - os: osx
       osx_image: xcode8
       env: myconfig=maxset
     - os: osx
       osx_image: xcode8
       env: myconfig=maxset image=python3
->>>>>>> e50cee82
     - os: linux
       sudo: required
       services: docker
