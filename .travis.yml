language: generic

matrix:
  include:
    - os: linux
      sudo: required
      services: docker
      env: myconfig=default
    - os: linux
      sudo: required
      services: docker
      env: myconfig=maxset
    - os: linux
      sudo: required
      services: docker
      env: myconfig=maxset image=ubuntu-python3
    - os: linux
      sudo: required
      services: docker
      env: myconfig=maxset image=debian
    - os: linux
      sudo: required
      services: docker
      env: myconfig=maxset image=ubuntu-cuda make_check=false
    - os: osx
      osx_image: xcode8
      env: myconfig=maxset
      cache:
        directories:
        - /usr/local/Cellar/boost
    - os: osx
      osx_image: xcode8
      env: myconfig=maxset image=python3
      cache:
        directories:
        - /usr/local/Cellar/boost
    - os: linux
      sudo: required
      services: docker
      env: myconfig=maxset-gaussrandom
    - os: linux
      sudo: required
      services: docker
<<<<<<< HEAD
      env: myconfig=maxset-gaussrandom-verlet-step4
=======
      env: myconfig=maxset-gaussrandom-semiintegrated
>>>>>>> a93ff33b
    - os: linux
      sudo: required
      services: docker
      env: myconfig=maxset-gaussrandomcut
    - os: linux
      sudo: required
      services: docker
      env: myconfig=molcut
    - os: linux
      sudo: required
      services: docker
      env: myconfig=rest1
    - os: linux
      sudo: required
      services: docker
      env: myconfig=rest2
    - os: linux
      sudo: required
      services: docker
      env: myconfig=nocheck-maxset make_check=false

script:
        - maintainer/travis/build_docker.sh
 <|MERGE_RESOLUTION|>--- conflicted
+++ resolved
@@ -41,11 +41,11 @@
     - os: linux
       sudo: required
       services: docker
-<<<<<<< HEAD
       env: myconfig=maxset-gaussrandom-verlet-step4
-=======
+    - os: linux
+      sudo: required
+      services: docker
       env: myconfig=maxset-gaussrandom-semiintegrated
->>>>>>> a93ff33b
     - os: linux
       sudo: required
       services: docker
