--- conflicted
+++ resolved
@@ -4,7 +4,6 @@
 from numpy.random import random, seed
 import espressomd
 import math
-
 
 @ut.skipIf(not espressomd.has_features(["MASS",
                                         "PARTICLE_ANISOTROPY",
@@ -15,15 +14,11 @@
     longMessage = True
     # Handle for espresso system
     es = espressomd.System()
+    rot_flag = 0
 
     def run_test_case(self, test_case):
-<<<<<<< HEAD
-        seed(1)
-        # Decelleration / drift tests
-=======
         seed(2)
         # Decelleration
->>>>>>> 23982e9a
         self.es.time_step = 0.007
         box = 1.0E5
         self.es.box_l = [box, box, box]
@@ -52,11 +47,11 @@
         gamma_tran[0, 0] = np.array(0.5 + np.random.random())
         gamma_tran[0, 1] = gamma_tran[0, 0]
         gamma_tran[0, 2] = gamma_tran[0, 0]
-        if test_case < 4:
+        if test_case < 4 + self.rot_flag:
             gamma_rot[0, :] = np.array((0.5 + random(3)) * 2.0 / 3.0)
         else:
             if "BROWNIAN_DYNAMICS" in espressomd.features():
-                # Isotropy is required here for drift tests (see below)
+                # Isotropy is required here for the drag tests (see below)
                 gamma_rot[0, 0] = np.array((0.5 + random(1)) * 2.0 / 3.0)
                 gamma_rot[0, 1] = gamma_rot[0, 0]
                 gamma_rot[0, 2] = gamma_rot[0, 0]
@@ -68,29 +63,14 @@
         gamma_rot[1, 1] = gamma_rot[1, 0]
         gamma_rot[1, 2] = gamma_rot[1, 0]
 
-<<<<<<< HEAD
         if test_case < 4:
-=======
-        if test_case != 4:
->>>>>>> 23982e9a
             self.es.thermostat.set_langevin(
                 kT=0.0,
                 gamma=[
                     gamma_global[0],
                     gamma_global[1],
                     gamma_global[2]])
-        else:
-<<<<<<< HEAD
-            if "BROWNIAN_DYNAMICS" in espressomd.features():
-                # Brownian thermostat activation
-                self.es.thermostat.turn_off()
-                self.es.thermostat.set_brownian(
-                    kT=0.0,
-                    gamma=[
-                        gamma_global[0],
-                        gamma_global[1],
-                        gamma_global[2]])
-=======
+        elif test_case == 4 and self.rot_flag == 1:
             self.es.thermostat.set_langevin(
                 kT=0.0,
                 gamma=[
@@ -101,7 +81,30 @@
                     gamma_global_rot[0],
                     gamma_global_rot[1],
                     gamma_global_rot[2]])
->>>>>>> 23982e9a
+        elif test_case < 8 + self.rot_flag:
+            if "BROWNIAN_DYNAMICS" in espressomd.features():
+                # Brownian thermostat activation
+                self.es.thermostat.turn_off()
+                self.es.thermostat.set_brownian(
+                    kT=0.0,
+                    gamma=[
+                        gamma_global[0],
+                        gamma_global[1],
+                        gamma_global[2]])
+        elif test_case == 9:
+            if "BROWNIAN_DYNAMICS" in espressomd.features():
+                # Brownian thermostat activation
+                self.es.thermostat.turn_off()
+                self.es.thermostat.set_brownian(
+                    kT=0.0,
+                    gamma=[
+                        gamma_global[0],
+                        gamma_global[1],
+                        gamma_global[2]],
+                    gamma_rotation=[
+                        gamma_global_rot[0],
+                        gamma_global_rot[1],
+                        gamma_global_rot[2]])
 
         self.es.cell_system.skin = 5.0
         mass = 12.74
@@ -120,59 +123,12 @@
 
         print("\n")
 
-<<<<<<< HEAD
-        if test_case == 0:
-            print("================================================")
-            print("Group of test cases 0-3: Langevin thermostat")
-            print("================================================")
-            print("------------------------------------------------")
-            print("Test " + str(test_case) + ": no particle specific values")
-            print("------------------------------------------------")
-            # No assignments are needed.
-
-        if test_case == 1:
-            print("------------------------------------------------")
-            print("Test " + str(test_case) +
-                  ": particle specific gamma but not temperature")
-            print("------------------------------------------------")
-            if "PARTICLE_ANISOTROPY" in espressomd.features():
-                self.es.part[0].gamma = gamma_tran[0, :]
-                self.es.part[1].gamma = gamma_tran[1, :]
-            else:
-                self.es.part[0].gamma = gamma_tran[0, 0]
-                self.es.part[1].gamma = gamma_tran[1, 0]
-            if "ROTATION" in espressomd.features():
-                self.es.part[0].gamma_rot = gamma_rot[0, :]
-                self.es.part[1].gamma_rot = gamma_rot[1, :]
-
-        if test_case == 2:
-            print("------------------------------------------------")
-            print("Test " + str(test_case) +
-                  ": particle specific temperature but not gamma")
-            print("------------------------------------------------")
-            self.es.part[0].temp = 0.0
-            self.es.part[1].temp = 0.0
-
-        if test_case == 3:
-            print("------------------------------------------------")
-            print("Test " + str(test_case) +
-                  ": both particle specific gamma and temperature")
-            print("------------------------------------------------")
-            self.es.part[0].temp = 0.0
-            self.es.part[1].temp = 0.0
-            if "PARTICLE_ANISOTROPY" in espressomd.features():
-                self.es.part[0].gamma = gamma_tran[0, :]
-                self.es.part[1].gamma = gamma_tran[1, :]
-            else:
-                self.es.part[0].gamma = gamma_tran[0, 0]
-                self.es.part[1].gamma = gamma_tran[1, 0]
-            if "ROTATION" in espressomd.features():
-                self.es.part[0].gamma_rot = gamma_rot[0, :]
-                self.es.part[1].gamma_rot = gamma_rot[1, :]
-=======
         for k in range(2):
             if test_case == 0:
                 if (k == 0):
+                    print("================================================")
+                    print("Langevin thermostat test cases")
+                    print("================================================")
                     print("------------------------------------------------")
                     print("Test " + str(test_case) + ": no particle specific values")
                     print("------------------------------------------------")
@@ -207,171 +163,98 @@
                 if "ROTATION" in espressomd.features():
                     self.es.part[k].gamma_rot = gamma_rot[k, :]
             
-            if test_case == 4:
+            if test_case == 4 and self.rot_flag == 1:
                 if (k == 0):
                     print("------------------------------------------------")
                     print("Test " + str(test_case) + ": no particle specific values.")
                     print("Rotational specific global thermostat")
                     print("------------------------------------------------")
                     # No assignments are needed.
->>>>>>> 23982e9a
 
         if "BROWNIAN_DYNAMICS" in espressomd.features():
-            if test_case == 4:
-                print("================================================")
-                print("Group of test cases 4-7: Brownian thermostat")
-                print("================================================")
-                print("------------------------------------------------")
-                print("Test " + str(test_case) + ": no particle specific values")
-                print("------------------------------------------------")
-                # No assignments are needed.
-    
-            if test_case == 5:
-                print("------------------------------------------------")
-                print("Test " + str(test_case) +
-                    ": particle specific gamma but not temperature")
-                print("------------------------------------------------")
-                if "PARTICLE_ANISOTROPY" in espressomd.features():
-                    self.es.part[0].gamma = gamma_tran[0, :]
-                    self.es.part[1].gamma = gamma_tran[1, :]
-                else:
-                    self.es.part[0].gamma = gamma_tran[0, 0]
-                    self.es.part[1].gamma = gamma_tran[1, 0]
-                if "ROTATION" in espressomd.features():
-                    self.es.part[0].gamma_rot = gamma_rot[0, :]
-                    self.es.part[1].gamma_rot = gamma_rot[1, :]
-    
-            if test_case == 6:
-                print("------------------------------------------------")
-                print("Test " + str(test_case) +
-                    ": particle specific temperature but not gamma")
-                print("------------------------------------------------")
-                self.es.part[0].temp = 0.0
-                self.es.part[1].temp = 0.0
-    
-            if test_case == 7:
-                print("------------------------------------------------")
-                print("Test " + str(test_case) +
-                    ": both particle specific gamma and temperature")
-                print("------------------------------------------------")
-                self.es.part[0].temp = 0.0
-                self.es.part[1].temp = 0.0
-                if "PARTICLE_ANISOTROPY" in espressomd.features():
-                    self.es.part[0].gamma = gamma_tran[0, :]
-                    self.es.part[1].gamma = gamma_tran[1, :]
-                else:
-                    self.es.part[0].gamma = gamma_tran[0, 0]
-                    self.es.part[1].gamma = gamma_tran[1, 0]
-                if "ROTATION" in espressomd.features():
-                    self.es.part[0].gamma_rot = gamma_rot[0, :]
-                    self.es.part[1].gamma_rot = gamma_rot[1, :]
-
-        if test_case == 1 or test_case == 3 or test_case == 5 or test_case == 7:
+            for k in range(2):
+                if test_case == 4 + self.rot_flag:
+                    if (k == 0):
+                        print("================================================")
+                        print("Brownian thermostat test cases")
+                        print("================================================")
+                        print("------------------------------------------------")
+                        print("Test " + str(test_case) + ": no particle specific values")
+                        print("------------------------------------------------")
+                    # No assignments are needed.
+        
+                if test_case == 5 + self.rot_flag:
+                    if (k == 0):
+                        print("------------------------------------------------")
+                        print("Test " + str(test_case) +
+                            ": particle specific gamma but not temperature")
+                        print("------------------------------------------------")
+                    if "PARTICLE_ANISOTROPY" in espressomd.features():
+                        self.es.part[k].gamma = gamma_tran[k, :]
+                    else:
+                        self.es.part[k].gamma = gamma_tran[k, 0]
+                    if "ROTATION" in espressomd.features():
+                        self.es.part[k].gamma_rot = gamma_rot[k, :]
+        
+                if test_case == 6 + self.rot_flag:
+                    if (k == 0):
+                        print("------------------------------------------------")
+                        print("Test " + str(test_case) +
+                            ": particle specific temperature but not gamma")
+                        print("------------------------------------------------")
+                    self.es.part[k].temp = 0.0
+        
+                if test_case == 7 + self.rot_flag:
+                    if (k == 0):
+                        print("------------------------------------------------")
+                        print("Test " + str(test_case) +
+                            ": both particle specific gamma and temperature")
+                        print("------------------------------------------------")
+                    self.es.part[k].temp = 0.0
+                    if "PARTICLE_ANISOTROPY" in espressomd.features():
+                        self.es.part[k].gamma = gamma_tran[k, :]
+                    else:
+                        self.es.part[k].gamma = gamma_tran[k, 0]
+                    if "ROTATION" in espressomd.features():
+                        self.es.part[k].gamma_rot = gamma_rot[k, :]
+                        
+                if test_case == 8 + self.rot_flag:
+                    if (k == 0):
+                        if (k == 0):
+                            print("------------------------------------------------")
+                            print("Test " + str(test_case) + ": no particle specific values.")
+                            print("Rotational specific global thermostat")
+                            print("------------------------------------------------")
+                        # No assignments are needed.
+
+        if test_case == 1 or test_case == 3 or test_case == (5 + self.rot_flag) or test_case == (7 + self.rot_flag):
             gamma_tr = gamma_tran
             gamma_rot_validate = gamma_rot
         else:
             for k in range(2):
                 gamma_tr[k, :] = gamma_global[:]
-                if test_case != 4:
+                if (test_case == 4 or test_case == 9) and self.rot_flag == 1:
+                    gamma_rot_validate[k, :] = gamma_global_rot[:]
+                else:
                     gamma_rot_validate[k, :] = gamma_global[:]
-                else:
-                    gamma_rot_validate[k, :] = gamma_global_rot[:]
-
-        self.es.time = 0.0
-
-<<<<<<< HEAD
-        if test_case < 4:
-            self.es.time_step = 0.007
+
+        if test_case < 4 + self.rot_flag:
+        # Langevin thermostat only. Brownian thermostat is defined
+        # over larger time-step by its concept.
+            self.es.time = 0.0
             tol = 1.25E-4
             for i in range(100):
-                for k in range(3):
-                    self.assertLess(
-                        abs(self.es.part[0].v[k] - math.exp(- gamma_tr[0, k] * self.es.time / mass)), tol)
-                    self.assertLess(
-                        abs(self.es.part[1].v[k] - math.exp(- gamma_tr[1, k] * self.es.time / mass)), tol)
-                    if "ROTATION" in espressomd.features():
-                        self.assertLess(abs(
-                            self.es.part[0].omega_body[k] - math.exp(- gamma_rot_validate[0, k] * self.es.time / J[k])), tol)
-                        self.assertLess(abs(
-                            self.es.part[1].omega_body[k] - math.exp(- gamma_rot_validate[1, k] * self.es.time / J[k])), tol)
-                self.es.integrator.run(10)
-        # Brownian dynamics drift test
-        else:
-            tol = 1.27E-6
-            # Brownian dynamics is designed for larger time-steps
-            # propagate for time_step >> max(tau0_tran, tau0_rot)
-            # tau0_tran = mass / gamma = 12.74 / 1.0
-            # tau0_rot = I / gamma = 10 / 1.0
-            # Hence, let's select time_step ~ 100
-            self.es.time_step = 100
-            if "EXTERNAL_FORCES" in espressomd.features():
-                f0 = np.array([-1.2, 58.3578, 0.002])
-                f1 = np.array([-15.112, -2.0, 368])
-                self.es.part[0].ext_force = f0
-                self.es.part[1].ext_force = f1
-                if "ROTATION" in espressomd.features():
-                    tor0 = np.array([12, 0.022, 87])
-                    tor1 = np.array([-0.03, -174, 368])
-                    self.es.part[0].ext_torque = tor0
-                    self.es.part[1].ext_torque = tor1
-                    # Let's set the dipole perpendicular to the torque
-                    if "DIPOLES" in espressomd.features():
-                        dip0 = np.array([0.0, tor0[2], -tor0[1]])
-                        dip1 = np.array([-tor1[2], 0.0, tor1[0]])
-                        self.es.part[0].dip = dip0
-                        self.es.part[1].dip = dip1
-                        tmp_axis0 = np.cross(tor0, dip0) / (np.linalg.norm(tor0) * np.linalg.norm(dip0))
-                        tmp_axis1 = np.cross(tor1, dip1) / (np.linalg.norm(tor1) * np.linalg.norm(dip1))
-                for i in range(100):
-                    self.es.integrator.run(10)
-                    #print("i = {0}".format(i))
-                    for k in range(3):
+                for k in range(2):
+                    for j in range(3):
+                        # Note: velocity is defined in the lab frame of reference
+                        # while gamma_tr is defined in the body one.
+                        # Hence, only isotropic gamma_tr could be tested here.
                         self.assertLess(
-                            abs(self.es.part[0].v[k] - f0[k] / gamma_tr[0, k]), tol)
-                        self.assertLess(
-                            abs(self.es.part[1].v[k] - f1[k] / gamma_tr[1, k]), tol)
-                        self.assertLess(
-                            abs(self.es.part[0].pos[k] - self.es.time * f0[k] / gamma_tr[0, k]), tol)
-                        self.assertLess(
-                            abs(self.es.part[1].pos[k] - self.es.time * f1[k] / gamma_tr[1, k]), tol)
+                            abs(self.es.part[k].v[j] - math.exp(- gamma_tr[k, j] * self.es.time / mass)), tol)
                         if "ROTATION" in espressomd.features():
                             self.assertLess(abs(
-                                self.es.part[0].omega_lab[k] - tor0[k] / gamma_rot_validate[0, k]), tol)
-                            self.assertLess(abs(
-                                self.es.part[1].omega_lab[k] - tor1[k] / gamma_rot_validate[1, k]), tol)
-                    if "ROTATION" in espressomd.features() and "DIPOLES" in espressomd.features():
-                        cos_alpha0 = np.dot(dip0,self.es.part[0].dip) / (np.linalg.norm(dip0) * self.es.part[0].dipm)
-                        cos_alpha0_test = np.cos(self.es.time * np.linalg.norm(tor0) / gamma_rot_validate[0, 0])
-                        sgn0 = np.sign(np.dot(self.es.part[0].dip, tmp_axis0))
-                        sgn0_test = np.sign(np.sin(self.es.time * np.linalg.norm(tor0) / gamma_rot_validate[0, 0]))
-                        
-                        cos_alpha1 = np.dot(dip1,self.es.part[1].dip) / (np.linalg.norm(dip1) * self.es.part[1].dipm)
-                        cos_alpha1_test = np.cos(self.es.time * np.linalg.norm(tor1) / gamma_rot_validate[1, 0])
-                        sgn1 = np.sign(np.dot(self.es.part[1].dip, tmp_axis1))
-                        sgn1_test = np.sign(np.sin(self.es.time * np.linalg.norm(tor1) / gamma_rot_validate[1, 0]))
-                        
-                        #print("cos_alpha0 = {0}, cos_alpha0_test={1}".format(cos_alpha0, cos_alpha0_test))
-                        #print("dip0 = {0}, self.es.part[0].dip={1}".format(dip0, self.es.part[0].dip))
-                        self.assertLess(abs(cos_alpha0 - cos_alpha0_test), tol)
-                        self.assertLess(abs(cos_alpha1 - cos_alpha1_test), tol)
-                        self.assertEqual(sgn0, sgn0_test)
-                        self.assertEqual(sgn1, sgn1_test)
-=======
-        tol = 1.25E-4
-        for i in range(100):
-            for k in range(2):
-                for j in range(3):
-                    # Note: velocity is defined in the lab frame of reference
-                    # while gamma_tr is defined in the body one.
-                    # Hence, only isotropic gamma_tr could be tested here.
-                    self.assertLess(
-                        abs(self.es.part[k].v[j] - math.exp(- gamma_tr[k, j] * self.es.time / mass)), tol)
-                    if "ROTATION" in espressomd.features():
-                        self.assertLess(abs(
-                            self.es.part[k].omega_body[j] - math.exp(- gamma_rot_validate[k, j] * self.es.time / J[j])), tol)
-            self.es.integrator.run(10)
->>>>>>> 23982e9a
-
+                                self.es.part[k].omega_body[j] - math.exp(- gamma_rot_validate[k, j] * self.es.time / J[j])), tol)
+                self.es.integrator.run(10)
         # The drag terminal velocity tests
         ##################################
         #..aka the drift in case of the electrostatics
@@ -387,7 +270,7 @@
         gamma_rot[0, 1] = gamma_rot[0, 0]
         gamma_rot[0, 2] = gamma_rot[0, 0]
         
-        if test_case == 1 or test_case == 3:
+        if test_case == 1 or test_case == 3 or test_case == (5 + self.rot_flag) or test_case == (7 + self.rot_flag):
             gamma_tr = gamma_tran
             gamma_rot_validate = gamma_rot
             # A correction is needed for the 1st particle only:
@@ -396,19 +279,19 @@
         else:
             for k in range(2):
                 gamma_tr[k, :] = gamma_global[:]
-                if test_case != 4:
+                if (test_case == 4 or test_case == 9) and self.rot_flag == 1:
+                    gamma_rot_validate[k, :] = gamma_global_rot[:]
+                else:
                     gamma_rot_validate[k, :] = gamma_global[:]
-                else:
-                    gamma_rot_validate[k, :] = gamma_global_rot[:]
-
-        if test_case != 4:
+
+        if test_case < 4:
             self.es.thermostat.set_langevin(
                 kT=0.0,
                 gamma=[
                     gamma_global[0],
                     gamma_global[1],
                     gamma_global[2]])
-        else:
+        elif test_case == 4 and self.rot_flag == 1:
             self.es.thermostat.set_langevin(
                 kT=0.0,
                 gamma=[
@@ -419,6 +302,30 @@
                     gamma_global_rot[0],
                     gamma_global_rot[1],
                     gamma_global_rot[2]])
+        elif test_case < 8 + self.rot_flag:
+            if "BROWNIAN_DYNAMICS" in espressomd.features():
+                # Brownian thermostat activation
+                #self.es.thermostat.turn_off()
+                self.es.thermostat.set_brownian(
+                    kT=0.0,
+                    gamma=[
+                        gamma_global[0],
+                        gamma_global[1],
+                        gamma_global[2]])
+        elif test_case == 9:
+            if "BROWNIAN_DYNAMICS" in espressomd.features():
+                # Brownian thermostat activation
+                #self.es.thermostat.turn_off()
+                self.es.thermostat.set_brownian(
+                    kT=0.0,
+                    gamma=[
+                        gamma_global[0],
+                        gamma_global[1],
+                        gamma_global[2]],
+                    gamma_rotation=[
+                        gamma_global_rot[0],
+                        gamma_global_rot[1],
+                        gamma_global_rot[2]])
 
         self.es.time = 0.0
         self.es.time_step = 7E-5
@@ -516,12 +423,12 @@
         gamma_global = np.array((0.5 + np.random.random(3)) * 2.0 / 3.0)
         gamma_global_rot = np.array((0.2 + np.random.random(3)) * 20)
 
-        if test_case in [2,3,6,7]:
+        if test_case in [2,3,(6+self.rot_flag),(7+self.rot_flag)]:
             halfkT = temp / 2.0
         else:
             halfkT = np.array([kT, kT]) / 2.0
 
-        if test_case in [1,3,5,7]:
+        if test_case in [1,3,(5+self.rot_flag),(7+self.rot_flag)]:
             gamma_tr = gamma_tran
         else:
             for k in range(2):
@@ -531,40 +438,14 @@
         for k in range(2):
             D_tr[k, :] = 2.0 * halfkT[k] / gamma_tr[k, :]
 
-<<<<<<< HEAD
-        if "PARTICLE_ANISOTROPY" in espressomd.features():
-            if test_case < 4:
-                self.es.thermostat.set_langevin(
-                    kT=kT,
-                    gamma=[
-                        gamma_global[0],
-                        gamma_global[1],
-                        gamma_global[2]])
-            else:
-                if "BROWNIAN_DYNAMICS" in espressomd.features():
-                    self.es.thermostat.turn_off()
-                    self.es.thermostat.set_brownian(
-                        kT=kT,
-                        gamma=[
-                            gamma_global[0],
-                            gamma_global[1],
-                            gamma_global[2]])
-        else:
-            if test_case < 4:
-                self.es.thermostat.set_langevin(kT=kT, gamma=gamma_global[0])
-            else:
-                if "BROWNIAN_DYNAMICS" in espressomd.features():
-                    self.es.thermostat.turn_off()
-                    self.es.thermostat.set_brownian(kT=kT, gamma=gamma_global[0])
-=======
-        if test_case != 4:
+        if test_case < 4:
             self.es.thermostat.set_langevin(
                 kT=kT,
                 gamma=[
                     gamma_global[0],
                     gamma_global[1],
                     gamma_global[2]])
-        else:
+        elif test_case == 4 and self.rot_flag == 1:
             self.es.thermostat.set_langevin(
                 kT=kT,
                 gamma=[
@@ -575,11 +456,34 @@
                     gamma_global_rot[0],
                     gamma_global_rot[1],
                     gamma_global_rot[2]])
->>>>>>> 23982e9a
+        elif test_case < 8 + self.rot_flag:
+            if "BROWNIAN_DYNAMICS" in espressomd.features():
+                # Brownian thermostat activation
+                self.es.thermostat.turn_off()
+                self.es.thermostat.set_brownian(
+                    kT=kT,
+                    gamma=[
+                        gamma_global[0],
+                        gamma_global[1],
+                        gamma_global[2]])
+        elif test_case == 9:
+            if "BROWNIAN_DYNAMICS" in espressomd.features():
+                # Brownian thermostat activation
+                self.es.thermostat.turn_off()
+                self.es.thermostat.set_brownian(
+                    kT=kT,
+                    gamma=[
+                        gamma_global[0],
+                        gamma_global[1],
+                        gamma_global[2]],
+                    gamma_rotation=[
+                        gamma_global_rot[0],
+                        gamma_global_rot[1],
+                        gamma_global_rot[2]])
 
         # no need to rebuild Verlet lists, avoid it
         self.es.cell_system.skin = 5.0
-        if test_case < 4:
+        if test_case < 4 + self.rot_flag:
             self.es.time_step = 0.03
         else:
             self.es.time_step = 10
@@ -597,31 +501,15 @@
                                  pos=part_pos, v=part_v)
                 if "ROTATION" in espressomd.features():
                     self.es.part[ind].omega_body = part_omega_body
-<<<<<<< HEAD
-                if test_case in [1,5]:
-                    if "PARTICLE_ANISOTROPY" in espressomd.features():
-                        self.es.part[ind].gamma = gamma_tran[k, :]
-                    else:
-                        self.es.part[ind].gamma = gamma_tran[k, 0]
-=======
-                if test_case == 1:
+                if test_case in [1,(5+self.rot_flag)]:
                     self.es.part[ind].gamma = gamma_tran[k, :]
->>>>>>> 23982e9a
                     if "ROTATION" in espressomd.features():
                         self.es.part[ind].gamma_rot = gamma_rot[k, :]
 
-                if test_case in [2,6]:
+                if test_case in [2,(6+self.rot_flag)]:
                     self.es.part[ind].temp = temp[k]
-<<<<<<< HEAD
-                if test_case in [3,7]:
-                    if "PARTICLE_ANISOTROPY" in espressomd.features():
-                        self.es.part[ind].gamma = gamma_tran[k, :]
-                    else:
-                        self.es.part[ind].gamma = gamma_tran[k, 0]
-=======
-                if test_case == 3:
+                if test_case in [3,(7+self.rot_flag)]:
                     self.es.part[ind].gamma = gamma_tran[k, :]
->>>>>>> 23982e9a
                     if "ROTATION" in espressomd.features():
                         self.es.part[ind].gamma_rot = gamma_rot[k, :]
                     self.es.part[ind].temp = temp[k]
@@ -744,17 +632,12 @@
                     dr_norm[k]))
 
     def test(self):
-<<<<<<< HEAD
+        if "ROTATION" in espressomd.features():
+            self.rot_flag = 1
         if not "BROWNIAN_DYNAMICS" in espressomd.features():
-            n_test_cases = 4
+            n_test_cases = 4 + self.rot_flag
         else:
-            n_test_cases = 8
-=======
-        if "ROTATION" in espressomd.features():
-            n_test_cases = 5
-        else:
-            n_test_cases = 4
->>>>>>> 23982e9a
+            n_test_cases = 2 * (4 + self.rot_flag)
         for i in range(n_test_cases):
             self.run_test_case(i)
 
