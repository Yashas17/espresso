# Copyright (C) 2010-2018 The ESPResSo project
#
# This file is part of ESPResSo.
#
# ESPResSo is free software: you can redistribute it and/or modify
# it under the terms of the GNU General Public License as published by
# the Free Software Foundation, either version 3 of the License, or
# (at your option) any later version.
#
# ESPResSo is distributed in the hope that it will be useful,
# but WITHOUT ANY WARRANTY; without even the implied warranty of
# MERCHANTABILITY or FITNESS FOR A PARTICULAR PURPOSE.  See the
# GNU General Public License for more details.
#
# You should have received a copy of the GNU General Public License
# along with this program.  If not, see <http://www.gnu.org/licenses/>.
from __future__ import print_function

import unittest as ut
import tests_common

import espressomd
import espressomd.lb

import os
import numpy as np
try:
    import vtk
except ImportError:
    print("Module \"vtk\" not available, skipping test!")
    exit()


@ut.skipIf(not espressomd.has_features(["ENGINE", "LB"]),
           "Features not available, skipping test!")
class SwimmerTest(ut.TestCase):

    def prepare(self, S):
        boxl = 12
        tstep = 0.01

        S.box_l = [boxl, boxl, boxl]
        S.cell_system.skin = 0.1
        S.time_step = tstep

        S.part.add(id=0, pos=[6.0, 3.0, 2.0],
                   swimming={"mode": "pusher", "v_swim": 0.10,
                             "dipole_length": 1.0, "rotational_friction": 2.0},
                   quat=[np.sqrt(.5), np.sqrt(.5), 0, 0])
        S.part.add(
            id=1,
            pos=[
                2.0,
                3.0,
                6.0],
            swimming={
                "mode": "pusher",
                "f_swim": 0.03,
                "dipole_length": 2.0,
                "rotational_friction": 20.0},
            quat=[
                np.sqrt(.5),
                0,
                np.sqrt(.5),
                0])
        S.part.add(
            id=2,
            pos=[
                3.0,
                2.0,
                6.0],
            swimming={
                "mode": "puller",
                "v_swim": 0.15,
                "dipole_length": 0.5,
                "rotational_friction": 15.0},
            quat=[
                np.sqrt(.5),
                0,
                0,
                np.sqrt(.5)])
        S.part.add(id=3, pos=[3.0, 6.0, 2.0],
                   swimming={"mode": "puller", "f_swim": 0.05,
                             "dipole_length": 1.5, "rotational_friction": 6.0},
                   quat=[0, 0, np.sqrt(.5), np.sqrt(.5)])
        S.part[:].rotation = 1, 1, 1

    def run_and_check(self, S, lbm, vtk_name):
        S.integrator.run(self.sampsteps)

        if self.new_configuration:
            lbm.print_vtk_velocity(vtk_name)
            self.assertTrue(True)
        else:
            lbm.print_vtk_velocity("engine_test_tmp.vtk")
            different, difference = tests_common.calculate_vtk_max_pointwise_difference(
                vtk_name, "engine_test_tmp.vtk", tol=1.5e-6)
            os.remove("engine_test_tmp.vtk")
            print(
                "Maximum deviation to the reference point is: {}".format(difference))
            self.assertTrue(different)

    def test(self):
        self.new_configuration = False
        self.sampsteps = 2000

        S = espressomd.System(box_l=[1.0, 1.0, 1.0])
        S.seed = S.cell_system.get_state()['n_nodes'] * [1234]
        self.prepare(S)

        lbm = espressomd.lb.LBFluid(
            agrid=1.0, tau=S.time_step, visc=1.0, dens=1.0)
        S.actors.add(lbm)
<<<<<<< HEAD
        S.thermostat.set_lb(LB_fluid=lbm, friction=0.5)
=======
        S.thermostat.set_lb(LB_fluid=lbm, gamma=0.5)
>>>>>>> f9d50357

        self.run_and_check(
            S, lbm, tests_common.abspath("data/engine_lb.vtk"))


if __name__ == '__main__':
    ut.main()<|MERGE_RESOLUTION|>--- conflicted
+++ resolved
@@ -111,11 +111,7 @@
         lbm = espressomd.lb.LBFluid(
             agrid=1.0, tau=S.time_step, visc=1.0, dens=1.0)
         S.actors.add(lbm)
-<<<<<<< HEAD
-        S.thermostat.set_lb(LB_fluid=lbm, friction=0.5)
-=======
         S.thermostat.set_lb(LB_fluid=lbm, gamma=0.5)
->>>>>>> f9d50357
 
         self.run_and_check(
             S, lbm, tests_common.abspath("data/engine_lb.vtk"))
