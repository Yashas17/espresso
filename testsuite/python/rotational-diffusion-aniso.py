# Copyright (C) 2019 The ESPResSo project
#
# This file is part of ESPResSo.
#
# ESPResSo is free software: you can redistribute it and/or modify
# it under the terms of the GNU General Public License as published by
# the Free Software Foundation, either version 3 of the License, or
# (at your option) any later version.
#
# ESPResSo is distributed in the hope that it will be useful,
# but WITHOUT ANY WARRANTY; without even the implied warranty of
# MERCHANTABILITY or FITNESS FOR A PARTICULAR PURPOSE.  See the
# GNU General Public License for more details.
#
# You should have received a copy of the GNU General Public License
# along with this program.  If not, see <http://www.gnu.org/licenses/>.
#
import numpy as np
import unittest as ut
import unittest_decorators as utx
import espressomd
import tests_common


@utx.skipIfMissingFeatures(["ROTATION", "PARTICLE_ANISOTROPY",
                            "ROTATIONAL_INERTIA", "DIPOLES"])
class RotDiffAniso(ut.TestCase):
    longMessage = True
    round_error_prec = 1E-14
    # Handle for espresso system
    system = espressomd.System(box_l=[1.0, 1.0, 1.0])
    system.cell_system.skin = 5.0
    system.seed = range(system.cell_system.get_state()["n_nodes"])

    # The NVT thermostat parameters
    kT = 0.0
    gamma_global = np.zeros((3))

    # Particle properties
    J = [0.0, 0.0, 0.0]

    np.random.seed(4)

    def setUp(self):
        self.system.time = 0.0
        self.system.part.clear()
        self.system.thermostat.turn_off()
        # the default integrator is supposed implicitly
        self.system.integrator.set_nvt()

    def add_particles_setup(self, n):
        """
        Adding particles according to the
        previously set parameters.

        Parameters
        ----------
        n : :obj:`int`
            Number of particles.

        """

        for ind in range(n):
            part_pos = np.random.random(3) * self.box
            self.system.part.add(rotation=(1, 1, 1), id=ind,
                                 pos=part_pos)
            self.system.part[ind].rinertia = self.J
            if espressomd.has_features("ROTATION"):
                self.system.part[ind].omega_body = [0.0, 0.0, 0.0]

    def set_anisotropic_param(self):
        """
        Select parameters for anisotropic particles.

        """

        # NVT thermostat
        # Note: here & hereinafter specific variations in the random parameter
        # ranges are related to the test execution duration to achieve the
        # required statistical averages faster. The friction gamma_global should
        # be large enough in order to have the small enough D ~ kT / gamma and
        # to observe the details of the original rotational diffusion: the
        # Perrin1936 (see the reference below) tests are visible only when the
        # diffusive rotation is ~pi due to the exponential temporal dependencies
        # (see the equations referred in the check_rot_diffusion()).
        # Also, t0 ~ J / gamma should be small enough in order to remove the
        # small-time-scale diffusion effects which do not fit the Perrin1936's
        # tests which are based on the partial differential equation
        # (eq. (68), Perrin1934) leading only to the simple classical
        # Einstein-Smoluchowski equations of the diffusion in a contrast of the
        # eq. (10.2.26) [N. Pottier, doi:10.1007/s10955-010-0114-6 (2010)].
        self.gamma_global = 1E2 * np.random.uniform(0.35, 1.05, (3))

        # Particles' properties
        # As far as the problem characteristic time is t0 ~ J / gamma
        # and the Langevin equation finite-difference approximation is stable
        # only for time_step << t0, it is needed to set the moment of inertia
        # higher than some minimal value.
        # Also, it is expected to test the large enough J.
        # It should be not very large, otherwise the thermalization will require
        # too much of the CPU time: the in silico time should clock over the
        # t0.
        self.J = np.random.uniform(1.5, 16.5, (3))

    def set_isotropic_param(self):
        """
        Select parameters for isotropic particles.

        Parameters
        ----------

        """

        # NVT thermostat
        # see the comments in set_anisotropic_param()
        self.gamma_global[0] = 1E2 * np.random.uniform(0.35, 1.05)
        self.gamma_global[1] = self.gamma_global[0]
        self.gamma_global[2] = self.gamma_global[0]
        # Particles' properties
        # see the comments in set_anisotropic_param()
        self.J[0] = np.random.uniform(1.5, 16.5)
        self.J[1] = self.J[0]
        self.J[2] = self.J[0]

    def rot_diffusion_param_setup(self):
        """
        Setup the parameters for the rotational diffusion
        test check_rot_diffusion().

        """

        # Time
        # The time step should be less than t0 ~ mass / gamma
        self.system.time_step = 3E-3

        # Space
        self.box = 10.0
        self.system.box_l = 3 * [self.box]
        self.system.periodicity = [0, 0, 0]

        # NVT thermostat
        # Just some temperature range to cover by the test:
        self.kT = np.random.uniform(1.5, 6.5)

    def check_rot_diffusion(self, n):
        """
        The rotational diffusion tests based on the reference work
        [Perrin, F. (1936) Journal de Physique et Le Radium, 7(1), 1-11.
        https://doi.org/10.1051/jphysrad:01936007010100]
        with a theoretical background of
        [Perrin, F. (1934) Journal de Physique et Le Radium, 5(10), 497-511.
        https://doi.org/10.1051/jphysrad:01934005010049700]

        Parameters
        ----------
        n : :obj:`int`
            Number of particles.

        """
        # Global diffusivity tensor in the body frame:
        D = self.kT / self.gamma_global

        # Thermalizing...
        therm_steps = 100
        self.system.integrator.run(therm_steps)

        # Measuring...
        # Set the initial conditions according to the [Perrin1936], p.3.
        # The body angular velocity is rotated now, but there is only the
        # thermal velocity, hence, this does not impact the test and its
        # physical context.
        for ind in range(n):
            self.system.part[ind].quat = [1.0, 0.0, 0.0, 0.0]
        # Average direction cosines
        # Diagonal ones:
        dcosjj_validate = np.zeros((3))
        dcosjj_dev = np.zeros((3))
        # same to the power of 2
        dcosjj2_validate = np.zeros((3))
        dcosjj2_dev = np.zeros((3))
        # The non-diagonal elements for 2 different tests: negative ("nn") and
        # positive ("pp") ones.
        dcosijpp_validate = np.ones((3, 3))
        dcosijpp_dev = np.zeros((3, 3))
        dcosijnn_validate = np.ones((3, 3))
        dcosijnn_dev = np.zeros((3, 3))
        # The non-diagonal elements to the power of 2
        dcosij2_validate = np.ones((3, 3))
        dcosij2_dev = np.zeros((3, 3))

        self.system.time = 0.0
        int_steps = 20
        loops = 100
        for _ in range(loops):
            self.system.integrator.run(steps=int_steps)
            dcosjj = np.zeros((3))
            dcosjj2 = np.zeros((3))
            dcosijpp = np.zeros((3, 3))
            dcosijnn = np.zeros((3, 3))
            dcosij2 = np.zeros((3, 3))
            for ind in range(n):
                # Just a direction cosines functions averaging..
                dir_cos = tests_common.rotation_matrix_quat(self.system, ind)
                for j in range(3):
                    # the LHS of eq. (23) [Perrin1936].
                    dcosjj[j] += dir_cos[j, j]
                    # the LHS of eq. (32) [Perrin1936].
                    dcosjj2[j] += dir_cos[j, j]**2.0
                    for i in range(3):
                        if i != j:
                            # the LHS of eq. (24) [Perrin1936].
                            dcosijpp[i, j] += dir_cos[i, i] * dir_cos[j, j] + \
                                dir_cos[i, j] * dir_cos[j, i]
                            # the LHS of eq. (25) [Perrin1936].
                            dcosijnn[i, j] += dir_cos[i, i] * dir_cos[j, j] - \
                                dir_cos[i, j] * dir_cos[j, i]
                            # the LHS of eq. (33) [Perrin1936].
                            dcosij2[i, j] += dir_cos[i, j]**2.0
            dcosjj /= n
            dcosjj2 /= n
            dcosijpp /= n
            dcosijnn /= n
            dcosij2 /= n

            # Actual comparison.

            tolerance = 0.21
            # Too small values of the direction cosines are out of interest
            # compare to 0..1 range.
            min_value = 0.14

            # Eq. (23) [Perrin1936].
            dcosjj_validate[0] = np.exp(-(D[1] + D[2]) * self.system.time)
            dcosjj_validate[1] = np.exp(-(D[0] + D[2]) * self.system.time)
            dcosjj_validate[2] = np.exp(-(D[0] + D[1]) * self.system.time)
            dcosjj_dev = np.absolute(
                dcosjj - dcosjj_validate) / dcosjj_validate
            for j in range(3):
                if np.absolute(dcosjj_validate[j]) < min_value:
                    dcosjj_dev[j] = 0.0

            # Eq. (24) [Perrin1936].
            dcosijpp_validate[0, 1] = np.exp(
                -(4 * D[2] + D[1] + D[0]) * self.system.time)
            dcosijpp_validate[1, 0] = np.exp(
                -(4 * D[2] + D[1] + D[0]) * self.system.time)
            dcosijpp_validate[0, 2] = np.exp(
                -(4 * D[1] + D[2] + D[0]) * self.system.time)
            dcosijpp_validate[2, 0] = np.exp(
                -(4 * D[1] + D[2] + D[0]) * self.system.time)
            dcosijpp_validate[1, 2] = np.exp(
                -(4 * D[0] + D[2] + D[1]) * self.system.time)
            dcosijpp_validate[2, 1] = np.exp(
                -(4 * D[0] + D[2] + D[1]) * self.system.time)
            dcosijpp_dev = np.absolute(
                dcosijpp - dcosijpp_validate) / dcosijpp_validate
            for i in range(3):
                for j in range(3):
                    if np.absolute(dcosijpp_validate[i, j]) < min_value:
                        dcosijpp_dev[i, j] = 0.0

            # Eq. (25) [Perrin1936].
            dcosijnn_validate[0, 1] = np.exp(-(D[1] + D[0]) * self.system.time)
            dcosijnn_validate[1, 0] = np.exp(-(D[1] + D[0]) * self.system.time)
            dcosijnn_validate[0, 2] = np.exp(-(D[2] + D[0]) * self.system.time)
            dcosijnn_validate[2, 0] = np.exp(-(D[2] + D[0]) * self.system.time)
            dcosijnn_validate[1, 2] = np.exp(-(D[2] + D[1]) * self.system.time)
            dcosijnn_validate[2, 1] = np.exp(-(D[2] + D[1]) * self.system.time)
            dcosijnn_dev = np.absolute(
                dcosijnn - dcosijnn_validate) / dcosijnn_validate
            for i in range(3):
                for j in range(3):
                    if np.absolute(dcosijnn_validate[i, j]) < min_value:
                        dcosijnn_dev[i, j] = 0.0

            # Eq. (30) [Perrin1936].
            D0 = sum(D[:]) / 3.0
            D1D1 = 0.0
            for j in range(3):
                for i in range(3):
                    if i != j:
                        D1D1 += D[i] * D[j]
            D1D1 /= 6.0
            # Technical workaround of a digital arithmetic issue for isotropic
            # particle
            if np.absolute((D0**2 - D1D1) / (D0**2 + D1D1)
                           ) < self.round_error_prec:
                D1D1 *= (1.0 - 2.0 * self.round_error_prec)
            # Eq. (32) [Perrin1936].
            dcosjj2_validate = 1. / 3. + (1. / 3.) * (1. + (D - D0) / (2. * np.sqrt(D0**2 - D1D1))) \
                * np.exp(-6. * (D0 - np.sqrt(D0**2 - D1D1)) * self.system.time) \
                + (1. / 3.) * (1. - (D - D0) / (2. * np.sqrt(D0**2 - D1D1))) \
                * np.exp(-6. * (D0 + np.sqrt(D0**2 - D1D1)) * self.system.time)
            dcosjj2_dev = np.absolute(
                dcosjj2 - dcosjj2_validate) / dcosjj2_validate
            for j in range(3):
                if np.absolute(dcosjj2_validate[j]) < min_value:
                    dcosjj2_dev[j] = 0.0

            # Eq. (33) [Perrin1936].
            dcosij2_validate[0, 1] = 1. / 3. - (1. / 6.) * (1. - (D[2] - D0) / (2. * np.sqrt(D0**2 - D1D1))) \
                * np.exp(-6. * (D0 - np.sqrt(D0**2 - D1D1)) * self.system.time) \
                - (1. / 6.) * (1. + (D[2] - D0) / (2. * np.sqrt(D0**2 - D1D1))) \
                * np.exp(-6. * (D0 + np.sqrt(D0**2 - D1D1)) * self.system.time)
            dcosij2_validate[1, 0] = dcosij2_validate[0, 1]

            dcosij2_validate[0, 2] = 1. / 3. - (1. / 6.) * (1. - (D[1] - D0) / (2. * np.sqrt(D0**2 - D1D1))) \
                * np.exp(-6. * (D0 - np.sqrt(D0**2 - D1D1)) * self.system.time) \
                - (1. / 6.) * (1. + (D[1] - D0) / (2. * np.sqrt(D0**2 - D1D1))) \
                * np.exp(-6. * (D0 + np.sqrt(D0**2 - D1D1)) * self.system.time)
            dcosij2_validate[2, 0] = dcosij2_validate[0, 2]

            dcosij2_validate[1, 2] = 1. / 3. - (1. / 6.) * (1. - (D[0] - D0) / (2. * np.sqrt(D0**2 - D1D1))) \
                * np.exp(-6. * (D0 - np.sqrt(D0**2 - D1D1)) * self.system.time) \
                - (1. / 6.) * (1. + (D[0] - D0) / (2. * np.sqrt(D0**2 - D1D1))) \
                * np.exp(-6. * (D0 + np.sqrt(D0**2 - D1D1)) * self.system.time)
            dcosij2_validate[2, 1] = dcosij2_validate[1, 2]
            dcosij2_dev = np.absolute(
                dcosij2 - dcosij2_validate) / dcosij2_validate
            for i in range(3):
                for j in range(3):
                    if np.absolute(dcosij2_validate[i, j]) < min_value:
                        dcosij2_dev[i, j] = 0.0

            for j in range(3):
                self.assertLessEqual(
                    abs(dcosjj_dev[j]), tolerance,
                    msg='Relative deviation dcosjj_dev[{0}] in a rotational '
                        'diffusion is too large: {1}'.format(j, dcosjj_dev[j]))
                self.assertLessEqual(
                    abs(dcosjj2_dev[j]), tolerance,
                    msg='Relative deviation dcosjj2_dev[{0}] in a rotational '
                        'diffusion is too large: {1}'.format(j, dcosjj2_dev[j]))
                for i in range(3):
                    if i != j:
                        self.assertLessEqual(
                            abs(dcosijpp_dev[i, j]), tolerance,
                            msg='Relative deviation dcosijpp_dev[{0},{1}] in a '
                                'rotational diffusion is too large: {2}'
                                .format(i, j, dcosijpp_dev[i, j]))
                        self.assertLessEqual(
                            abs(dcosijnn_dev[i, j]), tolerance,
                            msg='Relative deviation dcosijnn_dev[{0},{1}] in a '
                                'rotational diffusion is too large: {2}'
                                .format(i, j, dcosijnn_dev[i, j]))
                        self.assertLessEqual(
                            abs(dcosij2_dev[i, j]), tolerance,
                            msg='Relative deviation dcosij2_dev[{0},{1}] in a '
                                'rotational diffusion is too large: {2}'
                                .format(i, j, dcosij2_dev[i, j]))

    # Langevin Dynamics / Anisotropic
    def test_case_00(self):
<<<<<<< HEAD
        n = 800
        self.rot_diffusion_param_setup()
        self.set_anisotropic_param()
        self.add_particles_setup(n)
        self.system.thermostat.set_langevin(
            kT=self.kT, gamma=self.gamma_global, seed=42)
        # Actual integration and validation run
        self.check_rot_diffusion(n)

    # Langevin Dynamics / Isotropic
    def test_case_01(self):
        n = 800
        self.rot_diffusion_param_setup()
        self.set_isotropic_param()
        self.add_particles_setup(n)
=======
        n = 300
        self.rot_diffusion_param_setup(n)
>>>>>>> e47dbe42
        self.system.thermostat.set_langevin(
            kT=self.kT, gamma=self.gamma_global, seed=42)
        # Actual integration and validation run
        self.check_rot_diffusion(n)

    # Brownian Dynamics / Isotropic
    def test_case_10(self):
        n = 800
        self.system.thermostat.turn_off()
        self.rot_diffusion_param_setup()
        self.set_isotropic_param()
        self.add_particles_setup(n)
        self.system.thermostat.set_brownian(
            kT=self.kT, gamma=self.gamma_global, seed=42)
        self.system.integrator.set_brownian_dynamics()
        # Actual integration and validation run
        self.check_rot_diffusion(n)


if __name__ == '__main__':
    ut.main()<|MERGE_RESOLUTION|>--- conflicted
+++ resolved
@@ -351,8 +351,7 @@
 
     # Langevin Dynamics / Anisotropic
     def test_case_00(self):
-<<<<<<< HEAD
-        n = 800
+        n = 300
         self.rot_diffusion_param_setup()
         self.set_anisotropic_param()
         self.add_particles_setup(n)
@@ -363,14 +362,10 @@
 
     # Langevin Dynamics / Isotropic
     def test_case_01(self):
-        n = 800
+        n = 300
         self.rot_diffusion_param_setup()
         self.set_isotropic_param()
         self.add_particles_setup(n)
-=======
-        n = 300
-        self.rot_diffusion_param_setup(n)
->>>>>>> e47dbe42
         self.system.thermostat.set_langevin(
             kT=self.kT, gamma=self.gamma_global, seed=42)
         # Actual integration and validation run
@@ -378,7 +373,7 @@
 
     # Brownian Dynamics / Isotropic
     def test_case_10(self):
-        n = 800
+        n = 300
         self.system.thermostat.turn_off()
         self.rot_diffusion_param_setup()
         self.set_isotropic_param()
