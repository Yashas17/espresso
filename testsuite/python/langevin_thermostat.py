#
# Copyright (C) 2013-2019 The ESPResSo project
#
# This file is part of ESPResSo.
#
# ESPResSo is free software: you can redistribute it and/or modify
# it under the terms of the GNU General Public License as published by
# the Free Software Foundation, either version 3 of the License, or
# (at your option) any later version.
#
# ESPResSo is distributed in the hope that it will be useful,
# but WITHOUT ANY WARRANTY; without even the implied warranty of
# MERCHANTABILITY or FITNESS FOR A PARTICULAR PURPOSE.  See the
# GNU General Public License for more details.
#
# You should have received a copy of the GNU General Public License
# along with this program.  If not, see <http://www.gnu.org/licenses/>.
#
import unittest as ut
import unittest_decorators as utx
import espressomd
import numpy as np
from espressomd.accumulators import Correlator, TimeSeries
from espressomd.observables import ParticleVelocities, ParticleBodyAngularVelocities
from tests_common import single_component_maxwell


class LangevinThermostat(ut.TestCase):

    """Tests the velocity distribution created by the Langevin thermostat
       against the single component Maxwell distribution."""

    system = espressomd.System(box_l=[1.0, 1.0, 1.0])
    system.cell_system.set_domain_decomposition(use_verlet_lists=True)
    system.cell_system.skin = 0
    system.seed = range(system.cell_system.get_state()["n_nodes"])
    system.periodicity = [0, 0, 0]

    @classmethod
    def setUpClass(cls):
        np.random.seed(42)

    def setUp(self):
        self.system.thermostat.turn_off()
        # the default integrator is supposed implicitly
        self.system.integrator.set_nvt()

    def check_velocity_distribution(self, vel, minmax, n_bins, error_tol, kT):
        """check the recorded particle distributions in velocity against a
           histogram with n_bins bins. Drop velocities outside minmax. Check
           individual histogram bins up to an accuracy of error_tol against the
           analytical result for kT."""
        for i in range(3):
            hist = np.histogram(
                vel[:, i], range=(-minmax, minmax), bins=n_bins, density=False)
            data = hist[0] / float(vel.shape[0])
            bins = hist[1]
            for j in range(n_bins):
                found = data[j]
                expected = single_component_maxwell(bins[j], bins[j + 1], kT)
                self.assertLessEqual(abs(found - expected), error_tol)

    def test_00_verify_single_component_maxwell(self):
        """Verifies the normalization of the analytical expression."""
        self.assertLessEqual(
            abs(single_component_maxwell(-10, 10, 4.) - 1.), 1E-4)

    def global_langevin_run_check(self, N, kT, loops):
        """Sampling for the global Langevin parameters test.
        Parameters
        ----------
        N :       :obj:`int`
                  Number of particles.
        kT :      :obj:`float`
                  Temperature.
        loops :   :obj:`int`
                  Number of integration steps to sample.
        """
        system = self.system

        # Sampling
        loops = 150
        v_stored = np.zeros((N * loops, 3))
        omega_stored = np.zeros((N * loops, 3))
        for i in range(loops):
            system.integrator.run(1)
            v_stored[i * N:(i + 1) * N, :] = system.part[:].v
            if espressomd.has_features("ROTATION"):
                omega_stored[i * N:(i + 1) * N, :] = system.part[:].omega_body

        v_minmax = 5
        bins = 4
        error_tol = 0.01
        self.check_velocity_distribution(
            v_stored, v_minmax, bins, error_tol, kT)
        if espressomd.has_features("ROTATION"):
            self.check_velocity_distribution(
                omega_stored, v_minmax, bins, error_tol, kT)

    def test_01__langevin_seed(self):
        """Test for RNG seed consistency."""
        system = self.system
        system.time_step = 0.01
        system.part.clear()
        system.part.add(pos=[0, 0, 0])

        kT = 1.1
        gamma = 3.5

        # No seed should throw exception
        with self.assertRaises(ValueError):
            system.thermostat.set_langevin(kT=kT, gamma=gamma)

        system.thermostat.set_langevin(kT=kT, gamma=gamma, seed=41)

        #'integrate 0' does not increase the philox counter and should give the same force
        system.integrator.run(0)
        force0 = np.copy(system.part[0].f)
        system.integrator.run(0)
        force1 = np.copy(system.part[0].f)
        np.testing.assert_almost_equal(force0, force1)

        #'integrate 1' should give a different force
        system.part.clear()
        system.part.add(pos=[0, 0, 0])
        system.integrator.run(1)
        force2 = np.copy(system.part[0].f)
        np.testing.assert_equal(np.any(np.not_equal(force1, force2)), True)

        # Different seed should give a different force
        system.part.clear()
        system.part.add(pos=[0, 0, 0])
        system.thermostat.set_langevin(kT=kT, gamma=gamma, seed=42)
        system.integrator.run(1)
        force3 = np.copy(system.part[0].f)
        np.testing.assert_equal(np.any(np.not_equal(force2, force3)), True)

        # Same seed should give the same force
        system.part.clear()
        system.part.add(pos=[0, 0, 0])
        system.thermostat.set_langevin(kT=kT, gamma=gamma, seed=41)
        system.integrator.run(1)
        force4 = np.copy(system.part[0].f)
        system.part.clear()
        system.part.add(pos=[0, 0, 0])
        system.thermostat.set_langevin(kT=kT, gamma=gamma, seed=41)
        system.integrator.run(1)
        force5 = np.copy(system.part[0].f)
        np.testing.assert_almost_equal(force4, force5)

    def test_02__friction_trans(self):
        """Tests the translational friction-only part of the thermostat."""

        system = self.system
        # Translation
        gamma_t_i = 2
        gamma_t_a = np.array((0.5, 2, 1.5))
        v0 = np.array((5., 5., 5.))

        system.time_step = 0.0005
        system.part.clear()
        system.part.add(pos=(0, 0, 0), v=v0)
        if espressomd.has_features("MASS"):
            system.part[0].mass = 3
        if espressomd.has_features("PARTICLE_ANISOTROPY"):
            system.thermostat.set_langevin(kT=0, gamma=gamma_t_a, seed=41)
        else:
            system.thermostat.set_langevin(kT=0, gamma=gamma_t_i, seed=41)

        system.time = 0
        for _ in range(100):
            system.integrator.run(10)
            if espressomd.has_features("PARTICLE_ANISOTROPY"):
                np.testing.assert_allclose(
                    np.copy(system.part[0].v),
                    v0 * np.exp(-gamma_t_a /
                                system.part[0].mass * system.time),
                    atol=4E-4)
            else:
                np.testing.assert_allclose(
                    np.copy(system.part[0].v),
                    v0 * np.exp(-gamma_t_i /
                                system.part[0].mass * system.time),
                    atol=45E-4)

    @utx.skipIfMissingFeatures("ROTATION")
    def test_03__friction_rot(self):
        """Tests the rotational friction-only part of the thermostat."""

        system = self.system
        # Translation
        gamma_t_i = 2
        gamma_t_a = [0.5, 2, 1.5]
        gamma_r_i = 3
        gamma_r_a = np.array((1.5, 0.7, 1.2))
        o0 = np.array((5., 5., 5.))

        system.time_step = 0.0001
        system.part.clear()
        system.part.add(pos=(0, 0, 0), omega_body=o0, rotation=(1, 1, 1))
        if espressomd.has_features("ROTATIONAL_INERTIA"):
            system.part[0].rinertia = [2, 2, 2]
        if espressomd.has_features("PARTICLE_ANISOTROPY"):
            system.thermostat.set_langevin(
                kT=0, gamma=gamma_t_a, gamma_rotation=gamma_r_a, seed=41)
        else:
            system.thermostat.set_langevin(
                kT=0, gamma=gamma_t_i, gamma_rotation=gamma_r_i, seed=41)

        system.time = 0
        if espressomd.has_features("ROTATIONAL_INERTIA"):
            rinertia = np.copy(system.part[0].rinertia)
        else:
            rinertia = np.array((1, 1, 1))
        for _ in range(100):
            system.integrator.run(10)
            if espressomd.has_features("PARTICLE_ANISOTROPY"):
                np.testing.assert_allclose(
                    np.copy(system.part[0].omega_body),
                    o0 * np.exp(-gamma_r_a / rinertia * system.time), atol=5E-4)
            else:
                np.testing.assert_allclose(
                    np.copy(system.part[0].omega_body),
                    o0 * np.exp(-gamma_r_i / rinertia * system.time), atol=5E-4)

<<<<<<< HEAD
    def test_04__global_langevin(self):
        """Test for global Langevin parameters."""
        N = 400
=======
    def check_global_langevin(self, recalc_forces, loops):
        """Test velocity distribution for global Langevin parameters.

        Parameters
        ----------
        recalc_forces : :obj:`bool`
            True if the forces should be recalculated after every step.
        loops : :obj:`int`
            Number of sampling loops
        """
        N = 200
>>>>>>> b7ff4b98
        system = self.system
        system.part.clear()
        system.time_step = 0.06

        # Place particles
        system.part.add(pos=np.random.random((N, 3)))

        # Enable rotation if compiled in
        if espressomd.has_features("ROTATION"):
            system.part[:].rotation = [1, 1, 1]

        kT = 1.1
        gamma = 3.5
        system.thermostat.set_langevin(kT=kT, gamma=gamma, seed=41)

        # Warmup
        system.integrator.run(20)

<<<<<<< HEAD
        self.global_langevin_run_check(N, kT, 150)
=======
        # Sampling
        v_stored = np.zeros((N * loops, 3))
        omega_stored = np.zeros((N * loops, 3))
        for i in range(loops):
            system.integrator.run(1, recalc_forces=recalc_forces)
            v_stored[i * N:(i + 1) * N, :] = system.part[:].v
            if espressomd.has_features("ROTATION"):
                omega_stored[i * N:(i + 1) * N, :] = system.part[:].omega_body
>>>>>>> b7ff4b98

        # Large time-step is OK for BD.
        system.time_step = 7.214
        system.part[:].v = np.zeros((3))
        system.part[:].omega_body = np.zeros((3))
        system.thermostat.turn_off()
        system.thermostat.set_brownian(kT=kT, gamma=gamma, seed=41)
        system.integrator.set_brownian_dynamics()
        # Warmup
        # The BD does not require so the warmup. Only 1 step is enough.
        # More steps are taken just to be sure that they will not lead
        # to wrong results.
        system.integrator.run(3)
        # Less number of loops are needed in case of BD because the velocity
        # distribution is already as required. It is not a result of a real
        # dynamics.
        self.global_langevin_run_check(N, kT, 70)
        system.thermostat.turn_off()

    def test_global_langevin(self):
        """Test velocity distribution for global Langevin parameters."""
        self.check_global_langevin(False, loops=150)

    def test_global_langevin_initial_forces(self):
        """Test velocity distribution for global Langevin parameters,
           when using the initial force calculation.
        """
        self.check_global_langevin(True, loops=170)

    @utx.skipIfMissingFeatures("LANGEVIN_PER_PARTICLE")
    def test_05__langevin_per_particle(self):
        """Test for Langevin particle. Covers all combinations of
           particle specific gamma and temp set or not set.
        """
        N = 400
        system = self.system
        system.part.clear()
        system.time_step = 0.06
        system.part.add(pos=np.random.random((N, 3)))
        if espressomd.has_features("ROTATION"):
            system.part[:].rotation = [1, 1, 1]

        kT = 0.9
        gamma = 3.2
        gamma2 = 4.3
        kT2 = 1.5
        system.thermostat.set_langevin(kT=kT, gamma=gamma, seed=41)
        # Set different kT on 2nd half of particles
        system.part[int(N / 2):].temp = kT2
        # Set different gamma on half of the particles (overlap over both kTs)
        if espressomd.has_features("PARTICLE_ANISOTROPY"):
            system.part[int(N / 4):int(3 * N / 4)].gamma = 3 * [gamma2]
        else:
            system.part[int(N / 4):int(3 * N / 4)].gamma = gamma2

        system.integrator.run(50)
        loops = 300

        v_kT = np.zeros((int(N / 2) * loops, 3))
        v_kT2 = np.zeros((int(N / 2 * loops), 3))

        if espressomd.has_features("ROTATION"):
            omega_kT = np.zeros((int(N / 2) * loops, 3))
            omega_kT2 = np.zeros((int(N / 2 * loops), 3))

        for i in range(loops):
            system.integrator.run(1)
            v_kT[int(i * N / 2):int((i + 1) * N / 2),
                 :] = system.part[:int(N / 2)].v
            v_kT2[int(i * N / 2):int((i + 1) * N / 2),
                  :] = system.part[int(N / 2):].v

            if espressomd.has_features("ROTATION"):
                omega_kT[int(i * N / 2):int((i + 1) * N / 2), :] = \
                    system.part[:int(N / 2)].omega_body
                omega_kT2[int(i * N / 2):int((i + 1) * N / 2), :] = \
                    system.part[int(N / 2):].omega_body
        v_minmax = 5
        bins = 4
        error_tol = 0.012
        self.check_velocity_distribution(v_kT, v_minmax, bins, error_tol, kT)
        self.check_velocity_distribution(v_kT2, v_minmax, bins, error_tol, kT2)

        if espressomd.has_features("ROTATION"):
            self.check_velocity_distribution(
                omega_kT, v_minmax, bins, error_tol, kT)
            self.check_velocity_distribution(
                omega_kT2, v_minmax, bins, error_tol, kT2)

    def setup_diff_mass_rinertia(self, p):
        if espressomd.has_features("MASS"):
            p.mass = 0.5
        if espressomd.has_features("ROTATION"):
            p.rotation = [1, 1, 1]
            # Make sure rinertia does not change diff coeff
            if espressomd.has_features("ROTATIONAL_INERTIA"):
                p.rinertia = [0.4, 0.4, 0.4]

    def test_06__diffusion(self):
        """This tests rotational and translational diffusion coeff via Green-Kubo"""
        system = self.system
        system.part.clear()

        kT = 1.37
        dt = 0.1
        system.time_step = dt

        # Translational gamma. We cannot test per-component, if rotation is on,
        # because body and space frames become different.
        gamma = 3.1

        # Rotational gamma
        gamma_rot_i = 4.7
        gamma_rot_a = [4.2, 1, 1.2]

        # If we have langevin per particle:
        # per particle kT
        per_part_kT = 1.6
        # Translation
        per_part_gamma = 1.63
        # Rotational
        per_part_gamma_rot_i = 2.6
        per_part_gamma_rot_a = [2.4, 3.8, 1.1]

        # Particle with global thermostat params
        p_global = system.part.add(pos=(0, 0, 0))
        # Make sure, mass doesn't change diff coeff
        self.setup_diff_mass_rinertia(p_global)

        # particle specific gamma, kT, and both
        if espressomd.has_features("LANGEVIN_PER_PARTICLE"):
            p_gamma = system.part.add(pos=(0, 0, 0))
            self.setup_diff_mass_rinertia(p_gamma)
            if espressomd.has_features("PARTICLE_ANISOTROPY"):
                p_gamma.gamma = per_part_gamma, per_part_gamma, per_part_gamma
                if espressomd.has_features("ROTATION"):
                    p_gamma.gamma_rot = per_part_gamma_rot_a
            else:
                p_gamma.gamma = per_part_gamma
                if espressomd.has_features("ROTATION"):
                    p_gamma.gamma_rot = per_part_gamma_rot_i

            p_kT = system.part.add(pos=(0, 0, 0))
            self.setup_diff_mass_rinertia(p_kT)
            p_kT.temp = per_part_kT

            p_both = system.part.add(pos=(0, 0, 0))
            self.setup_diff_mass_rinertia(p_both)
            p_both.temp = per_part_kT
            if espressomd.has_features("PARTICLE_ANISOTROPY"):
                p_both.gamma = per_part_gamma, per_part_gamma, per_part_gamma
                if espressomd.has_features("ROTATION"):
                    p_both.gamma_rot = per_part_gamma_rot_a
            else:
                p_both.gamma = per_part_gamma
                if espressomd.has_features("ROTATION"):
                    p_both.gamma_rot = per_part_gamma_rot_i

        # Thermostat setup
        if espressomd.has_features("ROTATION"):
            if espressomd.has_features("PARTICLE_ANISOTROPY"):
                # particle anisotropy and rotation
                system.thermostat.set_langevin(
                    kT=kT, gamma=gamma, gamma_rotation=gamma_rot_a, seed=41)
            else:
                # Rotation without particle anisotropy
                system.thermostat.set_langevin(
                    kT=kT, gamma=gamma, gamma_rotation=gamma_rot_i, seed=41)
        else:
            # No rotation
            system.thermostat.set_langevin(kT=kT, gamma=gamma, seed=41)

        system.cell_system.skin = 0.4
        system.integrator.run(100)

        # Correlators
        vel_obs = {}
        omega_obs = {}
        corr_vel = {}
        corr_omega = {}
        all_particles = [p_global]
        if espressomd.has_features("LANGEVIN_PER_PARTICLE"):
            all_particles.append(p_gamma)
            all_particles.append(p_kT)
            all_particles.append(p_both)

        # linear vel
        vel_obs = ParticleVelocities(ids=system.part[:].id)
        corr_vel = Correlator(
            obs1=vel_obs, tau_lin=10, tau_max=1.4, delta_N=2,
            corr_operation="componentwise_product", compress1="discard1")
        system.auto_update_accumulators.add(corr_vel)
        # angular vel
        if espressomd.has_features("ROTATION"):
            omega_obs = ParticleBodyAngularVelocities(ids=system.part[:].id)
            corr_omega = Correlator(
                obs1=omega_obs, tau_lin=10, tau_max=1.5, delta_N=2,
                corr_operation="componentwise_product", compress1="discard1")
            system.auto_update_accumulators.add(corr_omega)

        system.integrator.run(80000)

        system.auto_update_accumulators.remove(corr_vel)
        corr_vel.finalize()
        if espressomd.has_features("ROTATION"):
            system.auto_update_accumulators.remove(corr_omega)
            corr_omega.finalize()

        # Verify diffusion
        # Translation
        # Cast gammas to vector, to make checks independent of
        # PARTICLE_ANISOTROPY
        gamma = np.ones(3) * gamma
        per_part_gamma = np.ones(3) * per_part_gamma
        self.verify_diffusion(p_global, corr_vel, kT, gamma)
        if espressomd.has_features("LANGEVIN_PER_PARTICLE"):
            self.verify_diffusion(p_gamma, corr_vel, kT, per_part_gamma)
            self.verify_diffusion(p_kT, corr_vel, per_part_kT, gamma)
            self.verify_diffusion(
                p_both, corr_vel, per_part_kT, per_part_gamma)

        # Rotation
        if espressomd.has_features("ROTATION"):
            # Decide on effective gamma rotation, since for rotation it is
            # direction dependent
            eff_gamma_rot = None
            if espressomd.has_features("PARTICLE_ANISOTROPY"):
                eff_gamma_rot = gamma_rot_a
                eff_per_part_gamma_rot = per_part_gamma_rot_a
            else:
                eff_gamma_rot = gamma_rot_i * np.ones(3)
                eff_per_part_gamma_rot = per_part_gamma_rot_i * np.ones(3)

            self.verify_diffusion(p_global, corr_omega, kT, eff_gamma_rot)
            if espressomd.has_features("LANGEVIN_PER_PARTICLE"):
                self.verify_diffusion(
                    p_gamma, corr_omega, kT, eff_per_part_gamma_rot)
                self.verify_diffusion(
                    p_kT, corr_omega, per_part_kT, eff_gamma_rot)
                self.verify_diffusion(p_both, corr_omega,
                                      per_part_kT, eff_per_part_gamma_rot)

    def verify_diffusion(self, p, corr, kT, gamma):
        """Verify diffusion coeff.

           p: particle, corr: dict containing correlator with particle as key,
           kT=kT, gamma=gamma as 3 component vector.
        """
        c = corr
        # Integral of vacf via Green-Kubo D = int_0^infty <v(t_0)v(t_0+t)> dt
        # (o 1/3, since we work componentwise)
        i = p.id
        acf = c.result()[:, [0, 2 + 3 * i, 2 + 3 * i + 1, 2 + 3 * i + 2]]
        np.savetxt("acf.dat", acf)

        # Integrate with trapezoidal rule
        for coord in [1, 2, 3]:
            I = np.trapz(acf[:, coord], acf[:, 0])
            ratio = I / (kT / gamma[coord - 1])
            self.assertAlmostEqual(ratio, 1., delta=0.07)

    @utx.skipIfMissingFeatures("VIRTUAL_SITES")
    def test_07__virtual(self):
        system = self.system
        system.time_step = 0.01
        system.part.clear()

        virtual = system.part.add(pos=[0, 0, 0], virtual=True, v=[1, 0, 0])
        physical = system.part.add(pos=[0, 0, 0], virtual=False, v=[1, 0, 0])

        system.thermostat.set_langevin(
            kT=0, gamma=1, gamma_rotation=1., act_on_virtual=False, seed=41)

        system.integrator.run(0)

        np.testing.assert_almost_equal(np.copy(virtual.f), [0, 0, 0])
        np.testing.assert_almost_equal(np.copy(physical.f), [-1, 0, 0])

        system.thermostat.set_langevin(
            kT=0, gamma=1, gamma_rotation=1., act_on_virtual=True, seed=41)
        system.integrator.run(0)

        np.testing.assert_almost_equal(np.copy(virtual.f), [-1, 0, 0])
        np.testing.assert_almost_equal(np.copy(physical.f), [-1, 0, 0])

    def test_08__noise_correlation(self):
        """Checks that the Langevin noise is uncorrelated"""

        system = self.system
        system.part.clear()
        system.time_step = 0.01
        system.cell_system.skin = 0.1
        system.part.add(id=(1, 2), pos=np.zeros((2, 3)))
        vel_obs = ParticleVelocities(ids=system.part[:].id)
        vel_series = TimeSeries(obs=vel_obs)
        system.auto_update_accumulators.add(vel_series)
        if espressomd.has_features("ROTATION"):
            system.part[:].rotation = (1, 1, 1)
            omega_obs = ParticleBodyAngularVelocities(ids=system.part[:].id)
            omega_series = TimeSeries(obs=omega_obs)
            system.auto_update_accumulators.add(omega_series)

        kT = 3.2
        system.thermostat.set_langevin(kT=kT, gamma=2.1, seed=17)
        steps = int(1e6)
        system.integrator.run(steps)

        # test translational noise correlation
        vel = np.array(vel_series.time_series())
        for i in range(6):
            for j in range(i, 6):
                corrcoef = np.dot(vel[:, i], vel[:, j]) / steps / kT
                if i == j:
                    self.assertAlmostEqual(corrcoef, 1.0, delta=0.04)
                else:
                    self.assertLessEqual(np.abs(corrcoef), 0.04)

        # test rotational noise correlation
        if espressomd.has_features("ROTATION"):
            omega = np.array(omega_series.time_series())
            for i in range(6):
                for j in range(6):
                    corrcoef = np.dot(omega[:, i], omega[:, j]) / steps / kT
                    if i == j:
                        self.assertAlmostEqual(corrcoef, 1.0, delta=0.04)
                    else:
                        self.assertLessEqual(np.abs(corrcoef), 0.04)
            # translational and angular velocities should be independent
            for i in range(6):
                for j in range(6):
                    corrcoef = np.dot(vel[:, i], omega[:, j]) / steps / kT
                    self.assertLessEqual(np.abs(corrcoef), 0.04)


if __name__ == "__main__":
    ut.main()<|MERGE_RESOLUTION|>--- conflicted
+++ resolved
@@ -40,11 +40,6 @@
     def setUpClass(cls):
         np.random.seed(42)
 
-    def setUp(self):
-        self.system.thermostat.turn_off()
-        # the default integrator is supposed implicitly
-        self.system.integrator.set_nvt()
-
     def check_velocity_distribution(self, vel, minmax, n_bins, error_tol, kT):
         """check the recorded particle distributions in velocity against a
            histogram with n_bins bins. Drop velocities outside minmax. Check
@@ -64,38 +59,6 @@
         """Verifies the normalization of the analytical expression."""
         self.assertLessEqual(
             abs(single_component_maxwell(-10, 10, 4.) - 1.), 1E-4)
-
-    def global_langevin_run_check(self, N, kT, loops):
-        """Sampling for the global Langevin parameters test.
-        Parameters
-        ----------
-        N :       :obj:`int`
-                  Number of particles.
-        kT :      :obj:`float`
-                  Temperature.
-        loops :   :obj:`int`
-                  Number of integration steps to sample.
-        """
-        system = self.system
-
-        # Sampling
-        loops = 150
-        v_stored = np.zeros((N * loops, 3))
-        omega_stored = np.zeros((N * loops, 3))
-        for i in range(loops):
-            system.integrator.run(1)
-            v_stored[i * N:(i + 1) * N, :] = system.part[:].v
-            if espressomd.has_features("ROTATION"):
-                omega_stored[i * N:(i + 1) * N, :] = system.part[:].omega_body
-
-        v_minmax = 5
-        bins = 4
-        error_tol = 0.01
-        self.check_velocity_distribution(
-            v_stored, v_minmax, bins, error_tol, kT)
-        if espressomd.has_features("ROTATION"):
-            self.check_velocity_distribution(
-                omega_stored, v_minmax, bins, error_tol, kT)
 
     def test_01__langevin_seed(self):
         """Test for RNG seed consistency."""
@@ -223,11 +186,6 @@
                     np.copy(system.part[0].omega_body),
                     o0 * np.exp(-gamma_r_i / rinertia * system.time), atol=5E-4)
 
-<<<<<<< HEAD
-    def test_04__global_langevin(self):
-        """Test for global Langevin parameters."""
-        N = 400
-=======
     def check_global_langevin(self, recalc_forces, loops):
         """Test velocity distribution for global Langevin parameters.
 
@@ -239,7 +197,6 @@
             Number of sampling loops
         """
         N = 200
->>>>>>> b7ff4b98
         system = self.system
         system.part.clear()
         system.time_step = 0.06
@@ -258,9 +215,6 @@
         # Warmup
         system.integrator.run(20)
 
-<<<<<<< HEAD
-        self.global_langevin_run_check(N, kT, 150)
-=======
         # Sampling
         v_stored = np.zeros((N * loops, 3))
         omega_stored = np.zeros((N * loops, 3))
@@ -269,25 +223,15 @@
             v_stored[i * N:(i + 1) * N, :] = system.part[:].v
             if espressomd.has_features("ROTATION"):
                 omega_stored[i * N:(i + 1) * N, :] = system.part[:].omega_body
->>>>>>> b7ff4b98
-
-        # Large time-step is OK for BD.
-        system.time_step = 7.214
-        system.part[:].v = np.zeros((3))
-        system.part[:].omega_body = np.zeros((3))
-        system.thermostat.turn_off()
-        system.thermostat.set_brownian(kT=kT, gamma=gamma, seed=41)
-        system.integrator.set_brownian_dynamics()
-        # Warmup
-        # The BD does not require so the warmup. Only 1 step is enough.
-        # More steps are taken just to be sure that they will not lead
-        # to wrong results.
-        system.integrator.run(3)
-        # Less number of loops are needed in case of BD because the velocity
-        # distribution is already as required. It is not a result of a real
-        # dynamics.
-        self.global_langevin_run_check(N, kT, 70)
-        system.thermostat.turn_off()
+
+        v_minmax = 5
+        bins = 4
+        error_tol = 0.01
+        self.check_velocity_distribution(
+            v_stored, v_minmax, bins, error_tol, kT)
+        if espressomd.has_features("ROTATION"):
+            self.check_velocity_distribution(
+                omega_stored, v_minmax, bins, error_tol, kT)
 
     def test_global_langevin(self):
         """Test velocity distribution for global Langevin parameters."""
