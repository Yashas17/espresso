--- conflicted
+++ resolved
@@ -19,10 +19,6 @@
 import itertools
 import unittest as ut
 import numpy as np
-<<<<<<< HEAD
-import sys
-=======
->>>>>>> f933e0af
 
 import espressomd
 import espressomd.lb
@@ -193,10 +189,7 @@
                     stress += self.lbf[i, j, k].pi
 
         stress /= system.volume() / agrid**3
-<<<<<<< HEAD
         print(system.volume()/agrid**3)
-=======
->>>>>>> f933e0af
 
         obs = LBFluidStress()
         obs_stress = obs.calculate()
