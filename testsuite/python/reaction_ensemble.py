#
# Copyright (C) 2013-2018 The ESPResSo project
#
# This file is part of ESPResSo.
#
# ESPResSo is free software: you can redistribute it and/or modify
# it under the terms of the GNU General Public License as published by
# the Free Software Foundation, either version 3 of the License, or
# (at your option) any later version.
#
# ESPResSo is distributed in the hope that it will be useful,
# but WITHOUT ANY WARRANTY; without even the implied warranty of
# MERCHANTABILITY or FITNESS FOR A PARTICULAR PURPOSE.  See the
# GNU General Public License for more details.
#
# You should have received a copy of the GNU General Public License
# along with this program.  If not, see <http://www.gnu.org/licenses/>.
#

"""Testmodule for the Reaction Ensemble.
"""
import os
import sys
import unittest as ut
import numpy as np
import espressomd  # pylint: disable=import-error
from espressomd import reaction_ensemble


class ReactionEnsembleTest(ut.TestCase):

    """Test the core implementation of the reaction ensemble."""

    # The reaction ensemble follows the ideal titration curve only if N>>1,
    # Ideal curve is derived in the grandcanionical ensemble and for low N
    # there are systematic devations caused by differences between the
    # ensembles. This is not an error but a fundamental difference (various
    # ensembles are equivalent only in the thermodynamic limit N \to \infty
    N0 = 40
    c0 = 0.00028
    type_HA = 0
    type_A = 1
    type_H = 2
    target_alpha = 0.6
    # We get best statistics at alpha=0.5 Then the test is least sensistive to # the exact sequence of random numbers and does not require hard-coded
    # output values
    temperature = 1.0
    exclusion_radius = 1.0
    # could be in this test for example anywhere in the range 0.000001 ... 9,
    reactant_types = [type_HA]
    reactant_coefficients = [1]
    product_types = [type_A, type_H]
    product_coefficients = [1, 1]
    nubar = 1
    system = espressomd.System(box_l=np.ones(3) * (N0 / c0)**(1.0 / 3.0))
    system.seed = system.cell_system.get_state()['n_nodes'] * [67]
    np.random.seed(69)  # make reaction code fully deterministic
    system.cell_system.skin = 0.4
    volume = np.prod(system.box_l)  # cuboid box
    # Calculate gamma which should lead to target_alpha with given N0 and V
    # Requires N0>>1, otherwise discrete character of N changes the statistics (N>20 should suffice)
    # gamma = prod_i (N_i / V) = alpha^2 N0 / (1-alpha)*V**(-nubar)
    # degree of dissociation alpha = N_A / N_HA = N_H / N_0
    gamma = target_alpha**2 / (1. - target_alpha) * N0 / (volume**nubar)
    RE = reaction_ensemble.ReactionEnsemble(
        temperature=temperature,
<<<<<<< HEAD
        exclusion_radius=exclusion_radius, seed=33)
=======
        exclusion_radius=exclusion_radius, seed=12)
>>>>>>> d0839dbe

    @classmethod
    def setUpClass(cls):
        """Prepare a testsystem."""
        for i in range(0, 2 * cls.N0, 2):
            cls.system.part.add(id=i, pos=np.random.random(
                3) * cls.system.box_l, type=cls.type_A)
            cls.system.part.add(id=i + 1, pos=np.random.random(3) *
                                cls.system.box_l, type=cls.type_H)

        cls.RE.add_reaction(
            gamma=cls.gamma,
            reactant_types=cls.reactant_types,
            reactant_coefficients=cls.reactant_coefficients,
            product_types=cls.product_types,
            product_coefficients=cls.product_coefficients,
            default_charges={cls.type_HA: 0, cls.type_A: -1, cls.type_H: +1}, check_for_electroneutrality=True)

    @classmethod
    def ideal_alpha(cls, gamma, N0, V, nubar):
        # gamma = prod_i (N_i / V) = alpha^2 N0 / (1-alpha)*V**(-nubar)
        # degree of dissociation alpha = N_A / N_HA = N_H / N_0
        X = 2 * N0 / (gamma * V**nubar)
        return (np.sqrt(1 + 2 * X) - 1) / X

    def test_ideal_titration_curve(self):
        N0 = ReactionEnsembleTest.N0
        type_A = ReactionEnsembleTest.type_A
        type_H = ReactionEnsembleTest.type_H
        type_HA = ReactionEnsembleTest.type_HA
        box_l = ReactionEnsembleTest.system.box_l
        system = ReactionEnsembleTest.system
        gamma = ReactionEnsembleTest.gamma
        nubar = ReactionEnsembleTest.nubar

        volume = ReactionEnsembleTest.volume
        RE = ReactionEnsembleTest.RE
        target_alpha = ReactionEnsembleTest.target_alpha

        # chemical warmup - get close to chemical equilibrium before we start
        # sampling
        RE.reaction(20 * N0)

        average_NH = 0.0
        average_NHA = 0.0
        average_NA = 0.0
        num_samples = 1000
        for i in range(num_samples):
            RE.reaction(10)
            average_NH += system.number_of_particles(type=type_H)
            average_NHA += system.number_of_particles(type=type_HA)
            average_NA += system.number_of_particles(type=type_A)
        average_NH /= num_samples
        average_NA /= num_samples
        average_NHA /= num_samples
        average_alpha = average_NA / float(N0)
        print(average_alpha)
        # Note: with 40 particles, alpha=0.5 and 1000*10 reactions, standard
        # deviation of average alpha is about 0.003 (determined from 40
        # repeated simulations).  We set the desired accuracy to 5*std = 0.015
        rel_error_alpha = abs(
            average_alpha - target_alpha) / target_alpha
        # relative error
        self.assertLess(
            rel_error_alpha,
            0.015,
            msg="\nDeviation from ideal titration curve is too big for the given input parameters.\n"
            + "  gamma: " + str(gamma)
            + "  average_NH: " + str(average_NH)
            + "  average_NA: " + str(average_NA)
            + "  average_NHA:" + str(average_NHA)
            + "  average alpha: " + str(average_alpha)
            + "  target_alpha: " + str(target_alpha)
        )

    def test_reaction_system(self):
        RE_status = ReactionEnsembleTest.RE.get_status()
        forward_reaction = RE_status["reactions"][0]
        for i in range(len(forward_reaction["reactant_types"])):
            self.assertEqual(
                ReactionEnsembleTest.reactant_types[i],
                forward_reaction["reactant_types"][i],
                msg="reactant type not set correctly.")
        for i in range(len(forward_reaction["reactant_coefficients"])):
            self.assertEqual(
                ReactionEnsembleTest.reactant_coefficients[i],
                forward_reaction["reactant_coefficients"][i],
                msg="reactant coefficients not set correctly.")
        for i in range(len(forward_reaction["product_types"])):
            self.assertEqual(
                ReactionEnsembleTest.product_types[i],
                forward_reaction["product_types"][i],
                msg="product type not set correctly.")
        for i in range(len(forward_reaction["product_coefficients"])):
            self.assertEqual(
                ReactionEnsembleTest.product_coefficients[i],
                forward_reaction["product_coefficients"][i],
                msg="product coefficients not set correctly.")

        self.assertAlmostEqual(
            ReactionEnsembleTest.temperature,
            RE_status["temperature"],
            places=9,
            msg="reaction ensemble temperature not set correctly.")
        self.assertAlmostEqual(
            ReactionEnsembleTest.exclusion_radius,
            RE_status["exclusion_radius"],
            places=9,
            msg="reaction ensemble exclusion radius not set correctly.")

        self.assertAlmostEqual(
            ReactionEnsembleTest.volume,
            ReactionEnsembleTest.RE.get_volume(),
            places=9,
            msg="reaction ensemble volume not set correctly.")


if __name__ == "__main__":
    print("Features: ", espressomd.features())
    ut.main()<|MERGE_RESOLUTION|>--- conflicted
+++ resolved
@@ -64,11 +64,7 @@
     gamma = target_alpha**2 / (1. - target_alpha) * N0 / (volume**nubar)
     RE = reaction_ensemble.ReactionEnsemble(
         temperature=temperature,
-<<<<<<< HEAD
-        exclusion_radius=exclusion_radius, seed=33)
-=======
         exclusion_radius=exclusion_radius, seed=12)
->>>>>>> d0839dbe
 
     @classmethod
     def setUpClass(cls):
