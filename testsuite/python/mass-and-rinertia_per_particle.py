# Copyright (C) 2010-2018 The ESPResSo project
#
# This file is part of ESPResSo.
#
# ESPResSo is free software: you can redistribute it and/or modify
# it under the terms of the GNU General Public License as published by
# the Free Software Foundation, either version 3 of the License, or
# (at your option) any later version.
#
# ESPResSo is distributed in the hope that it will be useful,
# but WITHOUT ANY WARRANTY; without even the implied warranty of
# MERCHANTABILITY or FITNESS FOR A PARTICULAR PURPOSE.  See the
# GNU General Public License for more details.
#
# You should have received a copy of the GNU General Public License
# along with this program.  If not, see <http://www.gnu.org/licenses/>.
from __future__ import print_function
import unittest as ut
import numpy as np
from numpy.random import uniform
import espressomd
import math
import random


@ut.skipIf(not espressomd.has_features(["MASS",
                                        "PARTICLE_ANISOTROPY",
                                        "ROTATIONAL_INERTIA",
                                        "LANGEVIN_PER_PARTICLE"]),
           "Features not available, skipping test!")
class ThermoTest(ut.TestCase):
    longMessage = True
    # Handle for espresso system
    system = espressomd.System(box_l=[1.0, 1.0, 1.0])
    # The NVT thermostat parameters
    kT = 0.0
    gamma_global = np.zeros((3))
    gamma_global_rot = np.zeros((3))
    # Test ranges    
    gamma_min = 5.
    gamma_max = 10.

    # Particle properties
    mass = 0.0
    J = 0.0, 0.0, 0.0

    # Per-particle type parameters.
    # 2 different langevin parameters for particles.
    kT_p = np.zeros((2))
    # gamma_tran/gamma_rot matrix: [2 kinds of particles] x [3 dimensions X Y Z]
    # These matrices are assigning per-particle in corresponding test cases.
    gamma_tran_p = np.zeros((2, 3))
    gamma_rot_p = np.zeros((2, 3))

    # These variables will take the values to compare with.
    # Depending on the test case following matrices either equals to the previous
    # or the global corresponding parameters. The corresponding setting effect is an essence of
    # all the test cases' differentiation here.
    halfkT_p_validate = np.zeros((2))
    gamma_tran_p_validate = np.zeros((2, 3))
    gamma_rot_p_validate = np.zeros((2, 3))
    # Diffusivity
    D_tran_p_validate = np.zeros((2, 3))

    @classmethod
    def setUpClass(cls):
        # Handle a random generator seeding
        seed1 = 15
        np.random.seed(seed1)
        seed2 = 42
        # The Espresso system configuration
        cls.system.seed = [s * seed2 for s in range(cls.system.cell_system.get_state()["n_nodes"])]
        cls.system.cell_system.set_domain_decomposition(use_verlet_lists=True)
        cls.system.cell_system.skin = 5.0

    def setUp(self):
        self.system.time = 0.0
        self.system.part.clear()

    def set_langevin_global_defaults(self):
        """
        Setup the NVT thermostat viscous friction parameters.

        """

        # Global NVT thermostat parameters are assigning by default
        for k in range(2):
            self.gamma_tran_p_validate[k,:] = self.gamma_global[:]
            self.gamma_rot_p_validate[k,:] = self.gamma_global[:]
            self.halfkT_p_validate[k] = self.kT / 2.0

    def set_langevin_global_defaults_rot_differ(self):
        """
        Setup the NVT thermostat viscous friction parameters
        with a rotation-specific gamma.

        """
        # Global NVT thermostat parameters are assigning by default
        for k in range(2):
            self.gamma_tran_p_validate[k,:] = self.gamma_global[:]
            self.gamma_rot_p_validate[k,:] = self.gamma_global_rot[:]
            self.halfkT_p_validate[k] = self.kT / 2.0

    def dissipation_param_setup(self, n):
        """
        Setup the parameters for the following dissipation
        test.

        Parameters
        ----------
        n : :obj:`int`
            Number of particles of the each type. There are 2 types.

        """

        # Time
        self.system.time_step = 0.007

        # Space
        box = 1.0
        self.system.box_l = box, box, box
        if espressomd.has_features(("PARTIAL_PERIODIC",)):
            self.system.periodicity = 0, 0, 0

        # NVT thermostat
        self.kT = 0.0
        # The translational gamma isotropy is required here.
        # Global gamma for tests without particle-specific gammas.
        #
        # As far as the problem characteristic time is t0 ~ mass / gamma
        # and the Langevin equation finite-difference approximation is stable
        # only for time_step << t0, it is needed to set the gamma less than
        # some maximal value according to the value gamma_max.
        # Also, it cannot be very small (gamma_min), otherwise the thermalization will require
        # too much of the CPU time. Same: for all such gamma assignments throughout the test.
        #
        gamma_min = self.gamma_min
        gamma_max = self.gamma_max
        gamma_rnd = uniform(gamma_min, gamma_max)
        self.gamma_global = gamma_rnd, gamma_rnd, gamma_rnd
        # Additional test case for the specific global rotational gamma set.
        self.gamma_global_rot = uniform(gamma_min, gamma_max, 3)
        # Per-paricle values:
        self.kT_p = 0.0, 0.0
        # Either translational friction isotropy is required
        # or both translational and rotational ones.
        # Otherwise these types of motion will interfere.
        # ..Let's test both cases depending on the particle index.
        self.gamma_tran_p[0, 0] = uniform(gamma_min, gamma_max)
        self.gamma_tran_p[0, 1] = self.gamma_tran_p[0, 0]
        self.gamma_tran_p[0, 2] = self.gamma_tran_p[0, 0]
        self.gamma_rot_p[0,:] = uniform(gamma_min, gamma_max, 3)
        self.gamma_tran_p[1, 0] = uniform(gamma_min, gamma_max)
        self.gamma_tran_p[1, 1] = self.gamma_tran_p[1, 0]
        self.gamma_tran_p[1, 2] = self.gamma_tran_p[1, 0]
        self.gamma_rot_p[1, 0] = uniform(gamma_min, gamma_max)
        self.gamma_rot_p[1, 1] = self.gamma_rot_p[1, 0]
        self.gamma_rot_p[1, 2] = self.gamma_rot_p[1, 0]

        # Particles
        self.mass = 12.74
        self.J = 10.0, 10.0, 10.0
        for i in range(n):
            for k in range(2):
                ind = i + k * n
                self.system.part.add(
                    rotation=(1, 1, 1), pos=(0.0, 0.0, 0.0), id=ind)
                self.system.part[ind].v = 1.0, 1.0, 1.0
                if "ROTATION" in espressomd.features():
                    self.system.part[ind].omega_body = 1.0, 1.0, 1.0
                self.system.part[ind].mass = self.mass
                self.system.part[ind].rinertia = self.J

    def fluctuation_dissipation_param_setup(self, n):
        """
        Setup the parameters for the following fluctuation-dissipation
        test.

        Parameters
        ----------
        n : :obj:`int`
            Number of particles of the each type. There are 2 types.

        """
        # Time
        self.system.time_step = 0.03

        # Space
        box = 10.0
        self.system.box_l = box, box, box
        if espressomd.has_features(("PARTIAL_PERIODIC",)):
            self.system.periodicity = 0, 0, 0

        # NVT thermostat
        # Just some temperature range to cover by the test:
        self.kT = uniform(1.5, 5.)
        # See the above comment regarding the gamma assignments.
        # Note: here & hereinafter specific variations in these ranges are related to
        # the test execution duration to achieve the required statistical
        # averages faster.
        gamma_min = self.gamma_min
        gamma_max = self.gamma_max
        self.gamma_global = uniform(gamma_min, gamma_max, 3)
        self.gamma_global_rot = uniform(gamma_min, gamma_max, 3)
        # Per-particle parameters
        self.kT_p = 2.5, 2.0
        for k in range(2):
            self.gamma_tran_p[k,:] = uniform(gamma_min, gamma_max, 3)
            self.gamma_rot_p[k,:] = uniform(gamma_min, gamma_max, 3)

        # Particles
        # As far as the problem characteristic time is t0 ~ mass / gamma
        # and the Langevin equation finite-difference approximation is stable
        # only for time_step << t0, it is needed to set the mass higher than
        # some minimal value according to the value min_mass_param.
        # Also, it is expected to test the large enough mass (max_mass_param).
        # It should be not very large, otherwise the thermalization will require
        # too much of the CPU time.
        min_mass_param = 3.
        max_mass_param = 10.0
        self.mass = uniform(min_mass_param, max_mass_param)
        self.J = uniform(min_mass_param, max_mass_param, 3)
        for i in range(n):
            for k in range(2):
                ind = i + k * n
                part_pos = np.random.random(3) * box
                part_v = 0.0, 0.0, 0.0
                part_omega_body = 0.0, 0.0, 0.0
                self.system.part.add(
                    rotation=(
                        1,
                        1,
                        1),
                    id=ind,
                    mass=self.mass,
                    rinertia=self.J,
                    pos=part_pos,
                    v=part_v)
                if "ROTATION" in espressomd.features():
                    self.system.part[ind].omega_body = part_omega_body

    def check_dissipation(self, n):
        """
        Check the dissipation relations: the simple viscous decelleration test.

        Parameters
        ----------
        n : :obj:`int`
            Number of particles of the each type. There are 2 types.

        """

        tol = 1.2E-3
        for step in range(100):
            self.system.integrator.run(2)
            for i in range(n):
                for k in range(2):
                    ind = i + k * n
                    for j in range(3):
                        # Note: velocity is defined in the lab frame of reference
                        # while gamma_tr is defined in the body one.
                        # Hence, only isotropic gamma_tran_p_validate could be
                        # tested here.
                        self.assertLess(abs(
                            self.system.part[ind].v[j] - math.exp(- self.gamma_tran_p_validate[k, j] * self.system.time / self.mass)), tol)
                        if "ROTATION" in espressomd.features():
                            self.assertLess(abs(
                                self.system.part[ind].omega_body[j] - math.exp(- self.gamma_rot_p_validate[k, j] * self.system.time / self.J[j])), tol)

    def check_fluctuation_dissipation(self, n):
        """
        Check the fluctuation-dissipation relations: thermalization
        and diffusion properties.

        Parameters
        ----------
        n : :obj:`int`
            Number of particles of the each type. There are 2 types.

        """
        # The thermalization and diffusion test
        # Checks if every degree of freedom has 1/2 kT of energy, even when
        # mass and inertia tensor are active
        # Check the factual translational diffusion.
        #
        # matrices: [2 types of particless] x [3 dimensions X Y Z]
        # velocity^2, omega^2, position^2
        v2 = np.zeros((2, 3))
        o2 = np.zeros((2, 3))
        dr2 = np.zeros((2, 3))
        # Variance to compare with:
        sigma2_tr = np.zeros((2))
        # Comparable variance:
        dr_norm = np.zeros((2))

        pos0 = np.zeros((2 * n, 3))
        for p in range(n):
            for k in range(2):
                ind = p + k * n
                pos0[ind,:] = self.system.part[ind].pos
        dt0 = self.mass / self.gamma_tran_p_validate

        loops = 10
        therm_steps = int(1000)
        self.system.integrator.run(therm_steps)

        int_steps = 50
        for i in range(loops):
            self.system.integrator.run(int_steps)
            # Get kinetic energy in each degree of freedom for all particles
            for p in range(n):
                for k in range(2):
                    ind = p + k * n
                    v = self.system.part[ind].v
                    if "ROTATION" in espressomd.features():
                        o = self.system.part[ind].omega_body
                        o2[k,:] = o2[k,:] + np.power(o[:], 2)
                    pos = self.system.part[ind].pos
                    v2[k,:] = v2[k,:] + np.power(v[:], 2)
                    dr2[k,:] = np.power((pos[:] - pos0[ind,:]), 2)
                    dt = (int_steps * (i + 1) + therm_steps) * \
                        self.system.time_step
                    # translational diffusion variance: after a closed-form
                    # integration of the Langevin EOM;
                    # ref. the eq. (10.2.26) N. Pottier, https://doi.org/10.1007/s10955-010-0114-6 (2010)
                    # after simple transformations and the dimensional model
                    # matching (cf. eq. (10.1.1) there):
                    sigma2_tr[k] = 0.0
                    for j in range(3):
                        sigma2_tr[k] += \
                            self.D_tran_p_validate[k, j] * \
                            (2.0 * dt + dt0[k, j] * \
                            (- 3.0 + 4.0 * \
                            math.exp(- dt / dt0[k, j]) - \
                            math.exp(- 2.0 * \
                            dt / dt0[k, j])))
                    dr_norm[k] += (sum(dr2[k,:]) -
                                   sigma2_tr[k]) / sigma2_tr[k]

        tolerance = 0.15
        Ev = 0.5 * self.mass * v2 / (n * loops)
        Eo = 0.5 * self.J * o2 / (n * loops)
        dv = np.zeros((2))
        do = np.zeros((2))
        do_vec = np.zeros((2, 3))
        for k in range(2):
            dv[k] = sum(Ev[k,:]) / (3.0 * self.halfkT_p_validate[k]) - 1.0
            do[k] = sum(Eo[k,:]) / (3.0 * self.halfkT_p_validate[k]) - 1.0
            do_vec[k,:] = Eo[k,:] / self.halfkT_p_validate[k] - 1.0
        dr_norm /= (n * loops)

        for k in range(2):
            self.assertLessEqual(
                abs(
                    dv[k]),
                tolerance,
                msg='Relative deviation in translational energy too large: {0}'.format(
                    dv[k]))
            if "ROTATION" in espressomd.features():
                self.assertLessEqual(
                    abs(
                        do[k]),
                    tolerance,
                    msg='Relative deviation in rotational energy too large: {0}'.format(
                        do[k]))
                self.assertLessEqual(abs(
                    do_vec[k, 0]), tolerance, msg='Relative deviation in rotational energy per the body axis X is too large: {0}'.format(do_vec[k, 0]))
                self.assertLessEqual(abs(
                    do_vec[k, 1]), tolerance, msg='Relative deviation in rotational energy per the body axis Y is too large: {0}'.format(do_vec[k, 1]))
                self.assertLessEqual(abs(
                    do_vec[k, 2]), tolerance, msg='Relative deviation in rotational energy per the body axis Z is too large: {0}'.format(do_vec[k, 2]))
            self.assertLessEqual(
                abs(
                    dr_norm[k]),
                tolerance,
                msg='Relative deviation in translational diffusion is too large: {0}'.format(
                    dr_norm[k]))

    def set_particle_specific_gamma(self, n):
        """
        Set the particle-specific gamma.

        Parameters
        ----------
        n : :obj:`int`
            Number of particles of the each type. There are 2 types.

        """

        for k in range(2):
            self.gamma_tran_p_validate[k,:] = self.gamma_tran_p[k,:]
            self.gamma_rot_p_validate[k,:] = self.gamma_rot_p[k,:]
            for i in range(n):
                ind = i + k * n
                self.system.part[ind].gamma = self.gamma_tran_p[k,:]
                if "ROTATION" in espressomd.features():
                    self.system.part[ind].gamma_rot = self.gamma_rot_p[k,:]

    def set_particle_specific_temperature(self, n):
        """
        Set the particle-specific temperature.

        Parameters
        ----------
        n : :obj:`int`
            Number of particles of the each type. There are 2 types.

        """

        for k in range(2):
            self.halfkT_p_validate[k] = self.kT_p[k] / 2.0
            for i in range(n):
                ind = i + k * n
                self.system.part[ind].temp = self.kT_p[k]

    def set_diffusivity_tran(self):
        """
        Set the translational diffusivity to validate further.

        """

        for k in range(2):
            # Translational diffusivity for a validation
            self.D_tran_p_validate[k,:] = 2.0 * \
                self.halfkT_p_validate[k] / self.gamma_tran_p_validate[k,:]

    # Test case 0.0: no particle specific values / dissipation only
    def test_case_00(self):
        # Each of 2 kind of particles will be represented by n instances:
        n = 1
        self.dissipation_param_setup(n)
        self.set_langevin_global_defaults()
        # The test case-specific thermostat and per-particle parameters
        self.system.thermostat.set_langevin(
<<<<<<< HEAD
            kT=self.kT, gamma=self.gamma_global)
=======
            kT=self.kT, gamma=self.gamma_global, seed=42)
>>>>>>> 31292d64
        # Actual integration and validation run
        self.check_dissipation(n)

    # Test case 0.1: no particle specific values / fluctuation & dissipation
    def test_case_01(self):
        # Each of 2 kind of particles will be represented by n instances:
        n = 500
        self.fluctuation_dissipation_param_setup(n)
        self.set_langevin_global_defaults()
        # The test case-specific thermostat and per-particle parameters
        self.system.thermostat.set_langevin(
<<<<<<< HEAD
            kT=self.kT, gamma=self.gamma_global)
=======
            kT=self.kT, gamma=self.gamma_global, seed=42)
>>>>>>> 31292d64
        self.set_diffusivity_tran()
        # Actual integration and validation run
        self.check_fluctuation_dissipation(n)

    # Test case 1.0: particle specific gamma but not temperature / dissipation
    # only
    def test_case_10(self):
        # Each of 2 kind of particles will be represented by n instances:
        n = 1
        self.dissipation_param_setup(n)
        self.set_langevin_global_defaults()
        # The test case-specific thermostat and per-particle parameters
        self.system.thermostat.set_langevin(
<<<<<<< HEAD
            kT=self.kT, gamma=self.gamma_global)
=======
            kT=self.kT, gamma=self.gamma_global, seed=42)
>>>>>>> 31292d64
        self.set_particle_specific_gamma(n)
        # Actual integration and validation run
        self.check_dissipation(n)

    # Test case 1.1: particle specific gamma but not temperature / fluctuation
    # & dissipation
    def test_case_11(self):
        # Each of 2 kind of particles will be represented by n instances:
        n = 500
        self.fluctuation_dissipation_param_setup(n)
        self.set_langevin_global_defaults()
        # The test case-specific thermostat and per-particle parameters
        self.system.thermostat.set_langevin(
<<<<<<< HEAD
            kT=self.kT, gamma=self.gamma_global)
=======
            kT=self.kT, gamma=self.gamma_global, seed=42)
>>>>>>> 31292d64
        self.set_particle_specific_gamma(n)
        self.set_diffusivity_tran()
        # Actual integration and validation run
        self.check_fluctuation_dissipation(n)

    # Test case 2.0: particle specific temperature but not gamma / dissipation
    # only
    def test_case_20(self):
        # Each of 2 kind of particles will be represented by n instances:
        n = 1
        self.dissipation_param_setup(n)
        self.set_langevin_global_defaults()
        # The test case-specific thermostat and per-particle parameters
        self.system.thermostat.set_langevin(
<<<<<<< HEAD
            kT=self.kT, gamma=self.gamma_global)
=======
            kT=self.kT, gamma=self.gamma_global, seed=42)
>>>>>>> 31292d64
        self.set_particle_specific_temperature(n)
        # Actual integration and validation run
        self.check_dissipation(n)

    # Test case 2.1: particle specific temperature but not gamma / fluctuation
    # & dissipation
    def test_case_21(self):
        # Each of 2 kind of particles will be represented by n instances:
        n = 500
        self.fluctuation_dissipation_param_setup(n)
        self.set_langevin_global_defaults()
        # The test case-specific thermostat and per-particle parameters
        self.system.thermostat.set_langevin(
<<<<<<< HEAD
            kT=self.kT, gamma=self.gamma_global)
=======
            kT=self.kT, gamma=self.gamma_global, seed=42)
>>>>>>> 31292d64
        self.set_particle_specific_temperature(n)
        self.set_diffusivity_tran()
        # Actual integration and validation run
        self.check_fluctuation_dissipation(n)

    # Test case 3.0: both particle specific gamma and temperature /
    # dissipation only
    def test_case_30(self):
        # Each of 2 kind of particles will be represented by n instances:
        n = 1
        self.dissipation_param_setup(n)
        self.set_langevin_global_defaults()
        # The test case-specific thermostat and per-particle parameters
        self.system.thermostat.set_langevin(
<<<<<<< HEAD
            kT=self.kT, gamma=self.gamma_global)
=======
            kT=self.kT, gamma=self.gamma_global, seed=42)
>>>>>>> 31292d64
        self.set_particle_specific_gamma(n)
        self.set_particle_specific_temperature(n)
        # Actual integration and validation run
        self.check_dissipation(n)

    # Test case 3.1: both particle specific gamma and temperature /
    # fluctuation & dissipation
    def test_case_31(self):
        # Each of 2 kind of particles will be represented by n instances:
        n = 500
        self.fluctuation_dissipation_param_setup(n)
        self.set_langevin_global_defaults()
        # The test case-specific thermostat and per-particle parameters
        self.system.thermostat.set_langevin(
<<<<<<< HEAD
            kT=self.kT, gamma=self.gamma_global)
=======
            kT=self.kT, gamma=self.gamma_global, seed=42)
>>>>>>> 31292d64
        self.set_particle_specific_gamma(n)
        self.set_particle_specific_temperature(n)
        self.set_diffusivity_tran()
        # Actual integration and validation run
        self.check_fluctuation_dissipation(n)

    # Test case 4.0: no particle specific values / rotational specific global
    # thermostat / dissipation only
    def test_case_40(self):
        # Each of 2 kind of particles will be represented by n instances:
        n = 1
        self.dissipation_param_setup(n)
        self.set_langevin_global_defaults_rot_differ()
        # The test case-specific thermostat and per-particle parameters
        self.system.thermostat.turn_off()
        self.system.thermostat.set_langevin(
            kT=self.kT,
            gamma=self.gamma_global,
            gamma_rotation=self.gamma_global_rot, seed=42)
        # Actual integration and validation run
        self.check_dissipation(n)

    # Test case 4.1: no particle specific values / rotational specific global
    # thermostat / fluctuation & dissipation
    def test_case_41(self):
        # Each of 2 kind of particles will be represented by n instances:
        n = 500
        self.fluctuation_dissipation_param_setup(n)
        self.set_langevin_global_defaults_rot_differ()
        # The test case-specific thermostat and per-particle parameters
        self.system.thermostat.turn_off()
        self.system.thermostat.set_langevin(
            kT=self.kT,
            gamma=self.gamma_global,
            gamma_rotation=self.gamma_global_rot, seed=42)
        self.set_diffusivity_tran()
        # Actual integration and validation run
        self.check_fluctuation_dissipation(n)


if __name__ == '__main__':
    ut.main()<|MERGE_RESOLUTION|>--- conflicted
+++ resolved
@@ -432,11 +432,7 @@
         self.set_langevin_global_defaults()
         # The test case-specific thermostat and per-particle parameters
         self.system.thermostat.set_langevin(
-<<<<<<< HEAD
-            kT=self.kT, gamma=self.gamma_global)
-=======
-            kT=self.kT, gamma=self.gamma_global, seed=42)
->>>>>>> 31292d64
+            kT=self.kT, gamma=self.gamma_global, seed=42)
         # Actual integration and validation run
         self.check_dissipation(n)
 
@@ -448,11 +444,7 @@
         self.set_langevin_global_defaults()
         # The test case-specific thermostat and per-particle parameters
         self.system.thermostat.set_langevin(
-<<<<<<< HEAD
-            kT=self.kT, gamma=self.gamma_global)
-=======
-            kT=self.kT, gamma=self.gamma_global, seed=42)
->>>>>>> 31292d64
+            kT=self.kT, gamma=self.gamma_global, seed=42)
         self.set_diffusivity_tran()
         # Actual integration and validation run
         self.check_fluctuation_dissipation(n)
@@ -466,11 +458,7 @@
         self.set_langevin_global_defaults()
         # The test case-specific thermostat and per-particle parameters
         self.system.thermostat.set_langevin(
-<<<<<<< HEAD
-            kT=self.kT, gamma=self.gamma_global)
-=======
-            kT=self.kT, gamma=self.gamma_global, seed=42)
->>>>>>> 31292d64
+            kT=self.kT, gamma=self.gamma_global, seed=42)
         self.set_particle_specific_gamma(n)
         # Actual integration and validation run
         self.check_dissipation(n)
@@ -484,11 +472,7 @@
         self.set_langevin_global_defaults()
         # The test case-specific thermostat and per-particle parameters
         self.system.thermostat.set_langevin(
-<<<<<<< HEAD
-            kT=self.kT, gamma=self.gamma_global)
-=======
-            kT=self.kT, gamma=self.gamma_global, seed=42)
->>>>>>> 31292d64
+            kT=self.kT, gamma=self.gamma_global, seed=42)
         self.set_particle_specific_gamma(n)
         self.set_diffusivity_tran()
         # Actual integration and validation run
@@ -503,11 +487,7 @@
         self.set_langevin_global_defaults()
         # The test case-specific thermostat and per-particle parameters
         self.system.thermostat.set_langevin(
-<<<<<<< HEAD
-            kT=self.kT, gamma=self.gamma_global)
-=======
-            kT=self.kT, gamma=self.gamma_global, seed=42)
->>>>>>> 31292d64
+            kT=self.kT, gamma=self.gamma_global, seed=42)
         self.set_particle_specific_temperature(n)
         # Actual integration and validation run
         self.check_dissipation(n)
@@ -521,11 +501,7 @@
         self.set_langevin_global_defaults()
         # The test case-specific thermostat and per-particle parameters
         self.system.thermostat.set_langevin(
-<<<<<<< HEAD
-            kT=self.kT, gamma=self.gamma_global)
-=======
-            kT=self.kT, gamma=self.gamma_global, seed=42)
->>>>>>> 31292d64
+            kT=self.kT, gamma=self.gamma_global, seed=42)
         self.set_particle_specific_temperature(n)
         self.set_diffusivity_tran()
         # Actual integration and validation run
@@ -540,11 +516,7 @@
         self.set_langevin_global_defaults()
         # The test case-specific thermostat and per-particle parameters
         self.system.thermostat.set_langevin(
-<<<<<<< HEAD
-            kT=self.kT, gamma=self.gamma_global)
-=======
-            kT=self.kT, gamma=self.gamma_global, seed=42)
->>>>>>> 31292d64
+            kT=self.kT, gamma=self.gamma_global, seed=42)
         self.set_particle_specific_gamma(n)
         self.set_particle_specific_temperature(n)
         # Actual integration and validation run
@@ -559,11 +531,7 @@
         self.set_langevin_global_defaults()
         # The test case-specific thermostat and per-particle parameters
         self.system.thermostat.set_langevin(
-<<<<<<< HEAD
-            kT=self.kT, gamma=self.gamma_global)
-=======
-            kT=self.kT, gamma=self.gamma_global, seed=42)
->>>>>>> 31292d64
+            kT=self.kT, gamma=self.gamma_global, seed=42)
         self.set_particle_specific_gamma(n)
         self.set_particle_specific_temperature(n)
         self.set_diffusivity_tran()
