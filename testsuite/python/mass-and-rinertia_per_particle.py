# Copyright (C) 2010-2019 The ESPResSo project
#
# This file is part of ESPResSo.
#
# ESPResSo is free software: you can redistribute it and/or modify
# it under the terms of the GNU General Public License as published by
# the Free Software Foundation, either version 3 of the License, or
# (at your option) any later version.
#
# ESPResSo is distributed in the hope that it will be useful,
# but WITHOUT ANY WARRANTY; without even the implied warranty of
# MERCHANTABILITY or FITNESS FOR A PARTICULAR PURPOSE.  See the
# GNU General Public License for more details.
#
# You should have received a copy of the GNU General Public License
# along with this program.  If not, see <http://www.gnu.org/licenses/>.
import unittest as ut
import unittest_decorators as utx
import numpy as np
from numpy.random import uniform
import espressomd
import math


@utx.skipIfMissingFeatures(["MASS", "PARTICLE_ANISOTROPY",
                            "ROTATIONAL_INERTIA", "LANGEVIN_PER_PARTICLE"])
class ThermoTest(ut.TestCase):
    longMessage = True
    # Handle for espresso system
    system = espressomd.System(box_l=[1.0, 1.0, 1.0])
    # The NVT thermostat parameters
    kT = 0.0
    gamma_global = np.zeros((3))
    gamma_global_rot = np.zeros((3))
    # Test ranges
    gamma_min = 5.
    gamma_max = 10.

    # Particle properties
    mass = 0.0
    J = [0.0, 0.0, 0.0]

    # Per-particle type parameters.
    # 2 different langevin parameters for particles.
    kT_p = np.zeros((2))
    # gamma_tran/gamma_rot matrix: [2 kinds of particles] x [3 dimensions X Y Z]
    # These matrices are assigning per-particle in corresponding test cases.
    gamma_tran_p = np.zeros((2, 3))
    gamma_rot_p = np.zeros((2, 3))

    # These variables will take the values to compare with.
    # Depending on the test case following matrices either equals to the
    # previous or the global corresponding parameters. The corresponding
    # setting effect is an essence of all the test cases' differentiation here.
    halfkT_p_validate = np.zeros((2))
    gamma_tran_p_validate = np.zeros((2, 3))
    gamma_rot_p_validate = np.zeros((2, 3))
    # Diffusivity
    D_tran_p_validate = np.zeros((2, 3))

    @classmethod
    def setUpClass(cls):
        # Handle a random generator seeding
        seed1 = 15
        np.random.seed(seed1)
        seed2 = 42
        # The Espresso system configuration
        cls.system.seed = [
            s * seed2 for s in range(cls.system.cell_system.get_state()["n_nodes"])]
        cls.system.cell_system.set_domain_decomposition(use_verlet_lists=True)
        cls.system.cell_system.skin = 5.0

    def setUp(self):
        self.system.time = 0.0
        self.system.part.clear()
        if "BROWNIAN_DYNAMICS" in espressomd.features():
            self.system.thermostat.turn_off()
            self.system.integrator.set_nvt()
    
    def set_initial_cond(self):
        """
        Set all the particles to zero coordinates and velocities; same for time.
        The quaternion is set to default value.

        """
        system = self.system
        system.time = 0.0
        system.part[:].pos = np.zeros((3))
        system.part[:].v = np.zeros((3))
        system.part[:].omega_body = np.zeros((3))
        system.part[:].quat = np.array([1., 0., 0., 0.])

    def set_langevin_global_defaults(self):
        """
        Setup the expected NVT thermostat viscous friction parameters.

        """

        # Global NVT thermostat parameters are assigning by default
        for k in range(2):
            self.gamma_tran_p_validate[k, :] = self.gamma_global[:]
            self.gamma_rot_p_validate[k, :] = self.gamma_global[:]
            self.halfkT_p_validate[k] = self.kT / 2.0

    def set_langevin_global_defaults_rot_differ(self):
        """
        Setup the expected NVT thermostat viscous friction parameters
        with a rotation-specific gamma.

        """
        # Global NVT thermostat parameters are assigning by default
        for k in range(2):
            self.gamma_tran_p_validate[k, :] = self.gamma_global[:]
            self.gamma_rot_p_validate[k, :] = self.gamma_global_rot[:]
            self.halfkT_p_validate[k] = self.kT / 2.0

    def dissipation_param_setup(self, n):
        """
        Setup the parameters for the following dissipation
        test.

        Parameters
        ----------
        n : :obj:`int`
            Number of particles of the each type. There are 2 types.

        """

        system = self.system
        # Time
        self.system.time_step = 0.007

        # Space
        self.system.box_l = 3 * [1.0]
        self.system.periodicity = [0, 0, 0]

        # NVT thermostat
        self.kT = 0.0
        # The translational gamma isotropy is required here.
        # Global gamma for tests without particle-specific gammas.
        #
        # As far as the problem characteristic time is t0 ~ mass / gamma
        # and the Langevin equation finite-difference approximation is stable
        # only for time_step << t0, it is needed to set the gamma less than
        # some maximal value according to the value gamma_max.
        # Also, it cannot be very small (gamma_min), otherwise the
        # thermalization will require too much of the CPU time. Same: for all
        # such gamma assignments throughout the test.
        gamma_min = self.gamma_min
        gamma_max = self.gamma_max
        gamma_rnd = uniform(gamma_min, gamma_max)
        self.gamma_global = gamma_rnd, gamma_rnd, gamma_rnd
        # Additional test case for the specific global rotational gamma set.
        self.gamma_global_rot = uniform(gamma_min, gamma_max, 3)
        # Per-particle values:
        self.kT_p = [0.0, 0.0]
        # Either translational friction isotropy is required
        # or both translational and rotational ones.
        # Otherwise these types of motion will interfere.
        # ..Let's test both cases depending on the particle index.
        self.gamma_tran_p[0, 0] = uniform(gamma_min, gamma_max)
        self.gamma_tran_p[0, 1] = self.gamma_tran_p[0, 0]
        self.gamma_tran_p[0, 2] = self.gamma_tran_p[0, 0]
        self.gamma_rot_p[0, :] = uniform(gamma_min, gamma_max, 3)
        self.gamma_tran_p[1, 0] = uniform(gamma_min, gamma_max)
        self.gamma_tran_p[1, 1] = self.gamma_tran_p[1, 0]
        self.gamma_tran_p[1, 2] = self.gamma_tran_p[1, 0]
        self.gamma_rot_p[1, 0] = uniform(gamma_min, gamma_max)
        self.gamma_rot_p[1, 1] = self.gamma_rot_p[1, 0]
        self.gamma_rot_p[1, 2] = self.gamma_rot_p[1, 0]

        # Particles
        self.mass = 12.74
        self.J = [10.0, 10.0, 10.0]
        for i in range(n):
            for k in range(2):
                ind = i + k * n
                self.system.part.add(
                    rotation=(1, 1, 1), pos=(0.0, 0.0, 0.0), id=ind)
                self.system.part[ind].v = [1.0, 1.0, 1.0]
                if espressomd.has_features("ROTATION"):
                    self.system.part[ind].omega_body = [1.0, 1.0, 1.0]
                self.system.part[ind].mass = self.mass
                self.system.part[ind].rinertia = self.J
    
    def dissipation_viscous_drag_setup_bd(self):
        """
        Setup the specific parameters for the following dissipation
        test of the viscous drag terminal velocity stationarity.
        It is used by the BD test cases only for the moment.

        """

        system = self.system
        ## Time
        # Large time_step is OK for the BD by its definition & its benefits
        self.system.time_step = 17.0

        # Space
        # A large box is reuired due to huge steps over the space:
        # large time_step is natural for the BD.
        box = 1.0E4
        self.system.box_l = box, box, box
        self.system.periodicity = 0, 0, 0

        # NVT thermostat
        self.kT = 0.0
        # The translational gamma isotropy is required here.
        # Global gamma for tests without particle-specific gammas.
        #
        # As far as the problem characteristic time is t0 ~ mass / gamma
        # and the Langevin equation finite-difference approximation is stable
        # only for time_step << t0, it is needed to set the gamma less than
        # some maximal value according to the value max_gamma_param.
        # Also, it cannot be very small (min_gamma_param), otherwise the thermalization will require
        # too much of the CPU time. Same: for all such gamma assignments throughout the test.
        #
        gamma_rnd = uniform(self.gamma_min, self.gamma_max)
        self.gamma_global = gamma_rnd, gamma_rnd, gamma_rnd
        # Additional test case for the specific global rotational gamma set.
        gamma_rnd = uniform(self.gamma_min, self.gamma_max)
        self.gamma_global_rot = gamma_rnd, gamma_rnd, gamma_rnd
        # Per-paricle values:
        self.kT_p = 0.0, 0.0
        # Isotropy is required here for the drag tests
        for k in range(2):
            gamma_rnd_tran = uniform(self.gamma_min, self.gamma_max)
            gamma_rnd_rot = uniform(self.gamma_min, self.gamma_max)
            for j in range(3):
                self.gamma_tran_p[k, j] = gamma_rnd_tran
                self.gamma_rot_p[k, j] = gamma_rnd_rot

        # Particles
        self.mass = 12.74
        self.J = 10.0, 10.0, 10.0
        for i in range(2):
            system.part.add(rotation=(1, 1, 1), pos=(0.0, 0.0, 0.0), id=i)
            system.part[i].v = 0.0, 0.0, 0.0
            if "ROTATION" in espressomd.features():
                system.part[i].omega_body = 0.0, 0.0, 0.0
            system.part[i].mass = self.mass
            system.part[i].rinertia = self.J

    def fluctuation_dissipation_param_setup(self, n):
        """
        Setup the parameters for the following fluctuation-dissipation
        test.

        Parameters
        ----------
        n : :obj:`int`
            Number of particles of the each type. There are 2 types.

        """
        # Time
        self.system.time_step = 0.03

        # Space
        if "BROWNIAN_DYNAMICS" in espressomd.features():
            # for large steps and multi-core run stability
            box = 1E2
        else:
            box = 10.0
        self.system.box_l = 3 * [box]
        self.system.periodicity = [0, 0, 0]

        # NVT thermostat
        # Just some temperature range to cover by the test:
        self.kT = uniform(1.5, 5.)
        # See the above comment regarding the gamma assignments.
        # Note: here & hereinafter specific variations in these ranges are
        # related to the test execution duration to achieve the required
        # statistical averages faster.
        gamma_min = self.gamma_min
        gamma_max = self.gamma_max
        self.gamma_global = uniform(gamma_min, gamma_max, 3)
        self.gamma_global_rot = uniform(gamma_min, gamma_max, 3)
        # Per-particle parameters
        self.kT_p = [2.5, 2.0]
        for k in range(2):
            self.gamma_tran_p[k, :] = uniform(gamma_min, gamma_max, 3)
            self.gamma_rot_p[k, :] = uniform(gamma_min, gamma_max, 3)

        # Particles
        # As far as the problem characteristic time is t0 ~ mass / gamma
        # and the Langevin equation finite-difference approximation is stable
        # only for time_step << t0, it is needed to set the mass higher than
        # some minimal value according to the value min_mass_param.
        # Also, it is expected to test the large enough mass (max_mass_param).
        # It should be not very large, otherwise the thermalization will require
        # too much of the CPU time.
        min_mass_param = 3.
        max_mass_param = 10.0
        self.mass = uniform(min_mass_param, max_mass_param)
        self.J = uniform(min_mass_param, max_mass_param, 3)
        for i in range(n):
            for k in range(2):
                ind = i + k * n
                part_pos = np.random.random(3) * box
                part_v = [0.0, 0.0, 0.0]
                part_omega_body = [0.0, 0.0, 0.0]
                self.system.part.add(
                    rotation=(1, 1, 1),
                    id=ind,
                    mass=self.mass,
                    rinertia=self.J,
                    pos=part_pos,
                    v=part_v)
                if espressomd.has_features("ROTATION"):
                    self.system.part[ind].omega_body = part_omega_body

    def check_dissipation(self, n):
        """
        Check the dissipation relations: the simple viscous deceleration test.

        Parameters
        ----------
        n : :obj:`int`
            Number of particles of the each type. There are 2 types.

        """
<<<<<<< HEAD
        tol = 1.21E-3
        for step in range(100):
=======

        tol = 1.2E-3
        for _ in range(100):
>>>>>>> e7e2f29f
            self.system.integrator.run(2)
            for i in range(n):
                for k in range(2):
                    ind = i + k * n
                    for j in range(3):
                        # Note: velocity is defined in the lab frame of
                        # reference while gamma_tr is defined in the body one.
                        # Hence, only isotropic gamma_tran_p_validate could be
                        # tested here.
                        self.assertLess(abs(
                            self.system.part[ind].v[j] - math.exp(- self.gamma_tran_p_validate[k, j] * self.system.time / self.mass)), tol)
                        if espressomd.has_features("ROTATION"):
                            self.assertLess(abs(
                                self.system.part[ind].omega_body[j] - math.exp(- self.gamma_rot_p_validate[k, j] * self.system.time / self.J[j])), tol)
    
    # Note: the decelleration test is needed for the Langevin thermostat only. Brownian thermostat is defined
    # over a larger time-step by its concept.
    def check_dissipation_viscous_drag(self, n):
        """
        Check the dissipation relations: the drag terminal velocity tests,
        aka the drift in case of the electrostatics

        Parameters
        ----------
        n : :obj:`int`
            Number of particles of the each type. There are 2 types.

        """
        system = self.system
        f = np.zeros((2 * n, 3))
        tor = np.zeros((2 * n, 3))
        dip = np.zeros((2 * n, 3))
        tmp_axis = np.zeros((2 * n, 3))
        tol = 1E-10
        if "EXTERNAL_FORCES" in espressomd.features():
            for k in range(2):
                for i in range(n):
                    ind = i + k * n
                    # Just some random forces
                    f[ind,:] = uniform(-0.5, 500., 3)
                    system.part[ind].ext_force = f[ind,:]
                    if "ROTATION" in espressomd.features():
                        # Just some random torques
                        tor[ind,:] = uniform(-0.5, 500., 3)
                        system.part[ind].ext_torque = tor[ind,:]
                        # Let's set the dipole perpendicular to the torque
                        if "DIPOLES" in espressomd.features():
                            # 2 types of particles correspond to 2 different
                            # perpendicular vectors
                            if ind % 2 == 0:
                                dip[ind,:] = 0.0, tor[ind, 2], -tor[ind, 1]
                            else:
                                dip[ind,:] = -tor[ind, 2], 0.0, tor[ind, 0]
                            system.part[ind].dip = dip[ind,:]
                            # 3rd dynamic axis
                            tmp_axis[ind,:] = np.cross(tor[ind,:], dip[ind,:]) \
                                / (np.linalg.norm(tor[ind]) * np.linalg.norm(dip[ind]))
            # Small number of steps is enough for the terminal velocity within the BD by its definition.
            # A simulation of the original saturation of the velocity.
            system.integrator.run(7)
            system.time = 0.0
            for i in range(n):
                for k in range(2):
                    ind = i + k * n
                    system.part[ind].pos = np.zeros((3))
                    if "DIPOLES" in espressomd.features():
                        system.part[ind].dip = dip[ind,:]
            for step in range(3):
                # Small number of steps
                system.integrator.run(2)
                for k in range(2):
                    ind = i + k * n
                    for j in range(3):
                        # Eq. (14.34) T. Schlick, https://doi.org/10.1007/978-1-4419-6351-2 (2010)
                        # First (deterministic) term of the eq. (14.34) of Schlick2010 taking into account eq. (14.35).
                        self.assertLess(
                            abs(system.part[ind].v[j] - f[ind, j] / \
                                self.gamma_tran_p_validate[k, j]), tol)
                        # Second (deterministic) term of the Eq. (14.39) of Schlick2010.
                        self.assertLess(
                            abs(system.part[ind].pos[j] - \
                                system.time * f[ind, j] / self.gamma_tran_p_validate[k, j]), tol)
                        # Same, a rotational analogy.
                        if "ROTATION" in espressomd.features():
                            self.assertLess(abs(
                                system.part[ind].omega_lab[j] - tor[ind, j] \
                                    / self.gamma_rot_p_validate[k, j]), tol)
                    if "ROTATION" in espressomd.features() and "DIPOLES" in espressomd.features():
                        # Same, a rotational analogy. One is implemented using a simple linear algebra;
                        # the polar angles with a sign control just for a correct inverse trigonometric functions application.
                        cos_alpha = np.dot(dip[ind,:], system.part[ind].dip[:]) / \
                            (np.linalg.norm(dip[ind,:]) * system.part[ind].dipm)
                        # Isoptropic particle for the BD. Single gamma equals to other components
                        cos_alpha_test = np.cos(system.time * np.linalg.norm(tor[ind,:]) / \
                            self.gamma_rot_p_validate[k, 0])
                        # The sign instead of sin calc additionally (equivalent approach)
                        sgn = np.sign(np.dot(system.part[ind].dip[:], tmp_axis[ind,:]))
                        sgn_test = np.sign(np.sin(system.time * np.linalg.norm(tor[ind,:]) / \
                            self.gamma_rot_p_validate[k, 0]))

                        self.assertLess(abs(cos_alpha - cos_alpha_test), tol)
                        self.assertEqual(sgn, sgn_test)

    def check_fluctuation_dissipation(self, n, therm_steps, loops):
        """
        Check the fluctuation-dissipation relations: thermalization
        and diffusion properties.

        Parameters
        ----------
        n : :obj:`int`
            Number of particles of the each type. There are 2 types.
        therm_steps : :obj:`int`
            Number of thermalization steps.
        loops : :obj:`int`
            Number of iterations in the sampling.

        """
        system = self.system
        # The thermalization and diffusion test
        # Checks if every degree of freedom has 1/2 kT of energy, even when
        # mass and inertia tensor are active
        # Check the factual translational diffusion.
        #
        # matrices: [2 types of particles] x [3 dimensions X Y Z]
        # velocity^2, omega^2, position^2
        v2 = np.zeros((2, 3))
        o2 = np.zeros((2, 3))
        dr2 = np.zeros((2, 3))
        # Variance to compare with:
        sigma2_tr = np.zeros((2))
        # Comparable variance:
        dr_norm = np.zeros((2))

        pos0 = np.zeros((2 * n, 3))
        for p in range(n):
            for k in range(2):
                ind = p + k * n
                pos0[ind, :] = self.system.part[ind].pos
        dt0 = self.mass / self.gamma_tran_p_validate

        system.integrator.run(therm_steps)

        int_steps = 50
        for i in range(loops):
            system.integrator.run(int_steps)
            # Get kinetic energy in each degree of freedom for all particles
            for p in range(n):
                for k in range(2):
                    ind = p + k * n
                    v = system.part[ind].v
                    if espressomd.has_features("ROTATION"):
                        o = self.system.part[ind].omega_body
                        o2[k, :] = o2[k, :] + np.power(o[:], 2)
                    pos = self.system.part[ind].pos
                    v2[k, :] = v2[k, :] + np.power(v[:], 2)
                    dr2[k, :] = np.power((pos[:] - pos0[ind, :]), 2)
                    dt = (int_steps * (i + 1) + therm_steps) * \
                        system.time_step
                    # translational diffusion variance: after a closed-form
                    # integration of the Langevin EOM; ref. the eq. (10.2.26)
                    # N. Pottier, doi:10.1007/s10955-010-0114-6 (2010)
                    # after simple transformations and the dimensional model
                    # matching (cf. eq. (10.1.1) there):
                    sigma2_tr[k] = 0.0
                    for j in range(3):
                        sigma2_tr[k] += \
                            self.D_tran_p_validate[k, j] * \
                            (2.0 * dt + dt0[k, j] *
                             (- 3.0 + 4.0 *
                              math.exp(- dt / dt0[k, j]) -
                              math.exp(- 2.0 *
                                       dt / dt0[k, j])))
                    dr_norm[k] += (sum(dr2[k, :]) -
                                   sigma2_tr[k]) / sigma2_tr[k]

        tolerance = 0.15
        Ev = 0.5 * self.mass * v2 / (n * loops)
        Eo = 0.5 * self.J * o2 / (n * loops)
        dv = np.zeros((2))
        do = np.zeros((2))
        do_vec = np.zeros((2, 3))
        for k in range(2):
            dv[k] = sum(Ev[k, :]) / (3.0 * self.halfkT_p_validate[k]) - 1.0
            do[k] = sum(Eo[k, :]) / (3.0 * self.halfkT_p_validate[k]) - 1.0
            do_vec[k, :] = Eo[k, :] / self.halfkT_p_validate[k] - 1.0
        dr_norm /= (n * loops)

        for k in range(2):
            self.assertLessEqual(
                abs(dv[k]), tolerance, msg='Relative deviation in '
                'translational energy too large: {0}'.format(dv[k]))
            if espressomd.has_features("ROTATION"):
                self.assertLessEqual(
                    abs(do[k]), tolerance, msg='Relative deviation in '
                    'rotational energy too large: {0}'.format(do[k]))
                self.assertLessEqual(abs(
                    do_vec[k, 0]), tolerance, msg='Relative deviation in '
                    'rotational energy per the body axis X is too large: {0}'
                    .format(do_vec[k, 0]))
                self.assertLessEqual(abs(
                    do_vec[k, 1]), tolerance, msg='Relative deviation in '
                    'rotational energy per the body axis Y is too large: {0}'
                    .format(do_vec[k, 1]))
                self.assertLessEqual(abs(
                    do_vec[k, 2]), tolerance, msg='Relative deviation in '
                    'rotational energy per the body axis Z is too large: {0}'
                    .format(do_vec[k, 2]))
            self.assertLessEqual(
                abs(dr_norm[k]), tolerance, msg='Relative deviation in '
                'translational diffusion is too large: {0}'.format(dr_norm[k]))

    def set_particle_specific_gamma(self, n):
        """
        Set the particle-specific gamma.

        Parameters
        ----------
        n : :obj:`int`
            Number of particles of the each type. There are 2 types.

        """

        for k in range(2):
            self.gamma_tran_p_validate[k, :] = self.gamma_tran_p[k, :]
            self.gamma_rot_p_validate[k, :] = self.gamma_rot_p[k, :]
            for i in range(n):
                ind = i + k * n
                self.system.part[ind].gamma = self.gamma_tran_p[k, :]
                if espressomd.has_features("ROTATION"):
                    self.system.part[ind].gamma_rot = self.gamma_rot_p[k, :]

    def set_particle_specific_temperature(self, n):
        """
        Set the particle-specific temperature.

        Parameters
        ----------
        n : :obj:`int`
            Number of particles of the each type. There are 2 types.

        """

        for k in range(2):
            # expected
            self.halfkT_p_validate[k] = self.kT_p[k] / 2.0
            # init
            for i in range(n):
                ind = i + k * n
                self.system.part[ind].temp = self.kT_p[k]

    def set_diffusivity_tran(self):
        """
        Set the translational diffusivity to validate further.

        """

        for k in range(2):
            # Translational diffusivity for a validation
            self.D_tran_p_validate[k, :] = 2.0 * \
                self.halfkT_p_validate[k] / self.gamma_tran_p_validate[k, :]

    # Test case 0.0.0:
    # no particle specific values / dissipation only / LD only.
    # No meaning for the simple BD propagation cause
    # it has no inertial features.
    def test_case_000(self):
        system = self.system
        # Each of 2 kind of particles will be represented by n instances:
        n = 1
        self.dissipation_param_setup(n)
        self.set_langevin_global_defaults()
        # The test case-specific thermostat and per-particle parameters
        system.thermostat.set_langevin(
            kT=self.kT, gamma=self.gamma_global, seed=42)
        # Actual integration and validation run
        self.check_dissipation(n)

    # Test case 0.0.1:
    # no particle specific values / dissipation viscous drag only / BD only.
    # LD will require too much computational time
    # (one is tested offline though).
    if "BROWNIAN_DYNAMICS" in espressomd.features():
        def test_case_001(self):
            system = self.system
            # Each of 2 kind of particles will be represented by n instances:
            n = 1
            self.dissipation_viscous_drag_setup_bd()
            self.set_langevin_global_defaults()
            # The test case-specific thermostat and per-particle parameters
            system.thermostat.set_brownian(
                kT=self.kT, gamma=self.gamma_global, seed=42)
            system.integrator.set_brownian_dynamics()
            # Actual integration and validation run
            self.check_dissipation_viscous_drag(n)

    # Test case 0.1: no particle specific values / fluctuation & dissipation
    # Same particle and thermostat parameters for LD and BD are required in order
    # to test the BD consistency by means of NVT-ensemble.
    # Less number of steps and other specific integration parameters of BD
    # reflect its temporal scale advances.
    def test_case_01(self):
        system = self.system
        # Each of 2 kind of particles will be represented by n instances:
        n = 500
        therm_steps = 1000
        loops = 10
        self.fluctuation_dissipation_param_setup(n)
        self.set_langevin_global_defaults()
        # The test case-specific thermostat and per-particle parameters
        system.thermostat.set_langevin(
            kT=self.kT, gamma=self.gamma_global, seed=42)
        self.set_diffusivity_tran()
        # Actual integration and validation run
        self.check_fluctuation_dissipation(n, therm_steps, loops)
        if "BROWNIAN_DYNAMICS" in espressomd.features():
            self.set_initial_cond()
            # Large time-step is OK for BD.
            system.time_step = 10.0
            # Less number of loops are needed in case of BD because the velocity
            # distribution is already as required. It is not a result of a real dynamics.
            loops = 8
            # The BD does not require so the warmup. Only 1 step is enough.
            # More steps are taken just to be sure that they will not lead
            # to wrong results.
            therm_steps = 2
            # The test case-specific thermostat
            system.thermostat.turn_off()
            system.thermostat.set_brownian(
                kT=self.kT, gamma=self.gamma_global, seed=42)
            system.integrator.set_brownian_dynamics()
            # Actual integration and validation run
            self.check_fluctuation_dissipation(n, therm_steps, loops)

    # Test case 1.0.0: particle specific gamma but not temperature / dissipation
    # only / LD only
    def test_case_100(self):
        system = self.system
        # Each of 2 kind of particles will be represented by n instances:
        n = 1
        self.dissipation_param_setup(n)
        self.set_langevin_global_defaults()
        # The test case-specific thermostat and per-particle parameters
        system.thermostat.set_langevin(
            kT=self.kT, gamma=self.gamma_global, seed=42)
        self.set_particle_specific_gamma(n)
        # Actual integration and validation run
        self.check_dissipation(n)

    # Test case 1.0.1: particle specific gamma but not temperature /
    # dissipation viscous drag only / BD only.
    if "BROWNIAN_DYNAMICS" in espressomd.features():
        def test_case_101(self):
            system = self.system
            # Each of 2 kind of particles will be represented by n instances:
            n = 1
            self.dissipation_viscous_drag_setup_bd()
            self.set_langevin_global_defaults()
            # The test case-specific thermostat and per-particle parameters
            system.thermostat.set_brownian(
                kT=self.kT, gamma=self.gamma_global, seed=42)
            system.integrator.set_brownian_dynamics()
            self.set_particle_specific_gamma(n)
            # Actual integration and validation run
            self.check_dissipation_viscous_drag(n)

    # Test case 1.1: particle specific gamma but not temperature / fluctuation
    # & dissipation / LD and BD
    def test_case_11(self):
        system = self.system
        # Each of 2 kind of particles will be represented by n instances:
        n = 500
        therm_steps = 1000
        loops = 10
        self.fluctuation_dissipation_param_setup(n)
        self.set_langevin_global_defaults()
        # The test case-specific thermostat and per-particle parameters
        system.thermostat.set_langevin(
            kT=self.kT, gamma=self.gamma_global, seed=42)
        self.set_particle_specific_gamma(n)
        self.set_diffusivity_tran()
        # Actual integration and validation run
        self.check_fluctuation_dissipation(n, therm_steps, loops)
        if "BROWNIAN_DYNAMICS" in espressomd.features():
            self.set_initial_cond()
            system.time_step = 10.0
            loops = 8
            therm_steps = 2
            # The test case-specific thermostat
            system.thermostat.turn_off()
            system.thermostat.set_brownian(
                kT=self.kT, gamma=self.gamma_global, seed=42)
            system.integrator.set_brownian_dynamics()
            # Actual integration and validation run
            self.check_fluctuation_dissipation(n, therm_steps, loops)

    # Test case 2.0.0: particle specific temperature but not gamma / dissipation
    # only / LD only
    def test_case_200(self):
        system = self.system
        # Each of 2 kind of particles will be represented by n instances:
        n = 1
        self.dissipation_param_setup(n)
        self.set_langevin_global_defaults()
        # The test case-specific thermostat and per-particle parameters
        system.thermostat.set_langevin(
            kT=self.kT, gamma=self.gamma_global, seed=42)
        self.set_particle_specific_temperature(n)
        # Actual integration and validation run
        self.check_dissipation(n)

    # Test case 2.0.1: particle specific temperature but not gamma / dissipation
    # viscous drag only / BD only
    if "BROWNIAN_DYNAMICS" in espressomd.features():
        def test_case_201(self):
            system = self.system
            # Each of 2 kind of particles will be represented by n instances:
            n = 1
            self.dissipation_viscous_drag_setup_bd()
            self.set_langevin_global_defaults()
            # The test case-specific thermostat and per-particle parameters
            system.thermostat.set_brownian(
                kT=self.kT, gamma=self.gamma_global, seed=42)
            system.integrator.set_brownian_dynamics()
            self.set_particle_specific_temperature(n)
            # Actual integration and validation run
            self.check_dissipation_viscous_drag(n)

    # Test case 2.1: particle specific temperature but not gamma / fluctuation
    # & dissipation / LD and BD
    def test_case_21(self):
        system = self.system
        # Each of 2 kind of particles will be represented by n instances:
        n = 500
        therm_steps = 1000
        loops = 10
        self.fluctuation_dissipation_param_setup(n)
        self.set_langevin_global_defaults()
        # The test case-specific thermostat and per-particle parameters
        system.thermostat.set_langevin(
            kT=self.kT, gamma=self.gamma_global, seed=42)
        self.set_particle_specific_temperature(n)
        self.set_diffusivity_tran()
        # Actual integration and validation run
        self.check_fluctuation_dissipation(n, therm_steps, loops)
        if "BROWNIAN_DYNAMICS" in espressomd.features():
            self.set_initial_cond()
            system.time_step = 10.0
            loops = 8
            therm_steps = 2
            # The test case-specific thermostat and per-particle parameters
            system.thermostat.turn_off()
            system.thermostat.set_brownian(
                kT=self.kT, gamma=self.gamma_global, seed=42)
            system.integrator.set_brownian_dynamics()
            # Actual integration and validation run
            self.check_fluctuation_dissipation(n, therm_steps, loops)

    # Test case 3.0.0: both particle specific gamma and temperature /
    # dissipation only / LD only
    def test_case_300(self):
        system = self.system
        # Each of 2 kind of particles will be represented by n instances:
        n = 1
        self.dissipation_param_setup(n)
        self.set_langevin_global_defaults()
        # The test case-specific thermostat and per-particle parameters
        system.thermostat.set_langevin(
            kT=self.kT, gamma=self.gamma_global, seed=42)
        self.set_particle_specific_gamma(n)
        self.set_particle_specific_temperature(n)
        # Actual integration and validation run
        self.check_dissipation(n)

    # Test case 3.0.1: both particle specific gamma and temperature /
    # dissipation viscous drag only / BD only
    if "BROWNIAN_DYNAMICS" in espressomd.features():
        def test_case_301(self):
            system = self.system
            # Each of 2 kind of particles will be represented by n instances:
            n = 1
            self.dissipation_viscous_drag_setup_bd()
            self.set_langevin_global_defaults()
            # The test case-specific thermostat and per-particle parameters
            system.thermostat.set_brownian(
                kT=self.kT, gamma=self.gamma_global, seed=42)
            system.integrator.set_brownian_dynamics()
            self.set_particle_specific_gamma(n)
            self.set_particle_specific_temperature(n)
            # Actual integration and validation run
            self.check_dissipation_viscous_drag(n)

    # Test case 3.1: both particle specific gamma and temperature /
    # fluctuation & dissipation / LD and BD
    def test_case_31(self):
        system = self.system
        # Each of 2 kind of particles will be represented by n instances:
        n = 500
        therm_steps = 1000
        loops = 10
        self.fluctuation_dissipation_param_setup(n)
        self.set_langevin_global_defaults()
        # The test case-specific thermostat and per-particle parameters
        system.thermostat.set_langevin(
            kT=self.kT, gamma=self.gamma_global, seed=42)
        self.set_particle_specific_gamma(n)
        self.set_particle_specific_temperature(n)
        self.set_diffusivity_tran()
        # Actual integration and validation run
        self.check_fluctuation_dissipation(n, therm_steps, loops)
        if "BROWNIAN_DYNAMICS" in espressomd.features():
            self.set_initial_cond()
            system.time_step = 10.0
            loops = 8
            therm_steps = 2
            # The test case-specific thermostat
            system.thermostat.turn_off()
            system.thermostat.set_brownian(
                kT=self.kT, gamma=self.gamma_global, seed=42)
            system.integrator.set_brownian_dynamics()
            # Actual integration and validation run
            self.check_fluctuation_dissipation(n, therm_steps, loops)

    # Test case 4.0.0: no particle specific values / rotational specific global
    # thermostat / dissipation only / LD only
    def test_case_400(self):
        system = self.system
        # Each of 2 kind of particles will be represented by n instances:
        n = 1
        self.dissipation_param_setup(n)
        self.set_langevin_global_defaults_rot_differ()
        # The test case-specific thermostat and per-particle parameters
        self.system.thermostat.turn_off()
        system.thermostat.set_langevin(
            kT=self.kT,
            gamma=self.gamma_global,
            gamma_rotation=self.gamma_global_rot, seed=42)
        # Actual integration and validation run
        self.check_dissipation(n)

    # Test case 4.0.1: no particle specific values / rotational specific global
    # thermostat / dissipation only / BD only
    if "BROWNIAN_DYNAMICS" in espressomd.features():
        def test_case_401(self):
            system = self.system
            # Each of 2 kind of particles will be represented by n instances:
            n = 1
            self.dissipation_viscous_drag_setup_bd()
            self.set_langevin_global_defaults_rot_differ()
            # The test case-specific thermostat and per-particle parameters
            system.thermostat.set_brownian(
                kT=self.kT,
                gamma=self.gamma_global,
                gamma_rotation=self.gamma_global_rot,
                seed=42)
            system.integrator.set_brownian_dynamics()
            # Actual integration and validation run
            self.check_dissipation_viscous_drag(n)

    # Test case 4.1: no particle specific values / rotational specific global
    # thermostat / fluctuation & dissipation / LD and BD
    def test_case_41(self):
        system = self.system
        # Each of 2 kind of particles will be represented by n instances:
        n = 500
        therm_steps = 1000
        loops = 10
        self.fluctuation_dissipation_param_setup(n)
        self.set_langevin_global_defaults_rot_differ()
        # The test case-specific thermostat and per-particle parameters
        system.thermostat.set_langevin(
            kT=self.kT,
            gamma=self.gamma_global,
            gamma_rotation=self.gamma_global_rot, seed=42)
        self.set_diffusivity_tran()
        # Actual integration and validation run
        self.check_fluctuation_dissipation(n, therm_steps, loops)
        if "BROWNIAN_DYNAMICS" in espressomd.features():
            self.set_initial_cond()
            system.time_step = 10.0
            loops = 8
            therm_steps = 2
            # The test case-specific thermostat
            system.thermostat.turn_off()
            system.thermostat.set_brownian(
                kT=self.kT,
                gamma=self.gamma_global,
                gamma_rotation=self.gamma_global_rot,
                seed=42)
            system.integrator.set_brownian_dynamics()
            # Actual integration and validation run
            self.check_fluctuation_dissipation(n, therm_steps, loops)

if __name__ == '__main__':
    ut.main()<|MERGE_RESOLUTION|>--- conflicted
+++ resolved
@@ -319,14 +319,9 @@
             Number of particles of the each type. There are 2 types.
 
         """
-<<<<<<< HEAD
-        tol = 1.21E-3
-        for step in range(100):
-=======
 
         tol = 1.2E-3
         for _ in range(100):
->>>>>>> e7e2f29f
             self.system.integrator.run(2)
             for i in range(n):
                 for k in range(2):
