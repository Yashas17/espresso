# Copyright (C) 2010-2018 The ESPResSo project
#
# This file is part of ESPResSo.
#
# ESPResSo is free software: you can redistribute it and/or modify
# it under the terms of the GNU General Public License as published by
# the Free Software Foundation, either version 3 of the License, or
# (at your option) any later version.
#
# ESPResSo is distributed in the hope that it will be useful,
# but WITHOUT ANY WARRANTY; without even the implied warranty of
# MERCHANTABILITY or FITNESS FOR A PARTICULAR PURPOSE.  See the
# GNU General Public License for more details.
#
# You should have received a copy of the GNU General Public License
# along with this program.  If not, see <http://www.gnu.org/licenses/>.
import sys
import numpy as np
import unittest as ut
import unittest_decorators as utx
import espressomd
import espressomd.observables
import espressomd.lb
import tests_common


<<<<<<< HEAD
class TestCylindricalLBObservable(ut.TestCase):
=======
AGRID = 1.0
VISC = 2.7
DENS = 1.7
TIME_STEP = 0.1
LB_PARAMS = {'agrid': AGRID,
             'dens': DENS,
             'visc': VISC,
             'tau': TIME_STEP,
             }


class CylindricalLBObservableCommon(object):
>>>>>>> 1db3e666

    """
    Testcase for the CylindricalLBObservable.

    """
    lbf = None
    system = espressomd.System(box_l=(10, 10, 10))
    system.time_step = 0.01
    system.cell_system.skin = 0.4
    positions = []

    params = {
        'ids': range(10),
        'center': [5.0, 5.0, 5.0],  # center of the histogram
        'axis': 'y',
        'n_r_bins': 10,  # number of bins in r
        'n_phi_bins': 2,  # -*- in phi
        'n_z_bins': 2,  # -*- in z
        'min_r': 0.0,
        'min_phi': -np.pi,
        'min_z': -5.0,
        'max_r': 5.0,
        'max_phi': np.pi,
        'max_z': 5.0,
    }

<<<<<<< HEAD
    @classmethod
    def setUpClass(cls):
        if espressomd.gpu_available():
            cls.lbf_gpu = espressomd.lb.LBFluidGPU(
                agrid=1.0, dens=1.0, visc=1.0, tau=0.01)
        cls.lbf_cpu = espressomd.lb.LBFluid(
            agrid=1.0, dens=1.0, visc=1.0, tau=0.01)

    def tearDown(self):
        del self.positions[:]

=======
>>>>>>> 1db3e666
    def swap_axis(self, arr, axis):
        if axis == 'x':
            arr = np.dot(tests_common.rotation_matrix(
                [0, 1, 0], np.pi / 2.0), arr)
        elif axis == 'y':
            arr = np.dot(tests_common.rotation_matrix(
                [1, 0, 0], -np.pi / 2.0), arr)
        return arr

    def swap_axis_inverse(self, arr, axis):
        if axis == 'x':
            arr = np.dot(tests_common.rotation_matrix(
                [0, 1, 0], -np.pi / 2.0), arr)
        elif axis == 'y':
            arr = np.dot(tests_common.rotation_matrix(
                [1, 0, 0], np.pi / 2.0), arr)
        return arr

    def pol_coords(self):
        positions = np.zeros((len(self.positions), 3))
        for i, p in enumerate(self.positions):
            tmp = p - np.array(self.params['center'])
            tmp = self.swap_axis_inverse(tmp, self.params['axis'])
            positions[i, :] = tests_common.transform_pos_from_cartesian_to_polar_coordinates(
                tmp)
        return positions

    def set_particles(self):
        self.system.part.clear()
        self.system.part.add(pos=self.positions)

    def set_fluid_velocity(self):
        del self.positions[:]
        # Choose the cartesian velocities such that each particle gets the same
        # v_r, v_phi and v_z, respectively.
        self.v_r = .75
        self.v_phi = 2.5
        self.v_z = 1.5
        node_positions = np.arange(-4.5, 5.0, 1.0)
        for i, value in enumerate(node_positions):
            position = np.array(
                [node_positions[i], node_positions[i], node_positions[i]])
            v_y = (position[0] * np.sqrt(position[0]**2 + position[1]**2) * self.v_phi +
                   position[1] * self.v_r) / np.sqrt(position[0]**2 + position[1]**2)
            v_x = (self.v_r * np.sqrt(position[0]**2 + position[1]**2) -
                   position[1] * v_y) / position[0]
            velocity = np.array([v_x, v_y, self.v_z])
            velocity = self.swap_axis(velocity, self.params['axis'])
            position = self.swap_axis(position, self.params['axis'])
            position += np.array(self.params['center'])
            self.positions.append(position)
            self.lbf[np.array(position, dtype=int)].velocity = velocity

<<<<<<< HEAD
    def set_fluid_velocity_on_all_nodes(self):
        self.system.part.clear()
        self.v_r = .75
        self.v_phi = 2.5
        self.v_z = 1.5
        node_positions = np.arange(-4.5, 5.0, 1.0)
        for x in node_positions:
            for y in node_positions:
                for z in node_positions:
                    position = np.array([x, y, z])
                    v_y = (position[0] * np.sqrt(position[0]**2 + position[1]**2) * self.v_phi +
                           position[1] * self.v_r) / np.sqrt(position[0]**2 + position[1]**2)
                    v_x = (self.v_r * np.sqrt(position[0]**2 + position[1]**2) -
                           position[1] * v_y) / position[0]
                    velocity = np.array([v_x, v_y, self.v_z])
                    velocity = self.swap_axis(velocity, self.params['axis'])
                    position = self.swap_axis(position, self.params['axis'])
                    position += np.array(self.params['center'])
                    self.positions.append(position)
                    self.lbf[np.array(position, dtype=int)].velocity = velocity

=======
>>>>>>> 1db3e666
    def normalize_with_bin_volume(self, histogram):
        bin_volume = tests_common.get_cylindrical_bin_volume(
            self.params['n_r_bins'],
            self.params['n_phi_bins'],
            self.params['n_z_bins'],
            self.params['min_r'],
            self.params['max_r'],
            self.params['min_phi'],
            self.params['max_phi'],
            self.params['min_z'],
            self.params['max_z'])
        # Normalization
        for i in range(self.params['n_r_bins']):
            histogram[i, :, :] /= bin_volume[i]
        return histogram

    def LB_fluxdensity_profile_test(self):
        self.set_fluid_velocity()
        self.set_particles()
        # Set up the Observable.
        local_params = self.params.copy()
        if self.params['axis'] == 'x':
            local_params['axis'] = [1.0, 0.0, 0.0]
        elif self.params['axis'] == 'y':
            local_params['axis'] = [0.0, 1.0, 0.0]
        else:
            local_params['axis'] = [0.0, 0.0, 1.0]
        p = espressomd.observables.CylindricalLBFluxDensityProfileAtParticlePositions(
<<<<<<< HEAD
            **self.params)
        core_hist = np.array(p.calculate()).reshape(
=======
            **local_params)
        core_hist = np.array(
            p.calculate()).reshape(
>>>>>>> 1db3e666
            self.params['n_r_bins'],
            self.params['n_phi_bins'],
            self.params['n_z_bins'],
            3)
        core_hist_v_r = core_hist[:, :, :, 0]
        core_hist_v_phi = core_hist[:, :, :, 1]
        core_hist_v_z = core_hist[:, :, :, 2]
        self.pol_positions = self.pol_coords()
        np_hist, _ = np.histogramdd(
            self.pol_positions,
            bins=(self.params['n_r_bins'],
                  self.params['n_phi_bins'],
                  self.params['n_z_bins']),
            range=[(self.params['min_r'],
                    self.params['max_r']),
                   (self.params['min_phi'],
                    self.params['max_phi']),
                   (self.params['min_z'],
                    self.params['max_z'])])
        np_hist = self.normalize_with_bin_volume(np_hist)
        np.testing.assert_array_almost_equal(np_hist * self.v_r, core_hist_v_r)
        np.testing.assert_array_almost_equal(
            np_hist * self.v_phi, core_hist_v_phi)
        np.testing.assert_array_almost_equal(np_hist * self.v_z, core_hist_v_z)
        self.assertEqual(p.n_values(), len(np_hist.flatten()) * 3)

    def LB_velocity_profile_at_particle_positions_test(self):
        self.set_fluid_velocity()
        self.set_particles()
        # Set up the Observable.
<<<<<<< HEAD
        p = espressomd.observables.CylindricalLBVelocityProfileAtParticlePositions(
            **self.params)
        core_hist = np.array(p.calculate()).reshape(
            self.params['n_r_bins'],
            self.params['n_phi_bins'],
            self.params['n_z_bins'],
            3)
        core_hist_v_r = core_hist[:, :, :, 0]
        core_hist_v_phi = core_hist[:, :, :, 1]
        core_hist_v_z = core_hist[:, :, :, 2]
        self.pol_positions = self.pol_coords()
        np_hist, _ = np.histogramdd(
            self.pol_positions,
            bins=(self.params['n_r_bins'],
                  self.params['n_phi_bins'],
                  self.params['n_z_bins']),
            range=[(self.params['min_r'],
                    self.params['max_r']),
                   (self.params['min_phi'],
                    self.params['max_phi']),
                   (self.params['min_z'],
                    self.params['max_z'])])
        for x in np.nditer(np_hist, op_flags=['readwrite']):
            if x[...] > 0.0:
                x[...] /= x[...]
        np.testing.assert_array_almost_equal(np_hist * self.v_r, core_hist_v_r)
        np.testing.assert_array_almost_equal(
            np_hist * self.v_phi, core_hist_v_phi)
        np.testing.assert_array_almost_equal(np_hist * self.v_z, core_hist_v_z)
        self.assertEqual(p.n_values(), len(np_hist.flatten()) * 3)

    def LB_velocity_profile_test(self):
        self.set_fluid_velocity_on_all_nodes()
        # Set up the Observable.
        local_params = self.params.copy()
        del local_params['ids']
        local_params['sampling_delta_x'] = 1
        local_params['sampling_delta_y'] = 1
        local_params['sampling_delta_z'] = 1
        local_params['sampling_offset_x'] = 0.5
        local_params['sampling_offset_y'] = 0.5
        local_params['sampling_offset_z'] = 0.5
        local_params['allow_empty_bins'] = True
        p = espressomd.observables.CylindricalLBVelocityProfile(**local_params)
        core_hist = np.array(p.calculate()).reshape(
=======
        local_params = self.params.copy()
        if self.params['axis'] == 'x':
            local_params['axis'] = [1.0, 0.0, 0.0]
        elif self.params['axis'] == 'y':
            local_params['axis'] = [0.0, 1.0, 0.0]
        else:
            local_params['axis'] = [0.0, 0.0, 1.0]
        p = espressomd.observables.CylindricalLBVelocityProfileAtParticlePositions(
            **local_params)
        core_hist = np.array(
            p.calculate()).reshape(
>>>>>>> 1db3e666
            self.params['n_r_bins'],
            self.params['n_phi_bins'],
            self.params['n_z_bins'],
            3)
        core_hist_v_r = core_hist[:, :, :, 0]
        core_hist_v_phi = core_hist[:, :, :, 1]
        core_hist_v_z = core_hist[:, :, :, 2]
        self.pol_positions = self.pol_coords()
        np_hist, _ = np.histogramdd(
            self.pol_positions,
            bins=(self.params['n_r_bins'],
                  self.params['n_phi_bins'],
                  self.params['n_z_bins']),
            range=[(self.params['min_r'],
                    self.params['max_r']),
                   (self.params['min_phi'],
                    self.params['max_phi']),
                   (self.params['min_z'],
                    self.params['max_z'])])
        for x in np.nditer(np_hist, op_flags=['readwrite']):
            if x[...] > 0.0:
                x[...] /= x[...]
        np.testing.assert_array_almost_equal(np_hist * self.v_r, core_hist_v_r)
        np.testing.assert_array_almost_equal(
            np_hist * self.v_phi, core_hist_v_phi)
        np.testing.assert_array_almost_equal(np_hist * self.v_z, core_hist_v_z)
        self.assertEqual(p.n_values(), len(np_hist.flatten()) * 3)

    def perform_tests(self):
        self.LB_fluxdensity_profile_test()
        self.LB_velocity_profile_at_particle_positions_test()

    def test_x_axis(self):
        self.params['axis'] = 'x'
        self.perform_tests()

    def test_y_axis(self):
        self.params['axis'] = 'y'
        self.perform_tests()

    def test_z_axis(self):
        self.params['axis'] = 'z'
        self.perform_tests()

<<<<<<< HEAD
    @utx.skipIfMissingGPU()
    def test_x_axis_gpu(self):
        self.params['axis'] = 'x'
        self.lbf = self.lbf_gpu
        self.system.actors.add(self.lbf)
        self.LB_fluxdensity_profile_test()
        self.LB_velocity_profile_at_particle_positions_test()
        self.LB_velocity_profile_test()
        self.system.actors.remove(self.lbf)

    @utx.skipIfMissingGPU()
    def test_y_axis_gpu(self):
        self.params['axis'] = 'y'
        self.lbf = self.lbf_gpu
=======

class CylindricalLBObservableCPU(ut.TestCase, CylindricalLBObservableCommon):

    def setUp(self):
        self.lbf = espressomd.lb.LBFluid(**LB_PARAMS)
>>>>>>> 1db3e666
        self.system.actors.add(self.lbf)

    def tearDown(self):
        del self.positions[:]
        self.system.actors.remove(self.lbf)
        self.system.part.clear()

<<<<<<< HEAD
    @utx.skipIfMissingGPU()
    def test_z_axis_gpu(self):
        self.params['axis'] = 'z'
        self.lbf = self.lbf_gpu
=======

@ut.skipIf(
    not (espressomd.has_features(
         'CUDA')) or not espressomd.gpu_available(),
           "CUDA not compiled in, can not check functionality.")
class CylindricalLBObservableGPU(ut.TestCase, CylindricalLBObservableCommon):

    def setUp(self):
        self.lbf = espressomd.lb.LBFluidGPU(**LB_PARAMS)
>>>>>>> 1db3e666
        self.system.actors.add(self.lbf)

    def tearDown(self):
        del self.positions[:]
        self.system.actors.remove(self.lbf)
        self.system.part.clear()

if __name__ == "__main__":
    ut.main()<|MERGE_RESOLUTION|>--- conflicted
+++ resolved
@@ -24,9 +24,6 @@
 import tests_common
 
 
-<<<<<<< HEAD
-class TestCylindricalLBObservable(ut.TestCase):
-=======
 AGRID = 1.0
 VISC = 2.7
 DENS = 1.7
@@ -39,7 +36,6 @@
 
 
 class CylindricalLBObservableCommon(object):
->>>>>>> 1db3e666
 
     """
     Testcase for the CylindricalLBObservable.
@@ -66,20 +62,6 @@
         'max_z': 5.0,
     }
 
-<<<<<<< HEAD
-    @classmethod
-    def setUpClass(cls):
-        if espressomd.gpu_available():
-            cls.lbf_gpu = espressomd.lb.LBFluidGPU(
-                agrid=1.0, dens=1.0, visc=1.0, tau=0.01)
-        cls.lbf_cpu = espressomd.lb.LBFluid(
-            agrid=1.0, dens=1.0, visc=1.0, tau=0.01)
-
-    def tearDown(self):
-        del self.positions[:]
-
-=======
->>>>>>> 1db3e666
     def swap_axis(self, arr, axis):
         if axis == 'x':
             arr = np.dot(tests_common.rotation_matrix(
@@ -133,30 +115,6 @@
             self.positions.append(position)
             self.lbf[np.array(position, dtype=int)].velocity = velocity
 
-<<<<<<< HEAD
-    def set_fluid_velocity_on_all_nodes(self):
-        self.system.part.clear()
-        self.v_r = .75
-        self.v_phi = 2.5
-        self.v_z = 1.5
-        node_positions = np.arange(-4.5, 5.0, 1.0)
-        for x in node_positions:
-            for y in node_positions:
-                for z in node_positions:
-                    position = np.array([x, y, z])
-                    v_y = (position[0] * np.sqrt(position[0]**2 + position[1]**2) * self.v_phi +
-                           position[1] * self.v_r) / np.sqrt(position[0]**2 + position[1]**2)
-                    v_x = (self.v_r * np.sqrt(position[0]**2 + position[1]**2) -
-                           position[1] * v_y) / position[0]
-                    velocity = np.array([v_x, v_y, self.v_z])
-                    velocity = self.swap_axis(velocity, self.params['axis'])
-                    position = self.swap_axis(position, self.params['axis'])
-                    position += np.array(self.params['center'])
-                    self.positions.append(position)
-                    self.lbf[np.array(position, dtype=int)].velocity = velocity
-
-=======
->>>>>>> 1db3e666
     def normalize_with_bin_volume(self, histogram):
         bin_volume = tests_common.get_cylindrical_bin_volume(
             self.params['n_r_bins'],
@@ -185,14 +143,8 @@
         else:
             local_params['axis'] = [0.0, 0.0, 1.0]
         p = espressomd.observables.CylindricalLBFluxDensityProfileAtParticlePositions(
-<<<<<<< HEAD
-            **self.params)
+            **local_params)
         core_hist = np.array(p.calculate()).reshape(
-=======
-            **local_params)
-        core_hist = np.array(
-            p.calculate()).reshape(
->>>>>>> 1db3e666
             self.params['n_r_bins'],
             self.params['n_phi_bins'],
             self.params['n_z_bins'],
@@ -223,9 +175,15 @@
         self.set_fluid_velocity()
         self.set_particles()
         # Set up the Observable.
-<<<<<<< HEAD
+        local_params = self.params.copy()
+        if self.params['axis'] == 'x':
+            local_params['axis'] = [1.0, 0.0, 0.0]
+        elif self.params['axis'] == 'y':
+            local_params['axis'] = [0.0, 1.0, 0.0]
+        else:
+            local_params['axis'] = [0.0, 0.0, 1.0]
         p = espressomd.observables.CylindricalLBVelocityProfileAtParticlePositions(
-            **self.params)
+            **local_params)
         core_hist = np.array(p.calculate()).reshape(
             self.params['n_r_bins'],
             self.params['n_phi_bins'],
@@ -255,61 +213,6 @@
         np.testing.assert_array_almost_equal(np_hist * self.v_z, core_hist_v_z)
         self.assertEqual(p.n_values(), len(np_hist.flatten()) * 3)
 
-    def LB_velocity_profile_test(self):
-        self.set_fluid_velocity_on_all_nodes()
-        # Set up the Observable.
-        local_params = self.params.copy()
-        del local_params['ids']
-        local_params['sampling_delta_x'] = 1
-        local_params['sampling_delta_y'] = 1
-        local_params['sampling_delta_z'] = 1
-        local_params['sampling_offset_x'] = 0.5
-        local_params['sampling_offset_y'] = 0.5
-        local_params['sampling_offset_z'] = 0.5
-        local_params['allow_empty_bins'] = True
-        p = espressomd.observables.CylindricalLBVelocityProfile(**local_params)
-        core_hist = np.array(p.calculate()).reshape(
-=======
-        local_params = self.params.copy()
-        if self.params['axis'] == 'x':
-            local_params['axis'] = [1.0, 0.0, 0.0]
-        elif self.params['axis'] == 'y':
-            local_params['axis'] = [0.0, 1.0, 0.0]
-        else:
-            local_params['axis'] = [0.0, 0.0, 1.0]
-        p = espressomd.observables.CylindricalLBVelocityProfileAtParticlePositions(
-            **local_params)
-        core_hist = np.array(
-            p.calculate()).reshape(
->>>>>>> 1db3e666
-            self.params['n_r_bins'],
-            self.params['n_phi_bins'],
-            self.params['n_z_bins'],
-            3)
-        core_hist_v_r = core_hist[:, :, :, 0]
-        core_hist_v_phi = core_hist[:, :, :, 1]
-        core_hist_v_z = core_hist[:, :, :, 2]
-        self.pol_positions = self.pol_coords()
-        np_hist, _ = np.histogramdd(
-            self.pol_positions,
-            bins=(self.params['n_r_bins'],
-                  self.params['n_phi_bins'],
-                  self.params['n_z_bins']),
-            range=[(self.params['min_r'],
-                    self.params['max_r']),
-                   (self.params['min_phi'],
-                    self.params['max_phi']),
-                   (self.params['min_z'],
-                    self.params['max_z'])])
-        for x in np.nditer(np_hist, op_flags=['readwrite']):
-            if x[...] > 0.0:
-                x[...] /= x[...]
-        np.testing.assert_array_almost_equal(np_hist * self.v_r, core_hist_v_r)
-        np.testing.assert_array_almost_equal(
-            np_hist * self.v_phi, core_hist_v_phi)
-        np.testing.assert_array_almost_equal(np_hist * self.v_z, core_hist_v_z)
-        self.assertEqual(p.n_values(), len(np_hist.flatten()) * 3)
-
     def perform_tests(self):
         self.LB_fluxdensity_profile_test()
         self.LB_velocity_profile_at_particle_positions_test()
@@ -326,28 +229,11 @@
         self.params['axis'] = 'z'
         self.perform_tests()
 
-<<<<<<< HEAD
-    @utx.skipIfMissingGPU()
-    def test_x_axis_gpu(self):
-        self.params['axis'] = 'x'
-        self.lbf = self.lbf_gpu
-        self.system.actors.add(self.lbf)
-        self.LB_fluxdensity_profile_test()
-        self.LB_velocity_profile_at_particle_positions_test()
-        self.LB_velocity_profile_test()
-        self.system.actors.remove(self.lbf)
-
-    @utx.skipIfMissingGPU()
-    def test_y_axis_gpu(self):
-        self.params['axis'] = 'y'
-        self.lbf = self.lbf_gpu
-=======
 
 class CylindricalLBObservableCPU(ut.TestCase, CylindricalLBObservableCommon):
 
     def setUp(self):
         self.lbf = espressomd.lb.LBFluid(**LB_PARAMS)
->>>>>>> 1db3e666
         self.system.actors.add(self.lbf)
 
     def tearDown(self):
@@ -355,22 +241,12 @@
         self.system.actors.remove(self.lbf)
         self.system.part.clear()
 
-<<<<<<< HEAD
-    @utx.skipIfMissingGPU()
-    def test_z_axis_gpu(self):
-        self.params['axis'] = 'z'
-        self.lbf = self.lbf_gpu
-=======
-
-@ut.skipIf(
-    not (espressomd.has_features(
-         'CUDA')) or not espressomd.gpu_available(),
-           "CUDA not compiled in, can not check functionality.")
+
+@utx.skipIfMissingGPU()
 class CylindricalLBObservableGPU(ut.TestCase, CylindricalLBObservableCommon):
 
     def setUp(self):
         self.lbf = espressomd.lb.LBFluidGPU(**LB_PARAMS)
->>>>>>> 1db3e666
         self.system.actors.add(self.lbf)
 
     def tearDown(self):
