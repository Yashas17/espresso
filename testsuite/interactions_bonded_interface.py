#
# Copyright (C) 2013,2014,2015,2016 The ESPResSo project
#
# This file is part of ESPResSo.
#
# ESPResSo is free software: you can redistribute it and/or modify
# it under the terms of the GNU General Public License as published by
# the Free Software Foundation, either version 3 of the License, or
# (at your option) any later version.
#
# ESPResSo is distributed in the hope that it will be useful,
# but WITHOUT ANY WARRANTY; without even the implied warranty of
# MERCHANTABILITY or FITNESS FOR A PARTICULAR PURPOSE.  See the
# GNU General Public License for more details.
#
# You should have received a copy of the GNU General Public License
# along with this program.  If not, see <http://www.gnu.org/licenses/>.
#
# Tests particle property setters/getters
from __future__ import print_function
import unittest as ut
import espressomd
import numpy as np
from espressomd.interactions import *
from tests_common import abspath


class ParticleProperties(ut.TestCase):
    #  def __init__(self,particleId):
    #    self.pid=particleId
    # the system which will be tested
<<<<<<< HEAD
    system = espressomd.System(box_l=[1.0, 1.0, 1.0])
=======
    system = espressomd.System()
    system.seed = system.cell_system.get_state()['n_nodes'] * [1234]
>>>>>>> 866f0307

    # Particle id to work on
    pid = 17

    # Error tolerance when comparing arrays/tuples...
    tol = 1E-9

    def bondsMatch(self, inType, outType, inParams, outParams):
        """Check, if the bond type set and gotten back as well as the bond
        parameters set and gotten back match. Only check keys present in
        inParams.
        """
        if inType != outType:
            return False

        for k in list(inParams.keys()):
            if k not in outParams:
                return False
            if outParams[k] != inParams[k]:
                return False

        return True

    def setUp(self):
        if not self.system.part.exists(self.pid):
            self.system.part.add(id=self.pid, pos=(0, 0, 0, 0))

    def generateTestForBondParams(_bondId, _bondClass, _params):
        """Generates test cases for checking bond parameters set and gotten back
        from Es actually match. Only keys which are present  in _params are checked
        1st arg: Id of the bonded ia in Espresso to test on, i.e., 0,2,1...
        2nd: Class of the bond potential to test, ie.e, FeneBond, HarmonicBond
        3rd: Bond parameters as dictionary, i.e., {"k"=1.,"r_0"=0.
        """
        bondId = _bondId
        bondClass = _bondClass
        params = _params

        def func(self):
                # This code is run at the execution of the generated function.
                # It will use the state of the variables in the outer function,
                # which was there, when the outer function was called
            self.system.bonded_inter[bondId] = bondClass(**params)
            outBond = self.system.bonded_inter[bondId]
            tnIn = bondClass(**params).type_number()
            tnOut = outBond.type_number()
            outParams = outBond.params
            self.assertTrue(
                self.bondsMatch(
                    tnIn,
                    tnOut,
                    params,
                    outParams),
                bondClass(
                    **params).type_name() +
                ": value set and value gotten back differ for bond id " +
                str(bondId) +
                ": " +
                params.__str__() +
                " vs. " +
                outParams.__str__())

        return func

    test_fene = generateTestForBondParams(
        0, FeneBond, {"r_0": 1.1, "k": 5.2, "d_r_max": 3.})
    test_fene2 = generateTestForBondParams(
        1, FeneBond, {"r_0": 1.1, "k": 5.2, "d_r_max": 3.})
    test_harmonic = generateTestForBondParams(
        0, HarmonicBond, {"r_0": 1.1, "k": 5.2})
    test_harmonic2 = generateTestForBondParams(
        0, HarmonicBond, {"r_0": 1.1, "k": 5.2, "r_cut": 1.3})

    if espressomd.has_features(["ROTATION"]):
        test_harmonic_dumbbell = generateTestForBondParams(
            0, HarmonicDumbbellBond, {"k1": 1.1, "k2": 2.2, "r_0": 1.5})
        test_harmonic_dumbbell2 = generateTestForBondParams(
            0, HarmonicDumbbellBond, {"k1": 1.1, "k2": 2.2, "r_0": 1.5, "r_cut": 1.9})

    test_dihedral = generateTestForBondParams(
        0, Dihedral, {"mult": 3.0, "bend": 5.2, "phase": 3.})

    if espressomd.has_features(["BOND_ANGLE"]):
        test_angle_harm = generateTestForBondParams(
            0, AngleHarmonic, {"bend": 5.2, "phi0": 3.2})
        test_angle_cos = generateTestForBondParams(
            0, AngleCosine, {"bend": 5.2, "phi0": 3.2})
        test_angle_cossquare = generateTestForBondParams(
            0, AngleCossquare, {"bend": 5.2, "phi0": 0.})
    if espressomd.has_features(["LENNARD_JONES"]):
        test_subt_lj = generateTestForBondParams(
            0, SubtLJ, {})

    if espressomd.has_features(["TABULATED"]):
        test_tabulated = generateTestForBondParams(0, Tabulated, {"type": "distance",
                                                                  "min": 1.,
                                                                  "max": 2.,
                                                                  "energy": [1.,2.,3.],
                                                                  "force": [3.,4.,5.]})


if __name__ == "__main__":
    print("Features: ", espressomd.features())
    ut.main()<|MERGE_RESOLUTION|>--- conflicted
+++ resolved
@@ -29,12 +29,8 @@
     #  def __init__(self,particleId):
     #    self.pid=particleId
     # the system which will be tested
-<<<<<<< HEAD
     system = espressomd.System(box_l=[1.0, 1.0, 1.0])
-=======
-    system = espressomd.System()
     system.seed = system.cell_system.get_state()['n_nodes'] * [1234]
->>>>>>> 866f0307
 
     # Particle id to work on
     pid = 17
