--- conflicted
+++ resolved
@@ -31,14 +31,10 @@
 
 class CorrelatorTest(ut.TestCase):
     # Handle for espresso system
-<<<<<<< HEAD
-    es = espressomd.System(box_l=[1.0, 1.0, 1.0])
-    es.seed  = es.cell_system.get_state()['n_nodes'] * [1234]
-    np.random.seed(es.seed)
+    system = espressomd.System(box_l=[1.0, 1.0, 1.0])
+    system.seed  = system.cell_system.get_state()['n_nodes'] * [1234]
+    np.random.seed(system.seed)
 
-=======
-    system = espressomd.System(box_l=[1.0, 1.0, 1.0])
->>>>>>> 7c7f08c9
 
     def test(self):
         s = self.system
