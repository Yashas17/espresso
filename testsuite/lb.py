--- conflicted
+++ resolved
@@ -20,12 +20,8 @@
 
     """
     system = espressomd.System()
-<<<<<<< HEAD
-    system.seed = system.cell_system.get_state()['n_nodes'] * [1234]
-=======
     n_nodes = system.cell_system.get_state()["n_nodes"]
     system.seed = range(n_nodes)
->>>>>>> 2b3ae1fa
 
     def setUp(self):
         self.params = {'int_steps': 100,
