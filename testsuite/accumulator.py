#
# Copyright (C) 2017 The ESPResSo project
#
# This file is part of ESPResSo.
#
# ESPResSo is free software: you can redistribute it and/or modify
# it under the terms of the GNU General Public License as published by
# the Free Software Foundation, either version 3 of the License, or
# (at your option) any later version.
#
# ESPResSo is distributed in the hope that it will be useful,
# but WITHOUT ANY WARRANTY; without even the implied warranty of
# MERCHANTABILITY or FITNESS FOR A PARTICULAR PURPOSE.  See the
# GNU General Public License for more details.
#
# You should have received a copy of the GNU General Public License
# along with this program.  If not, see <http://www.gnu.org/licenses/>.
#

"""
Testmodule for the observable accumulator.

"""
import sys
import unittest as ut
import numpy as np
import espressomd  # pylint: disable=import-error
import espressomd.observables
import espressomd.accumulators


class AccumulatorTest(ut.TestCase):
    """
    Test class for the observable accumulator.

    """

    def setUp(self):
        np.random.seed(seed=162)
<<<<<<< HEAD
        self.system = espressomd.System(box_l = [10.0] * 3)
        self.system.seed = self.system.cell_system.get_state()['n_nodes'] * [1234]
=======
        box_l=10.0
        self.system = espressomd.System(box_l = [box_l] * 3)
>>>>>>> 7c7f08c9
        self.system.cell_system.skin = 0.4
        self.system.time_step = 0.01
        self.system.part.add(id=0, pos=[0.0, 0.0, 0.0],fix=[1,1,1])
        self.system.integrator.run(steps=0)
        self.pos_obs = espressomd.observables.ParticlePositions(ids=(0,))
        self.pos_obs_acc = espressomd.accumulators.MeanVarianceCalculator(obs=self.pos_obs)
        self.system.auto_update_accumulators.add(self.pos_obs_acc)
        self.positions = box_l * np.random.rand(10, 3)

    def test_accumulator(self):
        """Check that accumulator results are the same as the respective numpy result.

        """
        for i in range(self.positions.shape[0]):
            self.system.part[0].pos = self.positions[i]
            self.system.integrator.run(1)
        self.assertEqual(self.pos_obs, self.pos_obs_acc.get_params()['obs'])
        np.testing.assert_allclose(
            self.pos_obs_acc.get_mean(), np.mean(
                self.positions, axis=0), atol=1e-4)
        np.testing.assert_allclose(
            self.pos_obs_acc.get_variance(), np.var(
                self.positions, axis=0,ddof=1), atol=1e-4)


if __name__ == "__main__":
    suite = ut.TestSuite()
    suite.addTests(ut.TestLoader().loadTestsFromTestCase(AccumulatorTest))
    result = ut.TextTestRunner(verbosity=4).run(suite)
    sys.exit(not result.wasSuccessful())<|MERGE_RESOLUTION|>--- conflicted
+++ resolved
@@ -37,13 +37,8 @@
 
     def setUp(self):
         np.random.seed(seed=162)
-<<<<<<< HEAD
         self.system = espressomd.System(box_l = [10.0] * 3)
         self.system.seed = self.system.cell_system.get_state()['n_nodes'] * [1234]
-=======
-        box_l=10.0
-        self.system = espressomd.System(box_l = [box_l] * 3)
->>>>>>> 7c7f08c9
         self.system.cell_system.skin = 0.4
         self.system.time_step = 0.01
         self.system.part.add(id=0, pos=[0.0, 0.0, 0.0],fix=[1,1,1])
@@ -51,7 +46,7 @@
         self.pos_obs = espressomd.observables.ParticlePositions(ids=(0,))
         self.pos_obs_acc = espressomd.accumulators.MeanVarianceCalculator(obs=self.pos_obs)
         self.system.auto_update_accumulators.add(self.pos_obs_acc)
-        self.positions = box_l * np.random.rand(10, 3)
+        self.positions = self.system.box_l * np.random.rand(10, 3)
 
     def test_accumulator(self):
         """Check that accumulator results are the same as the respective numpy result.
