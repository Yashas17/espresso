--- conflicted
+++ resolved
@@ -20,24 +20,14 @@
 	myconfig-nofftw.hpp \
 	myconfig-compileonly.hpp \
 	\
-<<<<<<< HEAD
 	myconfig-maxset.hpp \
 	myconfig-restcompile1.hpp \
 	myconfig-restcompile2.hpp \
 	myconfig-LB.hpp \
 	myconfig-LBGPU.hpp \
+	myconfig-LBGPU-SHANCHEN.hpp \
 	myconfig-tunableslip.hpp \
         myconfig-adress.hpp
-=======
-	myconfig-maxset.h \
-	myconfig-restcompile1.h \
-	myconfig-restcompile2.h \
-	myconfig-LB.h \
-	myconfig-LBGPU.h \
-	myconfig-LBGPU-SHANCHEN.h \
-	myconfig-tunableslip.h \
-        myconfig-adress.h
->>>>>>> 0348f265
 
 EXTRA_DIST = $(MYCONFIGS) \
 	check_myconfig_complete.py
