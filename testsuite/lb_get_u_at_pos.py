--- conflicted
+++ resolved
@@ -25,12 +25,8 @@
             'friction': 2.0,
             'gamma': 1.5
         }
-<<<<<<< HEAD
         self.system = espressomd.System(box_l=[1.0, 1.0, 1.0])
-=======
-        self.system = espressomd.System()
         self.system.seed = self.system.cell_system.get_state()['n_nodes'] * [1234]
->>>>>>> 866f0307
         self.system.box_l = self.params['box_l']
         self.system.cell_system.skin = 0.4
         self.system.time_step = 0.01
