/*
  Copyright (C) 2010 The ESPResSo project
  
  This file is part of ESPResSo.
  
  ESPResSo is free software: you can redistribute it and/or modify
  it under the terms of the GNU General Public License as published by
  the Free Software Foundation, either version 3 of the License, or
  (at your option) any later version.
  
  ESPResSo is distributed in the hope that it will be useful,
  but WITHOUT ANY WARRANTY; without even the implied warranty of
  MERCHANTABILITY or FITNESS FOR A PARTICULAR PURPOSE.  See the
  GNU General Public License for more details.
  
  You should have received a copy of the GNU General Public License
  along with this program.  If not, see <http://www.gnu.org/licenses/>. 
*/ 
//comentario siguiente
#include "statistics_correlation.h"
#include "particle_data.h"
#include "parser.h"
#include "integrate.h"

double_correlation* correlations=0;
unsigned int n_correlations = 0;

const char init_errors[][64] = {
  "",
  "No valid correlation given" ,
  "delta_t must be > 0",
  "tau_lin must be >= 2",
  "hierarchy_depth must be >=1",
  "window_distance must be >1",
  "dimension of A was not >1",
  "dimension of B was not >1",
  "dim_corr was not >1",
  "no proper function for first observable given",
  "no proper function for second observable given",
  "no proper function for correlation operation given",
  "no proper function for compression of first observable given",
  "no proper function for compression of second observable given"
};

const char file_data_source_init_errors[][64] = {
  "",
  "No valid filename given." ,
  "File could not be opened.",
  "No line found that was not commented out"
};

const char double_correlation_get_data_errors[][64] = {
  "",
  "Error calculating variable A" ,
  "Error calculating variable B" ,
  "Error calculating correlation\n", 
  "Error allocating temporary memory\n", 
  "Error in correlation operation: The vector sizes do not match\n"
};

int correlation_update(unsigned int no) {
  if (n_correlations > no)
    return double_correlation_get_data(&correlations[no]);
  else 
    return 1;
}

int correlation_update_from_file(unsigned int no) {
  if (!correlations[no].is_from_file)
    return 1;
  while ( ! double_correlation_get_data(&correlations[no]) ) {
  }
  return 0;
}


/* We can track several correlation functions at a time
*  identified by their ids.
*/
int tclcommand_analyze_parse_correlation(Tcl_Interp* interp, int argc, char** argv) {
  int no;
  if (argc < 1)
    return correlation_print_usage(interp);
  if (ARG0_IS_I(no)) {
    argc-=1;
    argv+=1;
    return correlation_parse_corr(interp, no, argc, argv);
  } else {
    return correlation_print_usage(interp);
  }
}

int correlation_print_usage(Tcl_Interp* interp) {
  Tcl_AppendResult(interp, "You don't know how to use correlation.", (char *)NULL);
  return TCL_ERROR;
}


int correlation_parse_corr(Tcl_Interp* interp, int no, int argc, char** argv) {
  int (*A_fun)  ( void* A_args, double* A, unsigned int dim_A) = 0;
  int(*compressA)  ( double* A1, double*A2, double* A_compressed, unsigned int dim_A ) = 0;
  void* A_args = 0;
  int dim_A;
  int(*B_fun)  ( void* B_args, double* B, unsigned int dim_B) = 0;
  int(*compressB)  ( double* B1, double*B2, double* B_compressed, unsigned int dim_B ) = 0;
  void* B_args = 0;
  int dim_B;
  int tau_lin = 16; // default values
  int hierarchy_depth=0; 
  double delta_t = 1;
  double tau_max = 0;
  int(*corr_operation)  ( double* A, unsigned int dim_A, double* B, unsigned int dim_B, double* C, unsigned int dim_corr ) = 0;
  int dim_corr;
  int change; // how many tcl argmuents are "consumed" by the parsing of arguments
  int error;
  tcl_input_data* tcl_input_p;
  char buffer[TCL_INTEGER_SPACE+2];
  int correlation_type; // correlation type of correlation which is currently being created
  int autocorrelation=1; // by default, we are doing autocorrelation
  int n_bins; // number of bins for spherically averaged sf

  // Check if ID is negative
  if ( no < 0 ) {
    Tcl_AppendResult(interp, "Correlation IDs must be positive", (char *)NULL);
    return TCL_ERROR;
  }
  // If correlation already exists then, the next argument must be print or update, because we
  // can not handle anything else yet.
  if ( no < n_correlations ) {
    if (argc > 0)
      if (ARG0_IS_S("print")) {
        if(argc==1)
          return double_correlation_print_correlation(&correlations[no], interp);
	else if (ARG1_IS_S("spherically_averaged_sf")) {
	  if(correlations[no].correlation_type==CORR_TYPE_SF) {
	    if(argc!=2) { 
              Tcl_AppendResult(interp, "usage: analyze <correlation_id> print spherically_averaged_sf\n", (char *)NULL);
	      return TCL_ERROR;
	    }
	  } else {
	    sprintf(buffer,"%d ",correlations[no].correlation_type);
            Tcl_AppendResult(interp, "canot print spherically averaged sf for correlation type ", buffer, (char *)NULL);
	    return TCL_ERROR;
	  }
          return double_correlation_print_spherically_averaged_sf(&correlations[no], interp);
	}
      } else if (ARG0_IS_S("update") && correlations[no].A_fun==&tcl_input && correlations[no].B_fun==&tcl_input ) {
        correlations[no].A_args = tcl_input_p;
        tcl_input_p->interp=interp;
        tcl_input_p->argv=argv+1;
        tcl_input_p->argc=argc-1;
        correlations[no].B_args = tcl_input_p;
        tcl_input_p->interp=interp;
        tcl_input_p->argv=argv+2;
        tcl_input_p->argc=argc-2;
        error = double_correlation_get_data(&correlations[no]);
        if (error) {
          Tcl_AppendResult(interp, "Error reading tclinput", (char *)NULL);
        } else {
          return TCL_OK;
        }
      } else if (ARG0_IS_S("update")) {
        error = double_correlation_get_data(&correlations[no]);
        if (error) {
          Tcl_AppendResult(interp, double_correlation_get_data_errors[error], (char *)NULL);
        } else {
          return TCL_OK;
        }
      } else if (ARG0_IS_S("update_from_file")) {
        error = correlation_update_from_file(no);
        if (error) {
          Tcl_AppendResult(interp, "error in update_from_file", (char *)NULL);
        } else {
          return TCL_OK;
        }
      } else if (ARG0_IS_S("write_to_file")) {
        if (argc <2) {
          Tcl_AppendResult(interp, "You must pass a filename as argument of write_to_file", (char *)NULL);
          return TCL_ERROR;
        }
        error = double_correlation_write_to_file(&correlations[no], argv[1]);
        if (error) {
          Tcl_AppendResult(interp, "error in write to file", (char *)NULL);
        } else {
          return TCL_OK;
        }
      } else {
        Tcl_AppendResult(interp, "Usage for an already existing correlation:", (char *)NULL);
        Tcl_AppendResult(interp, "analyze correlation $ID [ print | update ]", (char *)NULL);
        return TCL_ERROR;
      }
    else
      Tcl_AppendResult(interp, "Usage for an already existing correlation:", (char *)NULL);
      Tcl_AppendResult(interp, "analyze correlation $ID [ print | update ]", (char *)NULL);
      return TCL_ERROR;

  } else if ( no == n_correlations ) {  
  
    // Else we must parse the other arguments and see if we can construct a fully
    // working correlation class instance from that.
    correlation_type=CORR_TYPE_GENERIC; // this is the default
    while (argc > 0) {
      if ( ARG_IS_S_EXACT(0,"vacf") ) {
        Tcl_AppendResult(interp, "Cannot use vacf yet. Use generic instead.", (char *)NULL);
	error=1;
        //error=parse_vacf(interp, argc, argv, &change, &A_fun, &dim_A, &A_args);
        argc -= change;
        argv += change;
        if (error)
          return TCL_ERROR; 
	else 
	  correlation_type=CORR_TYPE_VACF;
      } 
      else if ( ARG_IS_S_EXACT(0,"msd") ) {
        Tcl_AppendResult(interp, "Cannot use msd yet. Use generic instead.", (char *)NULL);
	error=1;
        //error=parse_msd(interp, argc, argv, &change, &A_fun, &dim_A, &A_args);
        argc -= change;
        argv += change;
        if (error)
          return TCL_ERROR;
	else 
	  correlation_type=CORR_TYPE_MSD;
      } 
      else if ( ARG_IS_S_EXACT(0,"structure_factor") ) {
        error=parse_structure_factor(interp, argc, argv, &change,  &A_args,  &tau_lin, &tau_max,  &delta_t);
        argc -= change;
        argv += change;
	if (error)
          return TCL_ERROR;
	else 
	correlation_type=CORR_TYPE_SF;
        // Only the following parameter combination makes sense
	A_fun=&structure_factor;
	compressA=&compress_discard1;
	corr_operation=&complex_conjugate_product;
	// dim_sf is the number of q vectors
	// per vector, we store separately sin(q*r) and cos(q*r)
	dim_A=dim_corr=2*((sf_params*)A_args)->dim_sf;
      } 
      else if ( ARG0_IS_S("first_obs") ) {
        argc -= 1;
        argv += 1;
        error=parse_observable(interp, argc, argv, &change, &A_fun, &dim_A, &A_args);
        argc -= change;
        argv += change;
        if (error)
          return TCL_ERROR;
      } else if ( ARG0_IS_S("second_obs") ) {
        argc -= 1;
        argv += 1;
        error = parse_observable(interp, argc, argv, &change, &B_fun, &dim_B, &B_args); 
	autocorrelation=0;
        argc -= change;
        argv += change;
        if (error)
          return TCL_ERROR;
      } else if ( ARG0_IS_S("corr_operation") ) {
        argc -= 1;
        argv += 1;
        if ( parse_corr_operation(interp, argc, argv, &change, &corr_operation, &dim_corr, dim_A, dim_B) ) 
          return TCL_ERROR;
        argc -= change;
        argv += change;
      } else if ( ARG0_IS_S("tau_lin") ) {
        if ( argc < 2 || !ARG1_IS_I(tau_lin))
          Tcl_AppendResult(interp, "Usage: analyze correlation ... tau_lin $tau_lin", (char *)NULL);
        else { 
          argc -= 2;
          argv += 2;
        } // tau_lin is already set
      } else if ( ARG0_IS_S("tau_max") ) {
        if ( argc < 2 || !ARG1_IS_D(tau_max)) {
          Tcl_AppendResult(interp, "Usage: analyze correlation ... tau_max $hierarchy_depth", (char *)NULL);
	  return TCL_ERROR;
	} else { 
          argc -= 2;
          argv += 2;
        }
      } else if ( ARG0_IS_S("hierarchy_depth") ) {
        if ( argc < 2 || !ARG1_IS_I(hierarchy_depth)) {
          Tcl_AppendResult(interp, "Usage: analyze correlation ... hierarchy_depth $hierarchy_depth", (char *)NULL);
	  return TCL_ERROR;
	} else { 
          argc -= 2;
          argv += 2;
        } // hierarchy_depth is already set
      } else if ( ARG0_IS_S("delta_t") ) {
        if ( argc < 2 || !ARG1_IS_D(delta_t)) {
          Tcl_AppendResult(interp, "Usage: analyze correlation ... delta_t $delta_t", (char *)NULL);
        } else { 
        argc -= 2;
        argv += 2;
        } // delta_t is already set
      } else if ( ARG_IS_S_EXACT(0,"compress1") ) {
        if ( ARG_IS_S_EXACT(1,"linear") )  compressA=compress_linear; 
        else if (ARG_IS_S_EXACT(1,"discard1")) compressA=compress_discard1;
        else if (ARG_IS_S_EXACT(1,"discard2")) compressA=compress_discard2;
	else {
	  Tcl_AppendResult(interp, "Compression function ", argv[1], (char *)NULL);
	  Tcl_AppendResult(interp, " is not implemented. ", (char *)NULL);
	  return TCL_ERROR;
	}
        argc -= 2;
        argv += 2; 
      } else if ( ARG_IS_S_EXACT(0,"compress2") ) {
        if ( ARG_IS_S_EXACT(1,"linear") )  compressB=compress_linear; 
        else if (ARG_IS_S_EXACT(1,"discard1")) compressB=compress_discard1;
        else if (ARG_IS_S_EXACT(1,"discard2")) compressB=compress_discard2;
	else {
	  Tcl_AppendResult(interp, "Compression function ", argv[1], (char *)NULL);
	  Tcl_AppendResult(interp, " is not implemented. ", (char *)NULL);
	  return TCL_ERROR;
	}
	autocorrelation=0;
        argc -= 2;
        argv += 2; 
      } else if ( ARG0_IS_S("update") ) {
        sprintf(buffer,"%d ",no);
        Tcl_AppendResult(interp, "Correlation error: cannot update correlation ", buffer, (char *)NULL);
        Tcl_AppendResult(interp, " It must be set up first", (char *)NULL);
        return TCL_ERROR;
      } else if ( ARG0_IS_S("print") ) {
        sprintf(buffer,"%d ",no);
        Tcl_AppendResult(interp, "Correlation error: cannot print correlation ", buffer, (char *)NULL);
        Tcl_AppendResult(interp, " It must be set up first", (char *)NULL);
        return TCL_ERROR;
      } else {
        Tcl_AppendResult(interp, "unknown argument ", argv[0], (char *)NULL);
        return TCL_ERROR;
      }
    }
  } else {
      sprintf(buffer,"%d ",no);
      Tcl_AppendResult(interp,"Correlation error: cannot set up correlation with id ",buffer,(char *)NULL);
      sprintf(buffer,"%d ",n_correlations);
      Tcl_AppendResult(interp," Next correlation must have id ",buffer,(char *)NULL);
      return TCL_ERROR;
  }

  // Now we should find out, if this is enough to make a correlation.
  // Unfortunately still nothing happens here!
  if(tau_max!=0.0 && hierarchy_depth!=0) {
    Tcl_AppendResult(interp, "You cannot specify both tau_max and hierarchy_depth.\n", (char *)NULL);
    return TCL_ERROR;
  } 
  if (tau_max>0.0) {
    //set hierarchy depth which can  accomodate at least tau_max
    hierarchy_depth=(int)ceil(1+log(tau_max/(tau_lin-1))/log(2.0));
  }
  if(! hierarchy_depth>0) {
    Tcl_AppendResult(interp, "Hierarchy depth must be > 0. Correlation cannot be performed.\n", (char *)NULL);
    return TCL_ERROR; 
  }
  if(compressA==NULL) {
    Tcl_AppendResult(interp, "You have not chosen the compression function! Correlation cannot be performed.\n", (char *)NULL);
    return TCL_ERROR; 
  }
  if(autocorrelation) {
    dim_B=dim_A;
    B_fun=&obs_nothing;
    compressB=&compress_do_nothing;
  } else {
    if(B_fun==NULL) {
        Tcl_AppendResult(interp, "You have not chosen  the function for computing observable B.  Taking compressB=compressA by default.\n", (char *)NULL);
       return TCL_ERROR; 
    } else if(compressB==NULL) {
        Tcl_AppendResult(interp, "You are not performing autocorrelation but have not chosen the compressB function. Taking compressB=compressA by default.\n", (char *)NULL);
	compressB=compressA;
    }
  }
  
  // Let us just realloc space. Does not matter even if we can not make a proper correlation out of that.
  correlations=(double_correlation*) realloc(correlations, (n_correlations+1)*sizeof(double_correlation)); 

  // Now initialize the new correlation
  error = double_correlation_init(&correlations[n_correlations], delta_t, tau_lin, hierarchy_depth, 1, 
      dim_A, dim_B, dim_corr, A_fun, A_args, B_fun, B_args,
      corr_operation, compressA, compressB, correlation_type, autocorrelation);
  if ( error == 0 ) {
    n_correlations++;
    return TCL_OK;
  } else {
    printf("Error number %d\n", error);
    Tcl_AppendResult(interp, "correlation could not be corretly initialized: ", init_errors[error], "\n", (char *)NULL);
    return TCL_ERROR;
  }

}

int observable_usage(Tcl_Interp* interp) {
  Tcl_AppendResult(interp, "Usage: analyze correlation [ particle_velocities | com_velocity | particle_positions ", (char *) NULL);
#ifdef ELECTROSTATICS
  Tcl_AppendResult(interp, "particle_currents | currents ] ", (char *) NULL);
#endif
  Tcl_AppendResult(interp, "] [ first_obs | second_obs ] " , (char *)NULL);
  Tcl_AppendResult(interp, "   type [ int ... int | * ]  \n" , (char *)NULL);
  Tcl_AppendResult(interp, "or id [ int ... int ]  \n" , (char *)NULL);
  Tcl_AppendResult(interp, "or molecule int \n" , (char *)NULL);
  return TCL_ERROR;
}

int parse_structure_factor (Tcl_Interp* interp, int argc, char** argv, int* change, void** A_args, int *tau_lin_p, double *tau_max_p, double* delta_t_p) {
  sf_params* params;
  int order,order2,tau_lin;
  int i,j,k,l,n;
  double delta_t,tau_max;
  char ibuffer[TCL_INTEGER_SPACE + 2];
  char dbuffer[TCL_DOUBLE_SPACE];
  int *vals;
  double *q_density;
  params=(sf_params*)malloc(sizeof(sf_params));
  
  if(argc!=5) { 
    sprintf(ibuffer, "%d ", argc);
    Tcl_AppendResult(interp, "structure_factor  needs 5 arguments, got ", ibuffer, (char*)NULL);
    sf_print_usage(interp);
    return TCL_ERROR;
  }
  if (ARG_IS_I(1,order)) {
    sprintf(ibuffer, "%d ", order);
    if(order>1) {
      params->order=order;
      order2=order*order;
    } else {
      Tcl_AppendResult(interp, "order must be > 1, got ", ibuffer, (char*)NULL);
      sf_print_usage(interp);
      return TCL_ERROR;
    }
  } else {
    Tcl_AppendResult(interp, "problem reading order",(char*)NULL);
    return TCL_ERROR; 
  }
  if (ARG_IS_D(2,delta_t)) {
    if (delta_t > 0.0) *delta_t_p=delta_t;
    else {
      Tcl_PrintDouble(interp,delta_t,dbuffer);
      Tcl_AppendResult(interp, "delta_t must be > 0.0, got ", dbuffer,(char*)NULL);
      return TCL_ERROR;
    }
  } else {
    Tcl_AppendResult(interp, "problem reading delta_t, got ",argv[2],(char*)NULL);
    return TCL_ERROR; 
  }
  if (ARG_IS_D(3,tau_max)) {
    if (tau_max > 2.0*delta_t) *tau_max_p=tau_max;
    else {
      Tcl_PrintDouble(interp,tau_max,dbuffer);
      Tcl_AppendResult(interp, "tau_max must be > 2.0*delta_t, got ", dbuffer,(char*)NULL);
      return TCL_ERROR;
    }
  } else {
    Tcl_AppendResult(interp, "problem reading tau_max, got",argv[3],(char*)NULL);
    return TCL_ERROR; 
  }
  if (ARG_IS_I(4,tau_lin)) {
    if (tau_lin > 2 && tau_lin < (tau_max/delta_t+1)) *tau_lin_p=tau_lin;
    else {
      sprintf(ibuffer, "%d", tau_lin);
      Tcl_AppendResult(interp, "tau_lin must be < tau_max/delta_t+1, got ", ibuffer,(char*)NULL);
      return TCL_ERROR;
    }
  } else {
    Tcl_AppendResult(interp, "problem reading tau_lin, got",argv[4],(char*)NULL);
    sf_print_usage(interp);
    return TCL_ERROR; 
  }
  // compute the number of vectors
  l=0;
  for(i=-order; i<=order; i++) 
      for(j=-order; j<=order; j++) 
        for(k=-order; k<=order; k++) {
          n = i*i + j*j + k*k;
          if ((n<=order2) && (n>0)) {
            l++;
	  }
        }
  params->dim_sf=l;
  params->q_vals=(int*)malloc(3*l*sizeof(double));
  q_density=(double*)malloc(order2*sizeof(double));
  for(i=0;i<order2;i++) q_density[i]=0.0;
  l=0;
  // Store their values and density
  for(i=-order; i<=order; i++) 
      for(j=-order; j<=order; j++) 
        for(k=-order; k<=order; k++) {
          n = i*i + j*j + k*k;
          if ((n<=order2) && (n>0)) {
	    params->q_vals[3*l  ]=i;
	    params->q_vals[3*l+1]=j;
	    params->q_vals[3*l+2]=k;
	    q_density[n-1]+=1.0;
            l++;
	  }
        }
  for(i=0;i<order2;i++) q_density[i]/=(double)l;
  params->q_density=q_density;
  *A_args=(void*)params;
  *change=5; // if we reach this point, we have parsed 5 arguments, if not, error is returned anyway
  return 0;
}

<<<<<<< HEAD
// just a test function, will be removed later
void print_sf_params(sf_params *params) {
  int i, imax;
  int *vals;
  printf("order: %d\n",params->order);
  printf("dim_sf: %d\n",params->dim_sf);
  //printf("n_bins: %d\n",params->n_bins);
  //printf("qmax: %g\n",params->qmax);
  //printf("q2max2: %g\n",params->q2max);
  printf("q_vals: \n");
  imax=params->dim_sf;
  vals=params->q_vals;
  for(i=0;i<imax;i++)
    printf("i:%d %d %d %d\n",i,vals[3*i],vals[3*i+1],vals[3*i+ 2]);
  printf("End of sf_params\n");
  return;
}


int sf_print_usage(Tcl_Interp* interp) {
  Tcl_AppendResult(interp, "\nusage: structure_factor order delta_t tau_max  tau_lin", (char *)NULL);
  return TCL_ERROR;
}


=======
static int convert_types_to_ids(IntList * type_list, IntList * id_list){ 
      int i,j,n_ids=0,flag;
      sortPartCfg();
      for ( i = 0; i<n_total_particles; i++ ) {
         if(type_list==NULL) { 
		/* in this case we select all particles */
               flag=1 ;
         } else {  
                flag=0;
                for ( j = 0; j<type_list->n ; j++ ) {
                    if(partCfg[i].p.type == type_list->e[j])  flag=1;
	        }
         }
	 if(flag==1){
              realloc_intlist(id_list, id_list->n=n_ids+1);
	      id_list->e[n_ids] = i;
	      n_ids++;
	 }
      }
      return n_ids;
}

>>>>>>> eabca00a
int parse_id_list(Tcl_Interp* interp, int argc, char** argv, int* change, IntList** ids ) {
  int i,ret;
  char** temp_argv; int temp_argc;
  int temp;
  IntList* input=malloc(sizeof(IntList));
  IntList* output=malloc(sizeof(IntList));
  init_intlist(input);
  alloc_intlist(input,1);
  init_intlist(output);
  alloc_intlist(output,1);


  if (ARG0_IS_S("id")) {
    if (!parse_int_list(interp, argv[1],input)) {
      Tcl_AppendResult(interp, "Error parsing id list\n", (char *)NULL);
      return TCL_ERROR;
    } 
    *ids=input;
    for (i=0; i<input->n; i++) {
      if (input->e[i] >= n_total_particles) {
        Tcl_AppendResult(interp, "Error parsing ID list. Given particle ID exceeds the number of existing particles\n", (char *)NULL);
        return TCL_ERROR;
      }
    }
    *change=2;
    return TCL_OK;

  } else if ( ARG0_IS_S("types") ) {
    if (!parse_int_list(interp, argv[1],input)) {
      Tcl_AppendResult(interp, "Error parsing types list\n", (char *)NULL);
      return TCL_ERROR;
    } 
    if( (ret=convert_types_to_ids(input,output))<=0){
        Tcl_AppendResult(interp, "Error parsing types list. No particle with given types found.\n", (char *)NULL);
        return TCL_ERROR;
    } else { 
      *ids=output;
    }
    *change=2;
    return TCL_OK;
  } else if ( ARG0_IS_S("all") ) {
    if( (ret=convert_types_to_ids(NULL,output))<=0){
        Tcl_AppendResult(interp, "Error parsing keyword all. No particle found.\n", (char *)NULL);
        return TCL_ERROR;
    } else { 
      *ids=output;
    }
    *change=1;
    return TCL_OK;
  }

  Tcl_AppendResult(interp, "unknown keyword given to observable: ", argv[0] , (char *)NULL);
  return TCL_ERROR;
}

int parse_observable(Tcl_Interp* interp, int argc, char** argv, int* change, int (**A_fun)  ( void* A_args, double* A, unsigned int dim_A), int* dim_A, void** A_args) {

  file_data_source* fds;
  IntList* types=0;
  int error=0;
  int temp;
  int order=0;
  int *order_p;
  IntList* ids;
<<<<<<< HEAD
=======

>>>>>>> eabca00a
  if (ARG0_IS_S("particle_velocities")) {
    *A_fun = &particle_velocities;
    if (! parse_id_list(interp, argc-1, argv+1, &temp, &ids) == TCL_OK ) 
      return TCL_ERROR;
    *A_args=(void*)ids;
    *dim_A=3*ids->n;
    *change=1+temp;
    return TCL_OK;
  } 
  if (ARG0_IS_S("com_velocity")) {
    *A_fun = &com_velocity;
    if (! parse_id_list(interp, argc-1, argv+1, &temp, &ids) == TCL_OK ) 
      return TCL_ERROR;
    *A_args=(void*)ids;
    *dim_A=3;
    *change=1+temp;
    return TCL_OK;
  } 
  if (ARG0_IS_S("particle_positions")) {
    *A_fun = &particle_positions;
    if (! parse_id_list(interp, argc-1, argv+1, &temp, &ids) == TCL_OK ) 
       return TCL_ERROR;
    *A_args=(void*)ids;
    *dim_A=3*ids->n;
    *change=1+temp;
    return TCL_OK;
  }
#ifdef ELECTROSTATICS
  if (ARG0_IS_S("particle_currents")) {
    *A_fun = &particle_currents;
    if (! parse_id_list(interp, argc-1, argv+1, &temp, &ids) == TCL_OK ) 
      return TCL_ERROR;
    *A_args=(void*)ids;
    *dim_A=3*ids->n;
    *change=1+temp;
    return TCL_OK;
  }

  if (ARG0_IS_S("currents")) {
    *A_fun = &currents;
    if (! parse_id_list(interp, argc-1, argv+1, &temp, &ids) == TCL_OK ) 
      return TCL_ERROR;
    *A_args=(void*)ids;
    *dim_A=3;
    *change=1+temp;
    return TCL_OK;
  } 
#endif

  if (ARG0_IS_S("structure_factor") ) {
    if (argc > 1 && ARG1_IS_I(order)) {
      *A_fun = &structure_factor;
      order_p=malloc(sizeof(int));
      *order_p=order;
      *A_args=(void*) order_p;
      int order2,i,j,k,l,n ; 
      order2=order*order ;
      l=0;
      // lets counter the number of entries for the DSF
      for(i=-order; i<=order; i++) 
        for(j=-order; j<=order; j++) 
          for(k=-order; k<=order; k++) {
	          n = i*i + j*j + k*k;
	          if ((n<=order2) && (n>=1)) 
              l=l+2;
	  }
      *dim_A=l;
      *change=2;
      return TCL_OK;
    } else { 
      sf_print_usage(interp);
      return TCL_ERROR; 
    }
  }
  if (ARG0_IS_S("textfile")) {
    // We still can only handle full files
    if ( argc>1 ) {
      fds= malloc(sizeof(file_data_source));
      error = file_data_source_init(fds, argv[1], 0);
      *change=2;
      if (!error) {
        *A_args=(void*) fds;
        *dim_A = fds->n_columns;
        *A_fun = (void*)&file_data_source_readline;
        return TCL_OK;
      } else {
        Tcl_AppendResult(interp, "Error reading file ", argv[1] ,"\n", (char *)NULL);
        Tcl_AppendResult(interp, file_data_source_init_errors[error] ,"\n", (char *)NULL);
        return TCL_ERROR;
      }
    } else {
      Tcl_AppendResult(interp, "Error in parse_observable textfile: no filename given" , (char *)NULL);
      return TCL_ERROR;
    }
    return TCL_OK;
  } 
  if (ARG0_IS_S("tclinput")) {
    if (argc>1 && ARG1_IS_I(temp)) {
      *dim_A = temp;
      *A_fun = &tcl_input;
      *A_args=malloc(sizeof(tcl_input_data));
      *change =2;
      return TCL_OK;
    } else {
      Tcl_AppendResult(interp, "\nError in parse_observable tclinfo. You must pass the dimension of the observable." , (char *)NULL);
      return TCL_ERROR;
    }
  }else {
    return observable_usage(interp);
  }
  return 0 ;
}


int parse_corr_operation(Tcl_Interp* interp, int argc, char** argv, int* change, int (**corr_fun)( double* A, unsigned int dim_A, double* B, unsigned int dim_B, double* C, unsigned int dim_corr ), int* dim_corr, int dim_A, int dim_B) {
  if (ARG_IS_S_EXACT(0,"componentwise_product")) {
    *corr_fun = &componentwise_product;
    *dim_corr = dim_A;
    *change=1;
    return TCL_OK;
<<<<<<< HEAD
  } else if (ARG_IS_S_EXACT(0,"complex_conjugate_product")) {
    *corr_fun = &complex_conjugate_product;
    *dim_corr = dim_A;
    *change=1;
    return TCL_OK;
=======
>>>>>>> eabca00a
  } else if (ARG_IS_S_EXACT(0,"square_distance_componentwise")) {
    *corr_fun = &square_distance_componentwise;
    *dim_corr = dim_A;
    *change=1;
    return TCL_OK;
<<<<<<< HEAD
  } else if (ARG_IS_S_EXACT(0,"scalar_product")) {
=======
  } else if (ARG_IS_S_EXACT(0,"square_distance")) {
    *corr_fun = &square_distance;
    *dim_corr = 1;
    *change=1;
    return TCL_OK;
  } else if (ARG0_IS_S("scalar_product")) {
>>>>>>> eabca00a
    *corr_fun = &scalar_product;
    *dim_corr = 1;
    *change=1;
    return TCL_OK;
  } else {
    Tcl_AppendResult(interp, "Unknown correlation operation: ", argv[0], "\n" , (char *)NULL);
    return TCL_ERROR;
  }
}

int double_correlation_init(double_correlation* self, double dt, unsigned int tau_lin, unsigned int hierarchy_depth, 
                  unsigned int window_distance, unsigned int dim_A, unsigned int dim_B, unsigned int dim_corr, 
                  void* A_fun, void* A_args, void* B_fun, void* B_args, void* corr_operation, 
                  void* compressA, void* compressB,
		  int correlation_type, int autocorrelation) {
  unsigned int i,j,k;
  self->dt = dt;
  self->tau_lin=tau_lin;
  self->hierarchy_depth = hierarchy_depth;
  self->dim_A = dim_A;
  self->dim_B = dim_B;
  self->dim_corr = dim_corr;
  self->A_fun = A_fun;
  self->A_args = A_args;
  self->B_fun = B_fun;
  self->B_args = B_args;
  self->corr_operation = corr_operation;
  self->compressA = compressA;
  self->compressB = compressB;
  self->window_distance = window_distance;
  self->t = 0;
  self->autocorrelation=autocorrelation;
  self->correlation_type=correlation_type;

  if (self==0)
    return 1;
  if (dt <= 0)
    return 2;
  if (tau_lin<2)
    return 3;
  if (hierarchy_depth<1)
    return 4;
  if (window_distance<1)
    return 5;
  if (dim_A<1)
    return 6;
  if (dim_B<1)
    return 7;
  if (dim_corr<1)
    return 8;
  if (A_fun == 0)
    return 9;
  if (B_fun == 0)
    return 10;
  if (corr_operation==0)
    return 11;
  if (compressA==0)
    return 12;
  if (compressB==0)
    return 13;

  if (A_fun == &file_data_source_readline && B_fun == &file_data_source_readline) {
    self->is_from_file = 1;
  }

  self->A_data = (double*)malloc((tau_lin+1)*hierarchy_depth*dim_A*sizeof(double));
  if(autocorrelation) self->B_data = self->A_data;
  else self->B_data = (double*)malloc((tau_lin+1)*hierarchy_depth*dim_B*sizeof(double));


  self->n_result=tau_lin+1 + (tau_lin+1)/2*(hierarchy_depth-1);
  self->tau = (int*)                malloc(self->n_result*sizeof(int));
  self->n_sweeps = (unsigned int*)  malloc(self->n_result*sizeof(int));
  self->result  = (double**)        malloc(self->n_result*sizeof(double*));
  self->result_data  = (double*)    malloc(self->n_result*dim_corr*sizeof(double));

  self->A = (double***)malloc(hierarchy_depth*sizeof(double**));
  if(autocorrelation) self->B = self->A;
  else self->B = (double***)malloc(hierarchy_depth*sizeof(double**));
  self->n_vals = (unsigned int*) malloc(hierarchy_depth*sizeof(unsigned int));

  for (i=0; i<self->hierarchy_depth; i++) {
    self->A[i] = (double**) malloc((self->tau_lin+1)*sizeof(double*));
    if(!autocorrelation) self->B[i] = (double**) malloc((self->tau_lin+1)*sizeof(double*));
  }
  for (i=0; i<self->hierarchy_depth; i++) {
    self->n_vals[i]=0;
    for (j=0; j<self->tau_lin+1; j++) {
      self->A[i][j] = &self->A_data[(i*(tau_lin+1))*dim_A+j*dim_A];
      for (k=0; k<dim_A; k++) 
        self->A[i][j][k] = 0.;
      if(!autocorrelation) {
        self->B[i][j] = &self->B_data[(i*(tau_lin+1))*dim_B+j*dim_B];
        for (k=0; k<dim_B; k++) 
          self->B[i][j][k] = 0.;
      }
    }
  }

  for (i=0; i<self->n_result; i++) {
    self->n_sweeps[i]=0;
    self->result[i]=&self->result_data[i*self->dim_corr];
    for (j=0; j<self->dim_corr; j++) 
      self->result[i][j]=0;
  }

  self->newest = (unsigned int *)malloc(hierarchy_depth*sizeof(unsigned int));
  for ( i = 0; i<self->hierarchy_depth; i++ ) {
    self->newest[i]= self->tau_lin;
  }
  for (i=0; i < tau_lin+1; i++) {
    self->tau[i] = i;
  }
  for (j=1; j < self->hierarchy_depth; j++)
    for (k=0; k < self->tau_lin/2; k++) {
      self->tau[self->tau_lin + 1 + (j-1)*tau_lin/2+k] = (k+(self->tau_lin/2)+1)*(1<<j); 
    }
  return 0;
}

int double_correlation_get_data( double_correlation* self ) {
  // We must now go through the hierarchy and make sure there is space for the new 
  // datapoint. For every hierarchy level we have to decide if it necessary to move 
  // something
  int i,j,k;
  int highest_level_to_compress;
  unsigned int index_new, index_old, index_res;
  int error;
  
  self->t++;

  highest_level_to_compress=-1;
  i=0;
  j=1;
  // Lets find out how far we have to go back in the hierarchy to make space for the new value
  while (1) {
    if ( ( (self->t - ((self->tau_lin + 1)*((1<<(i+1))-1) + 1) )% (1<<(i+1)) == 0) ) {
      if ( i < (self->hierarchy_depth - 1) && self->n_vals[i]> self->tau_lin) {

        highest_level_to_compress+=1;
        i++;
      } else break;
    } else break;
  }

  // Now we know we must make space on the levels 0..highest_level_to_compress
  // Now lets compress the data level by level.

  for ( i = highest_level_to_compress; i >= 0; i-- ) {
    // We increase the index indicating the newest on level i+1 by one (plus folding)
    self->newest[i+1] = (self->newest[i+1] + 1) % (self->tau_lin+1);
    self->n_vals[i+1]+=1;
//    printf("t %d compressing level %d no %d and %d to level %d no %d, nv %d\n",self->t, i, (self->newest[i]+1) % (self->tau_lin+1),
//(self->newest[i]+2) % (self->tau_lin+1), i+1, self->newest[i+1], self->n_vals[i]);
    (*self->compressA)(self->A[i][(self->newest[i]+1) % (self->tau_lin+1)],  
                       self->A[i][(self->newest[i]+2) % (self->tau_lin+1)], 
                       self->A[i+1][self->newest[i+1]],self->dim_A);
    (*self->compressB)(self->B[i][(self->newest[i]+1) % (self->tau_lin+1)],  
                       self->B[i][(self->newest[i]+2) % (self->tau_lin+1)], 
                       self->B[i+1][self->newest[i+1]],self->dim_B);
  }

  self->newest[0] = ( self->newest[0] + 1 ) % (self->tau_lin +1); 
  self->n_vals[0]++;

  if ( (*self->A_fun)(self->A_args, self->A[0][self->newest[0]], self->dim_A) != 0 )
    return 1;
  if ( (*self->B_fun)(self->B_args, self->B[0][self->newest[0]], self->dim_B) != 0 )
    return 2;

  double* temp = malloc(self->dim_corr*sizeof(double));
  if (!temp)
    return 4;
// Now update the lowest level correlation estimates
  for ( j = 0; j < MIN(self->tau_lin+1, self->n_vals[0]); j++) {
    index_new = self->newest[0];
    index_old =  (self->newest[0] - j + self->tau_lin + 1) % (self->tau_lin + 1);
//    printf("old %d new %d\n", index_old, index_new);
    error = (self->corr_operation)(self->A[0][index_old], self->dim_A, self->B[0][index_new], self->dim_B, temp, self->dim_corr);
    if ( error != 0)
      return error;
    self->n_sweeps[j]++;
    for (k = 0; k < self->dim_corr; k++) {
      self->result[j][k] += temp[k];
    }
  }
// Now for the higher ones
  for ( i = 1; i < highest_level_to_compress+2; i++) {
    for ( j = (self->tau_lin+1)/2+1; j < MIN(self->tau_lin+1, self->n_vals[i]); j++) {
      index_new = self->newest[i];
      index_old = (self->newest[i] - j + self->tau_lin + 1) % (self->tau_lin + 1);
      index_res = self->tau_lin + (i-1)*self->tau_lin/2 + (j - self->tau_lin/2+1) -1;
      error=(self->corr_operation)(self->A[i][index_old], self->dim_A, self->B[i][index_new], self->dim_B, temp, self->dim_corr);
      if ( error != 0)
        return error;
      self->n_sweeps[index_res]++;
      for (k = 0; k < self->dim_corr; k++) {
        self->result[index_res][k] += temp[k];
      }
    }
  }
  free(temp);
  return 0;
}

int double_correlation_print_correlation( double_correlation* self, Tcl_Interp* interp) {

  int j, k;
  double dt=self->dt;
  char buffer[TCL_DOUBLE_SPACE];

  for (j=0; j<self->n_result; j++) {
     Tcl_AppendResult(interp, " { ", (char *)NULL);
     Tcl_PrintDouble(interp, self->tau[j]*dt, buffer);
     Tcl_AppendResult(interp, buffer, " ",(char *)NULL);
     for (k=0; k< self->dim_corr; k++) {
     if (self->n_sweeps[j] == 0 ) {
       Tcl_PrintDouble(interp, 0., buffer);
       Tcl_AppendResult(interp, buffer, " ", (char *)NULL);
     }
     else {
       Tcl_PrintDouble(interp, self->result[j][k]/ (double) self->n_sweeps[j], buffer);
       Tcl_AppendResult(interp, buffer, " ", (char *)NULL);
     }
     }
     Tcl_AppendResult(interp, " } \n", (char *)NULL);
  }
  return 0;
}

// TODO print it out
// Look at how static SF is printed
int double_correlation_print_spherically_averaged_sf(double_correlation* self, Tcl_Interp* interp) {

  int i,j,k,n_samp;
  int qi,qj,qk,qn, dim_sf, order2;
  double dt=self->dt;
  sf_params* params=(sf_params*)self->A_args;
  char buffer[TCL_DOUBLE_SPACE];
  char ibuffer[ 3*(TCL_INTEGER_SPACE+1) + 1 ];
  int *q_vals;
  double *q_density;
  double *av_sf_Re;
  double *av_sf_Im;
  
  q_vals=params->q_vals;
  q_density=params->q_density;
  dim_sf=params->dim_sf;
  order2=params->order*params->order;
  if(dim_sf!=self->dim_corr) printf("problem: dim_sf=%d != dim_corr=%d\n",dim_sf,self->dim_corr); 
  else printf("OK: dim_sf=%d != dim_corr=%d\n",dim_sf,self->dim_corr); fflush(stdout);
  fflush(stdout);
  
  
  av_sf_Re=(double*)malloc(order2*sizeof(double));
  av_sf_Im=(double*)malloc(order2*sizeof(double));

  // compute spherically averaged sf

  for (j=0; j<self->n_result; j++) {
 //   Tcl_AppendResult(interp, " { \n", (char *)NULL);
    // compute the spherically averaged sf for current dt
    for(k=0;k<order2;k++) av_sf_Re[k]=av_sf_Im[k]=0.0;
    if(j==0) printf("q_vals (n^2, i, j, k:\n");
    for(k=0;k<dim_sf;k++) {
      qi=q_vals[3*k  ];
      qj=q_vals[3*k+1];
      qk=q_vals[3*k+2];
      qn= qi*qi + qj*qj + qk*qk;
      av_sf_Re[qn-1]+=self->result[j][2*k  ];
      av_sf_Im[qn-1]+=self->result[j][2*k+1];
      if(j==0) printf("%d: %d, %d, %d, %d\n",k, qn, qi, qj, qk);
    }
    if(j==0) printf("q_density:\n");
    for(k=0;k<order2;k++) { 
      if(q_density[k]>0.0) {
        av_sf_Re[k]/=q_density[k];
        av_sf_Im[k]/=q_density[k];
      }
      if(j==0) printf("%d %lf\n",k, q_density[k]);
      // note: if q_density[k]==0, we did not add anything to av_sf_Xx[k], so it is 0.0
    }
    if(j==0) printf("\n\n");
    fflush(stdout);
    // now print what we obtained
    for(k=0;k<order2;k++) { 
      Tcl_AppendResult(interp, " { ", (char *)NULL);
      Tcl_PrintDouble(interp, self->tau[j]*dt, buffer);
      Tcl_AppendResult(interp, buffer, " } { ",(char *)NULL);
      Tcl_PrintDouble(interp, (double) self->n_sweeps[j], buffer);
      Tcl_AppendResult(interp, buffer, " } { ", (char *)NULL);
      Tcl_PrintDouble(interp, sqrt((double)k+1.0), buffer);
      Tcl_AppendResult(interp, buffer, " } { ", (char *)NULL);
      if (self->n_sweeps[j] == 0 ) {
        Tcl_PrintDouble(interp, 0., buffer);
        Tcl_AppendResult(interp, buffer, " ", (char *)NULL);
        Tcl_PrintDouble(interp, 0., buffer);
        Tcl_AppendResult(interp, buffer, " ", (char *)NULL);
      }
      else {
        Tcl_PrintDouble(interp, av_sf_Re[k]/(double) self->n_sweeps[j], buffer);
        Tcl_AppendResult(interp, buffer, " ", (char *)NULL);
        Tcl_PrintDouble(interp, av_sf_Im[k]/(double) self->n_sweeps[j], buffer);
        Tcl_AppendResult(interp, buffer, " ", (char *)NULL);
      }
      Tcl_AppendResult(interp, " } \n", (char *)NULL);
    }
//    Tcl_AppendResult(interp, " } \n", (char *)NULL);
  }
  return 0;
}

int double_correlation_write_to_file( double_correlation* self, char* filename) {
  FILE* file=0;
  int j, k;
  double dt=self->dt;
  file=fopen(filename, "w");
  if (!file) {
    return 1;
  }
  for (j=0; j<self->n_result; j++) {
    fprintf(file, "%f %d ", self->tau[j]*dt, self->n_sweeps[j]);
    for (k=0; k< self->dim_corr; k++) {
      if (self->n_sweeps[j] == 0 )
        fprintf(file, "%f ", 0.);
      else 
        fprintf(file, "%f ", self->result[j][k]/ (double) self->n_sweeps[j]);
    }
    fprintf(file, "\n");
  }
  fclose(file);
  return 0;
}

int identity ( double* input, unsigned int n_input, double* A, unsigned int dim_A) {
  int i; 
  if ( n_input != dim_A ) {
    return 5;
  }
  for ( i = 0; i < dim_A; i++ ) {
    A[i] = input[i];
  }
  return 0;
}

int compress_do_nothing( double* A1, double*A2, double* A_compressed, unsigned int dim_A ) {
  return 0;
}

int compress_linear( double* A1, double*A2, double* A_compressed, unsigned int dim_A ) {
  unsigned int i;
  for ( i = 0; i < dim_A; i++ )
    A_compressed[i] = 0.5*(A1[i]+A2[i]);
  return 0;
}

int compress_discard1( double* A1, double*A2, double* A_compressed, unsigned int dim_A ) {
  unsigned int i;
  for ( i = 0; i < dim_A; i++ )
    A_compressed[i] = A2[i];
  return 0;
}

int compress_discard2( double* A1, double*A2, double* A_compressed, unsigned int dim_A ) {
  unsigned int i;
  for ( i = 0; i < dim_A; i++ )
    A_compressed[i] = A1[i];
  return 0;
}

int obs_nothing (void* params, double* A, unsigned int n_A) {
  return 0;
}

int scalar_product ( double* A, unsigned int dim_A, double* B, unsigned int dim_B, double* C, unsigned int dim_corr ) {
  double temp = 0;
  unsigned int i;
  if (!(dim_A == dim_B && dim_corr == 1 )) {
    printf("Error in scalar product: The vector sizes do not match");
    return 5;
  }
  for ( i = 0; i < dim_A; i++ ) {
    temp += A[i]*B[i];
  }
  C[0] = temp; 
  return 0;
}

int componentwise_product ( double* A, unsigned int dim_A, double* B, unsigned int dim_B, double* C, unsigned int dim_corr ) {
  unsigned int i,j;
  if (!(dim_A == dim_B )) {
    printf("Error in componentwise product: The vector sizes do not match");
    return 5;
  } 
  if (!(dim_A == dim_corr )) {
    printf("Error in componentwise product: The vector sizes do not match");
    return 5;
  }
  for ( i = 0; i < dim_A; i++ )
    C[i] = A[i]*B[i];
  return 0;
}

int complex_conjugate_product ( double* A, unsigned int dim_A, double* B, unsigned int dim_B, double* C, unsigned int dim_corr ) {
  unsigned int i,j;
  if (!(dim_A == dim_B )) {
    printf("Error in complex_conjugate product: The vector sizes do not match");
    return 5;
  }
  j=0;
  for ( i = 0; i < dim_A/2; i++ ) {
    C[j] = A[j]*B[j] + A[j+1]*B[j+1];
    C[j+1] = A[j+1]*B[j] - A[j]*B[j+1];
    j=j+2;
  }
  return 0;
}

int square_distance ( double* A, unsigned int dim_A, double* B, unsigned int dim_B, double* C, unsigned int dim_corr ) {
  unsigned int i;
  double tmp=0.0;
  if (!(dim_A == dim_B )) {
    printf("Error in square distance: The vector sizes do not match\n");
    return 5;
  }
  for ( i = 0; i < dim_A; i++ ) {
    tmp += (A[i]-B[i])*(A[i]-B[i]);
  }
  C[0]=tmp;
  return 0;
}


int square_distance_componentwise ( double* A, unsigned int dim_A, double* B, unsigned int dim_B, double* C, unsigned int dim_corr ) {
  unsigned int i;
  if (!(dim_A == dim_B )) {
    printf("Error in square distance componentwise: The vector sizes do not match\n");
    return 5;
  }
  for ( i = 0; i < dim_A; i++ ) {
    C[i] = (A[i]-B[i])*(A[i]-B[i]);
  }
  return 0;
}

int particle_velocities(void* idlist, double* A, unsigned int n_A) {
  unsigned int i;
  IntList* ids;
  sortPartCfg();
  ids=(IntList*) idlist;
  for ( i = 0; i<ids->n; i++ ) {
    if (ids->e[i] >= n_total_particles)
      return 1;
    A[3*i + 0] = partCfg[ids->e[i]].m.v[0]/time_step;
    A[3*i + 1] = partCfg[ids->e[i]].m.v[1]/time_step;
    A[3*i + 2] = partCfg[ids->e[i]].m.v[2]/time_step;
  }
  return 0;
}


#ifdef ELECTROSTATICS
int particle_currents(void* idlist, double* A, unsigned int n_A) {
  unsigned int i;
  double charge;
  IntList* ids;
  sortPartCfg();
  ids=(IntList*) idlist;
  for ( i = 0; i<ids->n; i++ ) {
    if (ids->e[i] >= n_total_particles)
      return 1;
    charge = partCfg[ids->e[i]].p.q;
    A[3*i + 0] = charge * partCfg[ids->e[i]].m.v[0]/time_step;
    A[3*i + 1] = charge * partCfg[ids->e[i]].m.v[1]/time_step;
    A[3*i + 2] = charge * partCfg[ids->e[i]].m.v[2]/time_step;
  }
  return 0;
}
int currents(void* idlist, double* A, unsigned int n_A) {
  unsigned int i;
  double charge;
  double j[3] = {0. , 0., 0. } ;
  IntList* ids;
  sortPartCfg();
  ids=(IntList*) idlist;
  for ( i = 0; i<ids->n; i++ ) {
    if (ids->e[i] > n_total_particles)
      return 1;
    charge = partCfg[ids->e[i]].p.q;
    j[0] += charge * partCfg[ids->e[i]].m.v[0]/time_step;
    j[1] += charge * partCfg[ids->e[i]].m.v[1]/time_step;
    j[2] += charge * partCfg[ids->e[i]].m.v[2]/time_step;
  }
  A[0]=j[0];
  A[1]=j[1];
  A[2]=j[2];
  return 0;
}
#endif

int com_velocity(void* idlist, double* A, unsigned int n_A) {
/* TODO: this does not work with MASS ... */
  unsigned int i;
  double v_com[3] = { 0. , 0., 0. } ;
  IntList* ids;
  sortPartCfg();
  ids=(IntList*) idlist;
  for ( i = 0; i<ids->n; i++ ) {
    if (ids->e[i] >= n_total_particles)
      return 1;
    v_com[0] += partCfg[ids->e[i]].m.v[0]/time_step;
    v_com[1] += partCfg[ids->e[i]].m.v[1]/time_step;
    v_com[2] += partCfg[ids->e[i]].m.v[2]/time_step;
  }
  A[0]=v_com[0]/ids->n;
  A[1]=v_com[1]/ids->n;
  A[2]=v_com[2]/ids->n;
  return 0;
}

int particle_positions(void* idlist, double* A, unsigned int n_A) {
  unsigned int i;
  IntList* ids;
  sortPartCfg();
  ids=(IntList*) idlist;
  for ( i = 0; i<ids->n; i++ ) {
    if (ids->e[i] >= n_total_particles)
      return 1;
      A[3*i + 0] = partCfg[ids->e[i]].r.p[0];
      A[3*i + 1] = partCfg[ids->e[i]].r.p[1];
      A[3*i + 2] = partCfg[ids->e[i]].r.p[2];
  }
  return 0;
}

int structure_factor(void* params_p, double* A, unsigned int n_A) {
  int i,j,k,l,p;
  int order, order2, n;
  double twoPI_L, C_sum, S_sum, qr;
  sf_params params;
  params = *(sf_params*)params_p;
  order = params.order;
  order2=order*order;
  twoPI_L = 2*PI/box_l[0];
  
  sortPartCfg();

    for(p=0; p<n_A; p++) {
       A[p]   = 0.0;
    }

    l=0;
    //printf("n_A: %d, dim_sf: %d\n",n_A, params.dim_sf); fflush(stdout);
    for(i=-order; i<=order; i++) {
      for(j=-order; j<=order; j++) {
        for(k=-order; k<=order; k++) {
	  n = i*i + j*j + k*k;
	  if ((n<=order2) && (n>=1)) {
	    C_sum = S_sum = 0.0;
            //printf("l: %d, n: %d %d %d\n",l,i,j,k); fflush(stdout);
	    for(p=0; p<n_total_particles; p++) {
	      qr = twoPI_L * ( i*partCfg[p].r.p[0] + j*partCfg[p].r.p[1] + k*partCfg[p].r.p[2] );
	      C_sum+= partCfg[p].p.scattering_length * cos(qr);
	      S_sum-= partCfg[p].p.scattering_length * sin(qr);
	    }
            A[l]   =C_sum;
            A[l+1] =S_sum;
            l=l+2;
	  }
	}
      }
    }
    //printf("finished calculating sf\n"); fflush(stdout);
    return 0;
}


int file_data_source_init(file_data_source* self, char* filename, IntList* columns) {
  int counter=1;
  char* token;
  if (filename==0)
    return 1;
  self->f = fopen(filename, "r");
  if (! self->f )
    return 2;
  fgets(self->last_line, MAXLINELENGTH, self->f);
  while (self->last_line && self->last_line[0] == 35) {
    fgets(self->last_line, MAXLINELENGTH, self->f);
  }
  if (!self->last_line)
    return 3;
// Now lets count the tokens in the first line
  token=strtok(self->last_line, " \t\n");
  while (token) {
//    printf("reading token **%s**\n", token);
    token=strtok(NULL, " \t\n");
    counter++;
  }
  self->n_columns = counter;
  rewind(self->f);
  self->data_left=1;
//  printf("I found out that your file has %d columns\n", self->n_columns);
  if (columns !=0)
    /// Here we would like to check if we can handle the desired columns, but this has to be implemented!
    return -1;
  return 0;
}

int file_data_source_readline(void* xargs, double* A, int dim_A) {
  file_data_source* self = xargs;
  int counter=0;
  char* token;
  char* temp;

  temp=fgets(self->last_line, MAXLINELENGTH, self->f);
  while (temp!= NULL && self->last_line && self->last_line[0] == 35) {
    temp=fgets(self->last_line, MAXLINELENGTH, self->f);
  }
  if (!self->last_line || temp==NULL) {
//    printf("nothing left\n");
    self->data_left=0;
    return 3;
  }
  token=strtok(self->last_line, " \t\n");
  while (token) {
//    printf("reading token: ");
    A[counter]=atof(token);
//    printf("%f ", A[counter]);
    token=strtok(NULL, " \t\n");
    counter++;
    if (counter >= dim_A) {
//      printf("urgs\n");
      return 4;
    }
  }
//  printf("\n");
  return 0;
}

int tcl_input(void* data, double* A, unsigned int n_A) {
  tcl_input_data* input_data = (tcl_input_data*) data;
  int i, tmp_argc, res = 1;
  const char  **tmp_argv;
  Tcl_SplitList(input_data->interp, input_data->argv[0], &tmp_argc, &tmp_argv);
  // function prototype from man page:
  // int Tcl_SplitList(interp, list, argcPtr, argvPtr)
  if (tmp_argc < n_A) {
    Tcl_AppendResult(input_data->interp, "Not enough arguments passed to analyze correlation update", (char *)NULL);
    return 1;
  }
  for (i = 0; i < n_A; i++) {
    if (Tcl_GetDouble(input_data->interp, tmp_argv[i], &A[i]) != TCL_OK) {
      Tcl_AppendResult(input_data->interp, "error parsing argument ", input_data->argv[i],"\n", (char *)NULL);
      return 1;
    }
  }
  return 0;
}
<|MERGE_RESOLUTION|>--- conflicted
+++ resolved
@@ -39,7 +39,8 @@
   "no proper function for second observable given",
   "no proper function for correlation operation given",
   "no proper function for compression of first observable given",
-  "no proper function for compression of second observable given"
+  "no proper function for compression of second observable given",
+  "tau_lin must be divisible by 2"
 };
 
 const char file_data_source_init_errors[][64] = {
@@ -118,6 +119,7 @@
   int correlation_type; // correlation type of correlation which is currently being created
   int autocorrelation=1; // by default, we are doing autocorrelation
   int n_bins; // number of bins for spherically averaged sf
+  int i;
 
   // Check if ID is negative
   if ( no < 0 ) {
@@ -143,6 +145,15 @@
 	    return TCL_ERROR;
 	  }
           return double_correlation_print_spherically_averaged_sf(&correlations[no], interp);
+	}
+      } else if (ARG0_IS_S("finalize")) {
+        if(argc==1) {
+          //for(i=0;i<correlations[no].hierarchy_depth;i++) printf ("[%d]=%d\n",i,correlations[no].n_vals[i]); fflush(stdout);
+          return double_correlation_finalize(&correlations[no]);
+	}
+	else {
+          Tcl_AppendResult(interp, "Usage: analyze <correlation_id> finalize", buffer, (char *)NULL);
+	  return TCL_ERROR;
 	}
       } else if (ARG0_IS_S("update") && correlations[no].A_fun==&tcl_input && correlations[no].B_fun==&tcl_input ) {
         correlations[no].A_args = tcl_input_p;
@@ -500,7 +511,6 @@
   return 0;
 }
 
-<<<<<<< HEAD
 // just a test function, will be removed later
 void print_sf_params(sf_params *params) {
   int i, imax;
@@ -526,7 +536,6 @@
 }
 
 
-=======
 static int convert_types_to_ids(IntList * type_list, IntList * id_list){ 
       int i,j,n_ids=0,flag;
       sortPartCfg();
@@ -549,7 +558,6 @@
       return n_ids;
 }
 
->>>>>>> eabca00a
 int parse_id_list(Tcl_Interp* interp, int argc, char** argv, int* change, IntList** ids ) {
   int i,ret;
   char** temp_argv; int temp_argc;
@@ -612,12 +620,12 @@
   int error=0;
   int temp;
   int order=0;
+  double cutoff;
   int *order_p;
   IntList* ids;
-<<<<<<< HEAD
-=======
-
->>>>>>> eabca00a
+  IntList* ids1;
+  iw_params* iw_params_p;
+  
   if (ARG0_IS_S("particle_velocities")) {
     *A_fun = &particle_velocities;
     if (! parse_id_list(interp, argc-1, argv+1, &temp, &ids) == TCL_OK ) 
@@ -692,6 +700,29 @@
       return TCL_ERROR; 
     }
   }
+  if (ARG0_IS_S("interacts_with") ) {
+    *A_fun = &interacts_with;
+    ids=(IntList*)malloc(2*sizeof(IntList));
+    if (! parse_id_list(interp, argc-1, argv+1, &temp, &ids) == TCL_OK ) 
+      return TCL_ERROR;
+    iw_params_p=(iw_params*)malloc(sizeof(iw_params));
+    iw_params_p->ids1=ids;
+    *change=1+temp;
+    if (! parse_id_list(interp, argc-3, argv+3, &temp, &ids1) == TCL_OK ) {
+      return TCL_ERROR;
+    }
+    *change+=temp;
+    iw_params_p->ids2=ids1;
+    if ( argc < 5 || !ARG_IS_D(5,cutoff)) {
+          Tcl_AppendResult(interp, "Usage: analyze correlation ... interacts_with id_list1 id_list2 cutoff", (char *)NULL);
+	  return TCL_ERROR;
+    }
+    *change+=1;
+    iw_params_p->cutoff=cutoff;
+    *A_args=(void*)iw_params_p;
+    *dim_A=ids->n; // number of ids from the 1st argument
+    return TCL_OK;
+  }
   if (ARG0_IS_S("textfile")) {
     // We still can only handle full files
     if ( argc>1 ) {
@@ -738,29 +769,22 @@
     *dim_corr = dim_A;
     *change=1;
     return TCL_OK;
-<<<<<<< HEAD
   } else if (ARG_IS_S_EXACT(0,"complex_conjugate_product")) {
     *corr_fun = &complex_conjugate_product;
     *dim_corr = dim_A;
     *change=1;
     return TCL_OK;
-=======
->>>>>>> eabca00a
   } else if (ARG_IS_S_EXACT(0,"square_distance_componentwise")) {
     *corr_fun = &square_distance_componentwise;
     *dim_corr = dim_A;
     *change=1;
     return TCL_OK;
-<<<<<<< HEAD
-  } else if (ARG_IS_S_EXACT(0,"scalar_product")) {
-=======
   } else if (ARG_IS_S_EXACT(0,"square_distance")) {
     *corr_fun = &square_distance;
     *dim_corr = 1;
     *change=1;
     return TCL_OK;
   } else if (ARG0_IS_S("scalar_product")) {
->>>>>>> eabca00a
     *corr_fun = &scalar_product;
     *dim_corr = 1;
     *change=1;
@@ -821,6 +845,8 @@
     return 12;
   if (compressB==0)
     return 13;
+  if (tau_lin%2)
+    return 14;
 
   if (A_fun == &file_data_source_readline && B_fun == &file_data_source_readline) {
     self->is_from_file = 1;
@@ -966,15 +992,119 @@
   return 0;
 }
 
+int double_correlation_finalize( double_correlation* self ) {
+  // We must now go through the hierarchy and make sure there is space for the new 
+  // datapoint. For every hierarchy level we have to decide if it necessary to move 
+  // something
+  int i,j,k;
+  int ll=0; // current lowest level
+  int vals_ll=0; // number of values remaining in the lowest level
+  int dt=2;
+  int highest_level_to_compress;
+  unsigned int index_new, index_old, index_res;
+  int error;
+  //int compress;
+  int tau_lin=self->tau_lin;
+  int hierarchy_depth=self->hierarchy_depth;
+  
+  double* temp = malloc(self->dim_corr*sizeof(double));
+  if (!temp)
+    return 4;
+  //printf ("tau_lin:%d, hierarchy_depth: %d\n",tau_lin,hierarchy_depth); 
+  //for(ll=0;ll<hierarchy_depth;ll++) printf("n_vals[l=%d]=%d\n",ll, self->n_vals[ll]);
+  for(ll=0;ll<hierarchy_depth-1;ll++) {
+    if(self->n_vals[ll] > tau_lin+1 ) vals_ll = tau_lin + self->n_vals[ll]%2;
+    else vals_ll=self->n_vals[ll];
+    //printf("\nfinalizing level %d with %d vals initially\n",ll,vals_ll);
+    
+    while(vals_ll) {
+      // Check, if we will want to push the value from the lowest level
+      if(vals_ll % 2)  {
+        highest_level_to_compress=ll; 
+      } else {
+        highest_level_to_compress=-1;
+      }
+      //printf("have %d values in ll=%d ",vals_ll,ll);
+      //if(highest_level_to_compress<0) printf("Do NOT ");
+      //printf("Compress\n"); fflush(stdout);
+  
+      i=ll+1; // lowest level, for which we have to check for compression 
+      j=1; 
+      // Lets find out how far we have to go back in the hierarchy to make space for the new value 
+      while (highest_level_to_compress>-1) { 
+        //printf("test level %d for compression, n_vals=%d ... ",i,self->n_vals[i]);
+        if ( self->n_vals[i]%2 ) { 
+	  if ( i < (hierarchy_depth - 1) && self->n_vals[i]> tau_lin) { 
+            //printf("YES\n");
+  	    highest_level_to_compress+=1; 
+  	    i++; 
+  	  } else {
+            //printf("NO\n");
+	    break;
+	  }
+        } else {
+          //printf("NO\n");
+	  break; 
+        }
+      }
+      vals_ll-=1; 
+      //printf("ll: %d, highest_lvevel_to_compress:%d\n",ll, highest_level_to_compress); fflush(stdout);
+    
+      // Now we know we must make space on the levels 0..highest_level_to_compress 
+      // Now lets compress the data level by level.  
+    
+      for ( i = highest_level_to_compress; i >=ll; i-- ) { 
+        // We increase the index indicating the newest on level i+1 by one (plus folding) 
+        self->newest[i+1] = (self->newest[i+1] + 1) % (tau_lin+1); 
+        self->n_vals[i+1]+=1; 
+        //printf("compressing level %d no %d and %d to level %d no %d, nv %d\n",i, (self->newest[i]+1) % (tau_lin+1), (self->newest[i]+2) % (tau_lin+1), i+1, self->newest[i+1], self->n_vals[i]); 
+        (*self->compressA)(self->A[i][(self->newest[i]+1) % (tau_lin+1)],  
+	                   self->A[i][(self->newest[i]+2) % (tau_lin+1)], 
+                           self->A[i+1][self->newest[i+1]],self->dim_A);
+        (*self->compressB)(self->B[i][(self->newest[i]+1) % (tau_lin+1)],  
+                           self->B[i][(self->newest[i]+2) % (tau_lin+1)], 
+                           self->B[i+1][self->newest[i+1]],self->dim_B);
+      } 
+      self->newest[ll] = (self->newest[ll] + 1) % (tau_lin+1); 
+
+      // We only need to update correlation estimates for the higher levels
+      for ( i = ll+1; i < highest_level_to_compress+2; i++) {
+        for ( j = (tau_lin+1)/2+1; j < MIN(tau_lin+1, self->n_vals[i]); j++) {
+          index_new = self->newest[i];
+          index_old = (self->newest[i] - j + tau_lin + 1) % (tau_lin + 1);
+          index_res = tau_lin + (i-1)*tau_lin/2 + (j - tau_lin/2+1) -1;
+          error=(self->corr_operation)(self->A[i][index_old], self->dim_A, self->B[i][index_new], self->dim_B, temp, self->dim_corr);
+          if ( error != 0)
+            return error;
+          self->n_sweeps[index_res]++;
+          for (k = 0; k < self->dim_corr; k++) {
+            self->result[index_res][k] += temp[k];
+          }
+        }
+      }
+      // lowest level exploited, go upwards
+      if(!vals_ll) { 
+        //printf("reached end of level %d, go up\n",ll); 
+	//fflush(stdout);
+      }
+    }
+  }
+  free(temp);
+  return 0;
+}
+
 int double_correlation_print_correlation( double_correlation* self, Tcl_Interp* interp) {
 
   int j, k;
   double dt=self->dt;
   char buffer[TCL_DOUBLE_SPACE];
+  char ibuffer[TCL_INTEGER_SPACE+2];
 
   for (j=0; j<self->n_result; j++) {
      Tcl_AppendResult(interp, " { ", (char *)NULL);
      Tcl_PrintDouble(interp, self->tau[j]*dt, buffer);
+     Tcl_AppendResult(interp, buffer, " ",(char *)NULL);
+     sprintf(buffer, "%d ", self->n_sweeps[j]);
      Tcl_AppendResult(interp, buffer, " ",(char *)NULL);
      for (k=0; k< self->dim_corr; k++) {
      if (self->n_sweeps[j] == 0 ) {
@@ -1221,7 +1351,6 @@
   return 0;
 }
 
-
 #ifdef ELECTROSTATICS
 int particle_currents(void* idlist, double* A, unsigned int n_A) {
   unsigned int i;
@@ -1337,6 +1466,43 @@
     return 0;
 }
 
+int interacts_with (void* params_p, double* A, unsigned int n_A) {
+  iw_params *params=(iw_params*)params_p;
+  IntList* ids1;
+  IntList* ids2;
+  int i,j;
+  double dx,dy,dz,dist2;
+  double cutoff2=params->cutoff*params->cutoff;
+  double pos1[3], pos2[3], dist[3];
+  ids1=params->ids1;
+  ids2=params->ids2;
+  sortPartCfg();
+  for ( i = 0; i<ids1->n; i++ ) {
+    if (ids1->e[i] >= n_total_particles)
+      return 1;
+    pos1[0]=partCfg[ids1->e[i]].r.p[0];
+    pos1[1]=partCfg[ids1->e[i]].r.p[1];
+    pos1[2]=partCfg[ids1->e[i]].r.p[2];
+    for ( j = 0; j<ids2->n; j++ ) {
+      if (ids2->e[j] >= n_total_particles)
+        return 1;
+      A[i] = 0;
+      pos2[0]=partCfg[ids2->e[j]].r.p[0];
+      pos2[1]=partCfg[ids2->e[j]].r.p[1];
+      pos2[2]=partCfg[ids2->e[j]].r.p[2];
+      get_mi_vector(dist,pos1,pos2);
+      dist2= dist[0]*dist[0] + dist[1]*dist[1] + dist[2]*dist[2];
+      if(dist2<cutoff2) {
+        A[i] = 1;
+	break;
+	// interaction of particle i found, go for next
+      }
+    }
+  }
+  return 0;
+}
+
+
 
 int file_data_source_init(file_data_source* self, char* filename, IntList* columns) {
   int counter=1;
