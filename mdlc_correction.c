/*
  Copyright (C) 2010 The ESPResSo project
  Copyright (C) 2002,2003,2004,2005,2006,2007,2008,2009,2010 Max-Planck-Institute for Polymer Research, Theory Group, PO Box 3148, 55021 Mainz, Germany
  
  This file is part of ESPResSo.
  
  ESPResSo is free software: you can redistribute it and/or modify
  it under the terms of the GNU General Public License as published by
  the Free Software Foundation, either version 3 of the License, or
  (at your option) any later version.
  
  ESPResSo is distributed in the hope that it will be useful,
  but WITHOUT ANY WARRANTY; without even the implied warranty of
  MERCHANTABILITY or FITNESS FOR A PARTICULAR PURPOSE.  See the
  GNU General Public License for more details.
  
  You should have received a copy of the GNU General Public License
  along with this program.  If not, see <http://www.gnu.org/licenses/>. 
*/
/** \file p3m.h  code for calculating the MDLC (magnetic dipolar layer correction).
 *  Developer: Joan J. Cerda.
 *  Purpose:   get the corrections for dipolar 3D algorithms 
 *             when applied to a slab geometry and dipolar
 *	      particles. DLC & co
 *  Article:   A. Brodka, Chemical Physics Letters 400, 62-67 (2004).
 * 	      
 *	      We also include a tuning function that returns the
 *	      cut-off necessary to attend a certain accuracy.
 *	      
 *  Restrictions: the slab must be such that the z is the short 
 *                direction. Othewise we get trash.    	      
 * 
 *  Limitations:  at this moment it is restricted to work with 1 cpu
 */


 #include "utils.h"
 #include "global.h"
 #include "grid.h"
 #include "domain_decomposition.h"
 #include "particle_data.h"
 #include "communication.h"
 #include "p3m.h"
 #include "cells.h"
 #include "mdlc_correction.h"

#ifdef MDLC
#ifdef MAGNETOSTATICS
#ifdef DIPOLES
   
DLC_struct dlc_params = { 1e100, 0, 0, 0, 0};



// It will be desirable to have a  checking function that check that the slab geometry is such that 
// the short direction is along the z component.

double get_mu_max() {
  Cell *cell;
  Particle *part;
  int i,c,np;
  double max_value_dipole=-1;
 
  for (c = 0; c < local_cells.n; c++) {
    cell = local_cells.cell[c];
    part = cell->part;
    np   = cell->n;
    for(i=0;i<np;i++) {
     if(max_value_dipole <  part[i].p.dipm ) {  max_value_dipole=part[i].p.dipm;}
    }
  }
  MPI_Allreduce(MPI_IN_PLACE, &max_value_dipole, 1, MPI_DOUBLE, MPI_MAX, MPI_COMM_WORLD);
  return max_value_dipole;
}
/* ******************************************************************* */

MDINLINE double g1_DLC_dip(double g,double x) {
    double a,c,cc2,x3;
    c=g/x;
    cc2=c*c;
    x3=x*x*x;
    a=g*g*g/x+1.5*cc2+1.5*g/x3+0.75/(x3*x);
    return a;
 }	
/* ******************************************************************* */


MDINLINE double g2_DLC_dip(double g,double x) {
    double a,x2;
    x2=x*x;
    a=g*g/x+2.0*g/x2+2.0/(x2*x); 
    return a;
 }	
/* ******************************************************************* */    

/* Subroutine designed to  compute Mx, My, Mz and Mtotal  */
     
 double slab_dip_count_mu(double *mt, double *mx, double *my)
 {  
   Cell *cell;
   Particle *part;
   int i,c,np;
   double node_sums[3], tot_sums[3],Mz,M,My,Mx;
 

    node_sums[0]=0.0; tot_sums[0]=0.0;
    node_sums[1]=0.0; tot_sums[1]=0.0;
    node_sums[2]=0.0; tot_sums[2]=0.0;
 
   for (c = 0; c < local_cells.n; c++) {
     cell = local_cells.cell[c];
     part = cell->part;
     np   = cell->n;
     for(i=0;i<np;i++) {
       if( part[i].p.dipm != 0.0 ) {
	 node_sums[0] +=part[i].r.dip[0];	 	 
 	 node_sums[1] +=part[i].r.dip[1];	 	 
	 node_sums[2] +=part[i].r.dip[2];	 	 
      }
     }
   }
   
<<<<<<< HEAD
   MPI_Allreduce(node_sums, tot_sums, 3, MPI_DOUBLE, MPI_SUM, MPI_COMM_WORLD);

=======
   //Next line will be for the multi-procesor version ...  
   MPI_Allreduce(node_sums, tot_sums, 3, MPI_DOUBLE, MPI_SUM, MPI_COMM_WORLD);
   // For the one node version is enough the next line
   
>>>>>>> ad6c4328
   M= sqrt(tot_sums[0]*tot_sums[0]+tot_sums[1]*tot_sums[1]+tot_sums[2]*tot_sums[2]);
   Mz=tot_sums[2]; 
   Mx=tot_sums[0]; 
   My=tot_sums[1]; 
   
   //fprintf(stderr,"Mz=%20.15le \n",Mz);
   //fprintf(stderr,"M=%20.15le \n",M);
 
   *mt=M;
   *mx=Mx;
   *my=My;

  return Mz;
 }    
 /* ******************************************************************* */    
     
     
 /* ****************************************************************************************************
   Compute the dipolar DLC corrections for forces and torques.
   Algorithm implemented accordingly to the paper of A. Brodka, Chem. Phys. Lett. 400, 62-67, (2004).
   ****************************************************************************************************
*/

double get_DLC_dipolar(int kcut,double *fx, double *fy, double *fz, double *tx, double *ty, double *tz){

 int    ix,iy,kcut2,ip; 
 double gx,gy,gr;
    
 double ReSp,ReSm;    // Keep real parts of S+,(S+)*,S-,(S-)*  of Brodka method.  
 double ImSp,ImSm;    // Keep imaginary parts
 double *ReSjp=NULL,*ReSjm=NULL;
 double *ImSjp=NULL,*ImSjm=NULL;
 double *ReGrad_Mup=NULL,*ImGrad_Mup=NULL;
 double *ReGrad_Mum=NULL,*ImGrad_Mum=NULL;
 double a,b,c,d,er,ez,f,fa1;
 double s1,s2,s3,s4;
 double s1z,s2z,s3z,s4z,ss;
 double energy,piarea,facux,facuy;
 int cc,j,np;  										    
 Cell *cell = NULL;   
 Particle *p1;  									    

    //FILE *FilePtr;
   // char File_Name[40];

  facux=2.0*M_PI/box_l[0];
  facuy=2.0*M_PI/box_l[1];
  
  energy=0.0;
 
  ReSjp= (double *) malloc(sizeof(double)*n_total_particles);
  ReSjm= (double *) malloc(sizeof(double)*n_total_particles);
  ImSjp= (double *) malloc(sizeof(double)*n_total_particles);
  ImSjm= (double *) malloc(sizeof(double)*n_total_particles);
  ReGrad_Mup = (double *) malloc(sizeof(double)*n_total_particles);
  ImGrad_Mup = (double *) malloc(sizeof(double)*n_total_particles);
  ReGrad_Mum = (double *) malloc(sizeof(double)*n_total_particles);
  ImGrad_Mum = (double *) malloc(sizeof(double)*n_total_particles);

      //sprintf(File_Name, "forti20.dat");
     //FilePtr = fopen(File_Name,"w");

 kcut2=kcut*kcut;
 
 for(ix=-kcut;ix<=+kcut;ix++){ 	
 for(iy=-kcut;iy<=+kcut;iy++){ 	

            
    if(!(ix==0 && iy==0)){  
       gx=(double)ix*facux;
       gy=(double)iy*facuy;
       
       gr=sqrt(gx*gx+gy*gy);
       
       fa1=1./(gr*(exp(gr*box_l[2])-1.0));   //We assume short slab direction is z direction
       
      // ... Compute S+,(S+)*,S-,(S-)*, and Spj,Smj for the current g
      
      
      // BE CAREFUL:  This is the version for a single node. We assume that all the cells of the system are
      // under the control of the same procesor, otherwise the values of S+ or S- will be just a contribution
      // to the real value of S+ and S- and therefore the calculus would be wrong ...
   	
	      
      ReSp  =0.0; ReSm  =0.0;
      ImSp  =0.0; ImSm  =0.0;
	
											      
      for(cc=0; cc<local_cells.n;cc++){							      
         cell = local_cells.cell[cc];							      
         p1      = cell->part;								      
         np  = cell->n;									      
         for(j = 0; j < np; j++)  {
	  ip=p1[j].p.identity;
	  if(p1[j].p.dipm>0){
	    
	    a=gx*p1[j].r.dip[0]+gy*p1[j].r.dip[1];
	    b=gr*p1[j].r.dip[2];
	    er=gx*p1[j].r.p[0] +gy*p1[j].r.p[1] ;
	    ez=gr*p1[j].r.p[2];
	    c=cos(er);
	    d=sin(er);
	    f=exp(ez);
	    
	    ReSjp[ip]=(b*c-a*d)*f;
	    ImSjp[ip]=(c*a+b*d)*f;
	    ReSjm[ip]=(-b*c-a*d)/f;
	    ImSjm[ip]=(c*a-b*d)/f;
	    ReGrad_Mup[ip]=c*f;
	    ReGrad_Mum[ip]=c/f;
	    ImGrad_Mup[ip]=d*f;
	    ImGrad_Mum[ip]=d/f;
	    
	    ReSp+=ReSjp[ip];
	    ImSp+=ImSjp[ip];
	    ReSm+=ReSjm[ip];
	    ImSm+=ImSjm[ip];
	  }  
        } 										      
      }											      
   	
      //fprintf(FilePtr,"------ gx=%le gy=%le gr=%le --------- \n ",gx,gy,gr);
      //fprintf(FilePtr," S+=( %le, %le)  and  S-=( %le, %le) \n",ReSp,ImSp,ReSm,ImSm); 										      

	    //We compute the contribution to the energy ............
	     s1=(ReSp*ReSm+ImSp*ImSm);
	     //s2=(ReSm*ReSp+ImSm*ImSp); s2=s1!!!
	     
	     //printf("fa1=%le, s1=%le, s2=%le \n",fa1,s1,s2);
	     
	     energy+=fa1*(s1*2.0); 
     
      // ... Now we can compute the contributions to E,Fj,Ej for the current g-value
     for(cc=0; cc<local_cells.n;cc++){							      
         cell = local_cells.cell[cc];							      
         p1      = cell->part;								      
         np  = cell->n;									      
         for(j = 0; j < np; j++)  {
	  ip=p1[j].p.identity;
	  if(p1[j].p.dipm>0){
	    
	    
	    //We compute the contributions to the forces ............ 
	    
            s1=-(-ReSjp[ip]*ImSm+ImSjp[ip]*ReSm); 
            s2=+( ReSjm[ip]*ImSp-ImSjm[ip]*ReSp); 
            s3=-(-ReSjm[ip]*ImSp+ImSjm[ip]*ReSp); 
            s4=+( ReSjp[ip]*ImSm-ImSjp[ip]*ReSm); 
	
	    s1z=+(ReSjp[ip]*ReSm+ImSjp[ip]*ImSm);
	    s2z=-(ReSjm[ip]*ReSp+ImSjm[ip]*ImSp);    
	    s3z=-(ReSjm[ip]*ReSp+ImSjm[ip]*ImSp);    
     	    s4z=+(ReSjp[ip]*ReSm+ImSjp[ip]*ImSm);
	    
	    ss=s1+s2+s3+s4;
	    fx[ip]+=fa1*gx*ss;
	    fy[ip]+=fa1*gy*ss;
	    
	    fz[ip]+=fa1*gr*(s1z+s2z+s3z+s4z);
	     
	    //We compute the contributions to the electrical field ............
	  
            s1=-(-ReGrad_Mup[ip]*ImSm+ImGrad_Mup[ip]*ReSm); 
            s2=+( ReGrad_Mum[ip]*ImSp-ImGrad_Mum[ip]*ReSp); 
            s3=-(-ReGrad_Mum[ip]*ImSp+ImGrad_Mum[ip]*ReSp); 
            s4=+( ReGrad_Mup[ip]*ImSm-ImGrad_Mup[ip]*ReSm); 
	
	    s1z=+(ReGrad_Mup[ip]*ReSm+ImGrad_Mup[ip]*ImSm);
	    s2z=-(ReGrad_Mum[ip]*ReSp+ImGrad_Mum[ip]*ImSp);	 
	    s3z=-(ReGrad_Mum[ip]*ReSp+ImGrad_Mum[ip]*ImSp);	 
     	    s4z=+(ReGrad_Mup[ip]*ReSm+ImGrad_Mup[ip]*ImSm);
	    
	    ss=s1+s2+s3+s4;
	    tx[ip]+=fa1*gx*ss;
	    ty[ip]+=fa1*gy*ss;
	    
	    tz[ip]+=fa1*gr*(s1z+s2z+s3z+s4z);
	     
	    //printf("ReGrad_Mup= %le , ImGrad_Mup= %le \n",ReGrad_Mup[ip],ImGrad_Mup[ip]);
	    
	    
           }//if dipm>0 ....
          }//loop j 										      
      } //loop cc											      
       
 
    }//end of if(ii> ... 
 }} //end of loops for gx,gy
 
 
  //Convert from the corrections to the Electrical field to the corrections for the torques ....
  
  
  //printf("Electical field: Ex %le, Ey %le, Ez %le",-tx[0]*M_PI/(box_l[0]*box_l[1]),-ty[0]*M_PI/(box_l[0]*box_l[1]),
  //-tz[0]*M_PI/(box_l[0]*box_l[1])  );
  
  for(cc=0; cc<local_cells.n;cc++){							  
     cell = local_cells.cell[cc];							  
     p1      = cell->part;								  
     np  = cell->n;									  
     for(j = 0; j < np; j++)  {
      ip=p1[j].p.identity;
      if(p1[j].p.dipm>0){
         a=p1[j].r.dip[1]*tz[ip]-p1[j].r.dip[2]*ty[ip];
         b=p1[j].r.dip[2]*tx[ip]-p1[j].r.dip[0]*tz[ip];
         c=p1[j].r.dip[0]*ty[ip]-p1[j].r.dip[1]*tx[ip];
	 tx[ip]=a;
	 ty[ip]=b;
	 tz[ip]=c;
	 
      }
     }
  }
 
 // Multiply by the factors we have left during the loops

  //printf("box_l: %le %le %le \n",box_l[0],box_l[1],box_l[2]);

  piarea=M_PI/(box_l[0]*box_l[1]);

 for(j = 0; j < n_total_particles; j++)  {
      fx[j]*=piarea;
      fy[j]*=piarea;
      fz[j]*=piarea;
      tx[j]*=piarea;
      ty[j]*=piarea;
      tz[j]*=piarea;
 }  
 
 energy*=(-piarea);
  
      //fclose(FilePtr);

 free(ReSjp);
 free(ReSjm);
 free(ImSjp);
 free(ImSjm);
 free(ReGrad_Mup);
 free(ImGrad_Mup);
 free(ReGrad_Mum);
 free(ImGrad_Mum);


  //printf("Energy0= %20.15le \n",energy);


return energy;
}    
/* ******************************************************************* */


/* ****************************************************************************************************
   Compute the dipolar DLC corrections 
   Algorithm implemented accordingly to the paper of A. Brodka, Chem. Phys. Lett. 400, 62-67, (2004).
   ****************************************************************************************************
*/

double get_DLC_energy_dipolar(int kcut){

 int    ix,iy,kcut2,ip; 
 double gx,gy,gr;
    
 double ReSp,ReSm;    // Keep real parts of S+,(S+)*,S-,(S-)*  of Brodka method.  
 double ImSp,ImSm;    // Keep imaginary parts
 double *ReSjp=NULL,*ReSjm=NULL;
 double *ImSjp=NULL,*ImSjm=NULL;
 double a,b,c,d,er,ez,f,fa1;
 double s1;
 double energy,piarea,facux,facuy;
 int    cc,j,np;  										    
 Cell   *cell = NULL;   
 Particle *p1;  									    

    //FILE *FilePtr;
   // char File_Name[40];



  facux=2.0*M_PI/box_l[0];
  facuy=2.0*M_PI/box_l[1];
  
  energy=0.0;
 
  ReSjp= (double *) malloc(sizeof(double)*n_total_particles);
  ReSjm= (double *) malloc(sizeof(double)*n_total_particles);
  ImSjp= (double *) malloc(sizeof(double)*n_total_particles);
  ImSjm= (double *) malloc(sizeof(double)*n_total_particles);

      //sprintf(File_Name, "forti20.dat");
     //FilePtr = fopen(File_Name,"w");

 kcut2=kcut*kcut;
 
 for(ix=-kcut;ix<=+kcut;ix++){ 	
 for(iy=-kcut;iy<=+kcut;iy++){ 	

            
    if(!(ix==0 && iy==0)){  
       gx=(double)ix*facux;
       gy=(double)iy*facuy;
       
       gr=sqrt(gx*gx+gy*gy);
      
        fa1=1./(gr*(exp(gr*box_l[2])-1.0));   //We assume short slab direction is z direction
       
      // ... Compute S+,(S+)*,S-,(S-)*, and Spj,Smj for the current g
      
      
      // BE CAREFUL:  This is the version for a single node. We assume that all the cells of the system are
      // under the control of the same procesor, otherwise the values of S+ or S- will be just a contribution
      // to the real value of S+ and S- and therefore the calculus would be wrong ...
   	
	      
      ReSp  =0.0; ReSm  =0.0;
      ImSp  =0.0; ImSm  =0.0;
	
											      
      for(cc=0; cc<local_cells.n;cc++){							      
         cell = local_cells.cell[cc];							      
         p1      = cell->part;								      
         np  = cell->n;									      
         for(j = 0; j < np; j++)  {
	  ip=p1[j].p.identity;
	  if(p1[j].p.dipm>0){
	    
	    a=gx*p1[j].r.dip[0]+gy*p1[j].r.dip[1];
	    b=gr*p1[j].r.dip[2];
	    er=gx*p1[j].r.p[0] +gy*p1[j].r.p[1] ;
	    ez=gr*p1[j].r.p[2];
	    c=cos(er);
	    d=sin(er);
	    f=exp(ez);
	    
	    ReSjp[ip]=(b*c-a*d)*f;
	    ImSjp[ip]=(c*a+b*d)*f;
	    ReSjm[ip]=(-b*c-a*d)/f;
	    ImSjm[ip]=(c*a-b*d)/f;
	    
	    ReSp+=ReSjp[ip];
	    ImSp+=ImSjp[ip];
	    ReSm+=ReSjm[ip];
	    ImSm+=ImSjm[ip];
	  }  
        } 										      
      }											      
   	
      //fprintf(FilePtr,"------ gx=%le gy=%le gr=%le --------- \n ",gx,gy,gr);
      //fprintf(FilePtr," S+=( %le, %le)  and  S-=( %le, %le) \n",ReSp,ImSp,ReSm,ImSm); 										      

	    //We compute the contribution to the energy ............
	     s1=(ReSp*ReSm+ImSp*ImSm);
	     //s2=(ReSm*ReSp+ImSm*ImSp); s2=s1!!!
	     
	     //printf("fa1=%le, s1=%le, s2=%le \n",fa1,s1,s2);
	     
	     energy+=fa1*(s1*2.0); 
 
    }//end of if(... 
 }} //end of loops for gx,gy
 
  
 // Multiply by the factors we have left during the loops

 
  piarea=M_PI/(box_l[0]*box_l[1]);

  
 energy*=(-piarea);
  
      //fclose(FilePtr);


 free(ReSjp);
 free(ReSjm);
 free(ImSjp);
 free(ImSjm);


   	   //printf("Energy0= %20.15le \n",energy);


return energy;
}    
/* ***************************************************************** */
     

     

 /* **************************************************************************
    ********** Compute and add the terms needed to correct the 3D dipolar*****
    ********** methods when we have an slab geometry *************************
    ************************************************************************** */
     
 void    add_mdlc_force_corrections(){
    Cell *cell;
    Particle *p;
    int i,c,np,ip;
    int dip_DLC_kcut;
    double  *dip_DLC_f_x=NULL,*dip_DLC_f_y=NULL,*dip_DLC_f_z=NULL;
    double  *dip_DLC_t_x=NULL,*dip_DLC_t_y=NULL,*dip_DLC_t_z=NULL;
    double  dip_DLC_energy=0.0;
    double  mz=0.0,mx=0.0,my=0.0,volume,correc,mtot=0.0;
  #ifdef ROTATION    
    double dx,dy,dz,correps;
  #endif  
  
   dip_DLC_kcut=dlc_params.far_cut ;
    
    if(n_nodes==1) {
         
	 volume=box_l[0]*box_l[1]*box_l[2];
	
         // --- Create arrays that should contain the corrections to
	 //     the forces and torques, and set them to zero.   
 
         dip_DLC_f_x = (double *) malloc(sizeof(double)*n_total_particles);
         dip_DLC_f_y = (double *) malloc(sizeof(double)*n_total_particles);
         dip_DLC_f_z = (double *) malloc(sizeof(double)*n_total_particles);
	 
         dip_DLC_t_x = (double *) malloc(sizeof(double)*n_total_particles);
         dip_DLC_t_y = (double *) malloc(sizeof(double)*n_total_particles);
         dip_DLC_t_z = (double *) malloc(sizeof(double)*n_total_particles);


         for(i=0;i<n_total_particles;i++){
	   dip_DLC_f_x[i] = 0.0;
	   dip_DLC_f_y[i] = 0.0;
	   dip_DLC_f_z[i] = 0.0;
	 
	   dip_DLC_t_x[i] = 0.0;
	   dip_DLC_t_y[i] = 0.0;
	   dip_DLC_t_z[i] = 0.0;
	 }   

    
   	 //---- Compute the corrections ----------------------------------  
     
           //First the DLC correction  
           dip_DLC_energy+=coulomb.Dprefactor*get_DLC_dipolar(dip_DLC_kcut,dip_DLC_f_x,dip_DLC_f_y,dip_DLC_f_z,dip_DLC_t_x,dip_DLC_t_y,dip_DLC_t_z);    
 
//            printf("Energy DLC                                  = %20.15le \n",dip_DLC_energy);
 
           //Now we compute the the correction like Yeh and Klapp to take into account the fact that you are using a
	   //3D PBC method which uses spherical summation instead of slab-wise sumation. Slab-wise summation is the one 
	   //required to apply DLC correction.  This correction is often called SDC = Shape Dependent Correction.
	   //See Brodka, Chem. Phys. Lett. 400, 62, (2004).
	   
           mz=slab_dip_count_mu(&mtot, &mx, &my);
	   
	   if(coulomb.Dmethod == DIPOLAR_MDLC_P3M) {

              if(p3m.Depsilon == P3M_EPSILON_METALLIC) {	
	         dip_DLC_energy+=coulomb.Dprefactor*2.*M_PI/volume*(mz*mz);
	      }
	      else{   
                dip_DLC_energy+=coulomb.Dprefactor*2.*M_PI/volume*(mz*mz-mtot*mtot/(2.0*p3m.Depsilon+1.0)); 
	      }
	    }
	    else{
	         dip_DLC_energy+=coulomb.Dprefactor*2.*M_PI/volume*(mz*mz);
	         fprintf(stderr,"You are not usingP3M method, therefore p3m.epsilon unknown, I assume metallic borders \n");   
	    }  
	         
/*
           printf("mz, m  = %20.15le  %20.15le \n \n",mz,mtot);
	   
  	   printf("Energy (SDC(disk sum)                        = %20.15le \n",coulomb.Dprefactor*2.*M_PI/volume*(mz*mz));
  	   printf("Energy (SDC(spherical sum)                   = %20.15le \n",coulomb.Dprefactor*2.*M_PI/volume*(mtot*mtot/3.));
           if(p3m.Depsilon == P3M_EPSILON_METALLIC) {	
  	     printf("Energy (DLC+SDC(disk sum)) = %20.15le \n",dip_DLC_energy);
           }else{
  	     printf("Energy (DLC+SDC(disk sum)-SDC(spherical sum) = %20.15le \n",dip_DLC_energy);
	   }
	   
	   
	  // printf("fx fy fz : %20.15le %20.15le %20.15le \n",dip_DLC_f_x[0],dip_DLC_f_y[0],dip_DLC_f_z[0]);
	   //printf("tx ty tz : %20.15le %20.15le %20.15le \n",dip_DLC_t_x[0],dip_DLC_t_y[0],dip_DLC_t_z[0]);
*/	
	
   	 // --- Transfer the computed corrections to the Forces, Energy and torques
   	 //	of the particles
	 
	correc= 4.*M_PI/volume;
	 
   	for (c = 0; c < local_cells.n; c++) {
   	   cell = local_cells.cell[c];
   	   p  = cell->part;
   	   np = cell->n;
   	  for(i=0; i<np; i++) { 
   	     if( (p[i].p.dipm) != 0.0 ) {
	       ip=p[i].p.identity;

   	       p[i].f.f[0] += coulomb.Dprefactor*dip_DLC_f_x[ip];    
   	       p[i].f.f[1] += coulomb.Dprefactor*dip_DLC_f_y[ip];
   	       p[i].f.f[2] += coulomb.Dprefactor*dip_DLC_f_z[ip]; //SDC correction term is zero for the forces
   
 #ifdef ROTATION  	    
	       //in the Next lines: the second term (correc*...)is the SDC correction for the torques
                if(p3m.Depsilon == P3M_EPSILON_METALLIC) {	

                   dx=0.0;
		   dy=0.0;
		   dz=correc*(-1.0)*mz;    
		
	           p[i].f.torque[0] +=coulomb.Dprefactor*(dip_DLC_t_x[ip]+p[i].r.dip[1]*dz  - p[i].r.dip[2]*dy ) ; 
 	           p[i].f.torque[1] +=coulomb.Dprefactor*(dip_DLC_t_y[ip]+p[i].r.dip[2]*dx  - p[i].r.dip[0]*dz ) ;
	           p[i].f.torque[2] +=coulomb.Dprefactor*(dip_DLC_t_z[ip]+p[i].r.dip[0]*dy  - p[i].r.dip[1]*dx ); 


		}else{
		
                   correps= correc/(2.0*p3m.Depsilon+1.0);
                   dx=correps*mx;
		   dy=correps*my;
		   dz=correc*(-1.0+1./(2.0*p3m.Depsilon+1.0))*mz;    
		
	           p[i].f.torque[0] +=coulomb.Dprefactor*(dip_DLC_t_x[ip]+p[i].r.dip[1]*dz  - p[i].r.dip[2]*dy ) ; 
 	           p[i].f.torque[1] +=coulomb.Dprefactor*(dip_DLC_t_y[ip]+p[i].r.dip[2]*dx  - p[i].r.dip[0]*dz ) ;
	           p[i].f.torque[2] +=coulomb.Dprefactor*(dip_DLC_t_z[ip]+p[i].r.dip[0]*dy  - p[i].r.dip[1]*dx ); 
		
		   
		}   
#endif  	      
   	      }  
   	  }	 
   	}
	
        //--- Free the memory used for computing the corrections ----------------    	
      
          free(dip_DLC_f_x);
          free(dip_DLC_f_y);
          free(dip_DLC_f_z);
          free(dip_DLC_t_x);
          free(dip_DLC_t_y);
          free(dip_DLC_t_z);
   
   }   
   else{
      //The code is not prepared to run in more than one node
      
      fprintf(stderr,"DLC-dipolar is not ready to work in more than one Node, Sorry ....");
      exit(1);
      
   } //end of if this_node
}    
     /* ***************************************************************** */
     


 /* **************************************************************************
    ********** Compute and add the terms needed to correct the energy of *****
    ********** 3D dipolar methods when we have an slab geometry          *****
    ************************************************************************** */
   
 double     add_mdlc_energy_corrections(){
    double  dip_DLC_energy=0.0;
    double  mz=0.0,mx=0.0,my=0.0,volume,mtot=0.0;
    int dip_DLC_kcut;
    
    if(n_nodes==1) {
    
	 volume=box_l[0]*box_l[1]*box_l[2];
	
	  dip_DLC_kcut=dlc_params.far_cut ;
	 
   	 //---- Compute the corrections ----------------------------------  
     
           //First the DLC correction  
           dip_DLC_energy+=coulomb.Dprefactor*get_DLC_energy_dipolar(dip_DLC_kcut);    
 
 //           printf("Energy DLC                                  = %20.15le \n",dip_DLC_energy);
 
           //Now we compute the the correction like Yeh and Klapp to take into account the fact that you are using a
	   //3D PBC method which uses spherical summation instead of slab-wise sumation. Slab-wise summation is the one 
	   //required to apply DLC correction.  This correction is often called SDC = Shape Dependent Correction.
	   //See Brodka, Chem. Phys. Lett. 400, 62, (2004).
	   
            mz=slab_dip_count_mu(&mtot, &mx, &my);
 	   
	   if(coulomb.Dmethod == DIPOLAR_MDLC_P3M) {

              if(p3m.Depsilon == P3M_EPSILON_METALLIC) {	
	         dip_DLC_energy+=coulomb.Dprefactor*2.*M_PI/volume*(mz*mz);
	      }
	      else{   
                dip_DLC_energy+=coulomb.Dprefactor*2.*M_PI/volume*(mz*mz-mtot*mtot/(2.0*p3m.Depsilon+1.0)); 
	      }
	    }
	    else{
	         dip_DLC_energy+=coulomb.Dprefactor*2.*M_PI/volume*(mz*mz);
	         fprintf(stderr,"You are not usingP3M method, therefore p3m.Depsilon unknown, I assume metallic borders \n");   
	    }  
	         

/*
           printf("mz, m  = %20.15le  %20.15le \n \n",mz,mtot);
	   
  	   printf("Energy (SDC(disk sum)                        = %20.15le \n",coulomb.Dprefactor*2.*M_PI/volume*(mz*mz));
  	   printf("Energy (SDC(spherical sum)                   = %20.15le \n",coulomb.Dprefactor*2.*M_PI/volume*(mtot*mtot/3.));
           if(p3m.Depsilon == P3M_EPSILON_METALLIC) {	
  	     printf("Energy (DLC+SDC(disk sum)) = %20.15le \n",dip_DLC_energy);
           }else{
  	     printf("Energy (DLC+SDC(disk sum)-SDC(spherical sum) = %20.15le \n",dip_DLC_energy);
	   }
	
*/	
   
   } else{
      //The code is not prepared to run in more than one node
      
      fprintf(stderr,"DLC-dipolar is not ready to work in more than one Node, Sorry ....");
      exit(1);
      
      
   } //end of if this_node
   
   
return dip_DLC_energy;
   
}    
/* ***************************************************************** */

/* -------------------------------------------------------------------------------
    Subroutine to compute the cut-off (NCUT) necessary in the DLC dipolar part
 to get a certain accuracy (acc). We assume particles to have all them a same 
 value of the dipolar momentum modulus (mu_max). mu_max is taken as the largest value of
 mu inside the sytem. If we assum the gap has a width gap_size (within which there is no particles)

  Lz=h+gap_size

 BE CAREFUL:  (1) We assum the short distance for the slab to be in the Z direction
              (2) You must also tune the other 3D method to the same accuracy, otherwise
	          it has no sense to have a good accurated result for DLC-dipolar.
 
 ---------------------------------------------------------------------------------- */     

int mdlc_tune(double error)
{
 double de,n,gc,lz,lx,a,fa1,fa2,fa0,mu_max,h;
 int     kc,limitkc=200,flag;

 n=(double) n_total_particles;
 lz=box_l[2];
  
 a=box_l[0]*box_l[1];
 mu_max = get_mu_max();   /* we take the maximum dipole in the system, to be sure that the errors in the other case
                        will be equal or less than for this one */
 
 h=dlc_params.h;
 if (h < 0) return TCL_ERROR;

 if(h > lz) {
   fprintf(stderr,"tune DLC dipolar: Slab is larger than the box size !!! \n");
   exit(1);
 }
 
  if(fabs(box_l[0]-box_l[1])>0.001) {
   fprintf(stderr,"tune DLC dipolar: box size in x direction is different from y direction !!! \n");
   fprintf(stderr,"The tuning formula requires both to be equal. \n");
   exit(1);
 }

 lx=box_l[0];

 flag=0;
 for(kc=1;kc<limitkc;kc++){
 	 gc=kc*2.0*PI/lx;
	 fa0=sqrt(9.0*exp(+2.*gc*h)*g1_DLC_dip(gc,lz-h)+22.0*g1_DLC_dip(gc,lz)+9.0*exp(-2.0*gc*h)*g1_DLC_dip(gc,lz+h) );
	 fa1=0.5*sqrt(PI/(2.0*a))*fa0;
	 fa2=g2_DLC_dip(gc,lz);
	 de=n*(mu_max*mu_max)/(4.0*(exp(gc*lz)-1.0)) *(fa1+fa2);
	 if(de<error) {flag=1;break;}
 }
 
 if(flag==0) {
  fprintf(stderr,"tune DLC dipolar: Sorry, unable to find a proper cut-off for such system and accuracy.\n");
  fprintf(stderr,"Try modifiying the variable limitkc in the c-code: dlc_correction.c  ... \n");
  return TCL_ERROR;
 }
 
 dlc_params.far_cut=kc;
return TCL_OK;
 
}		

     
//======================================================================================================================
//======================================================================================================================


int mdlc_sanity_checks()
{
#ifdef PARTIAL_PERIODIC  
  char *errtxt;
  if (!PERIODIC(0) || !PERIODIC(1) || !PERIODIC(2)) {
    errtxt = runtime_error(128);
    ERROR_SPRINTF(errtxt, "{006 mdlc requires periodicity 1 1 1} ");
    return 1;
  }
#endif  
  return 0;
}
/* ***************************************************************** */

int mdlc_set_params(double maxPWerror, double gap_size, double far_cut)
{
  dlc_params.maxPWerror = maxPWerror;
  dlc_params.gap_size = gap_size;
  dlc_params.h = box_l[2] - gap_size;

  
  switch (coulomb.Dmethod) {
   #ifdef ELP3M
     case  DIPOLAR_MDLC_P3M:
     case  DIPOLAR_P3M:
       coulomb.Dmethod =DIPOLAR_MDLC_P3M;
        break;
  #endif  
  #ifdef MAGNETIC_DIPOLAR_DIRECT_SUM
   case  DIPOLAR_MDLC_DS:
   case  DIPOLAR_DS: 
        coulomb.Dmethod =DIPOLAR_MDLC_P3M; 
        break;
  #endif    
  default:
    return TCL_ERROR;
  }

  dlc_params.far_cut = far_cut;
  if (far_cut != -1) {
    dlc_params.far_calculated = 0;
  }
  else {
    dlc_params.far_calculated = 1;
    if (mdlc_tune(dlc_params.maxPWerror) == TCL_ERROR) {
      char *errtxt = runtime_error(128);
      ERROR_SPRINTF(errtxt, "{009 mdlc tuning failed, gap size too small} ");
    }
  }
  mpi_bcast_coulomb_params();

  return TCL_OK;
}
/* ***************************************************************** */

int tclprint_to_result_MDLC(Tcl_Interp *interp)
{
  char buffer[TCL_DOUBLE_SPACE];
  
  Tcl_PrintDouble(interp, dlc_params.maxPWerror, buffer);
 Tcl_AppendResult(interp, "} {magnetic dlc ", buffer, (char *) NULL);
  Tcl_PrintDouble(interp, dlc_params.gap_size, buffer);
  Tcl_AppendResult(interp, " ", buffer, (char *) NULL);
  Tcl_PrintDouble(interp, dlc_params.far_cut, buffer);
  Tcl_AppendResult(interp, " ", buffer, (char *) NULL);
  return TCL_OK;
}
/* ***************************************************************** */

int tclcommand_inter_magnetic_parse_mdlc_params(Tcl_Interp * interp, int argc, char ** argv)
{
  double pwerror;
  double gap_size;
  double far_cut = -1;
 
  if (argc < 2) {
    Tcl_AppendResult(interp, "either nothing or mdlc <pwerror> <minimal layer distance> {<cutoff>}  expected, not \"", argv[0], "\"", (char *)NULL);
    return TCL_ERROR;
  }
  if (!ARG0_IS_D(pwerror))
    return TCL_ERROR;
  if (!ARG1_IS_D(gap_size))
    return TCL_ERROR;

  argc -= 2; argv += 2;

  if (argc > 0) {
    // if there, parse away manual cutoff
    if(ARG0_IS_D(far_cut)) {
      argc--; argv++;
    }
    else
      Tcl_ResetResult(interp);

    if(argc > 0) {
	Tcl_AppendResult(interp, "either nothing or mdlc <pwerror> <minimal layer distance=size of the gap without particles> {<cutoff>}   expected, not \"", argv[0], "\"", (char *)NULL);
	return TCL_ERROR;
    }
  }
  CHECK_VALUE(mdlc_set_params(pwerror,gap_size,far_cut),"choose a 3d electrostatics method prior to use mdlc");
  coulomb.Dprefactor = (temperature > 0) ? temperature*coulomb.Dbjerrum : coulomb.Dbjerrum;
}
/* ***************************************************************** */

#endif  /*of DIPOLES */
#endif  /*of  MAGNETOSTATICS*/
#endif /*of  MDLC */








     <|MERGE_RESOLUTION|>--- conflicted
+++ resolved
@@ -120,15 +120,12 @@
      }
    }
    
-<<<<<<< HEAD
    MPI_Allreduce(node_sums, tot_sums, 3, MPI_DOUBLE, MPI_SUM, MPI_COMM_WORLD);
 
-=======
    //Next line will be for the multi-procesor version ...  
    MPI_Allreduce(node_sums, tot_sums, 3, MPI_DOUBLE, MPI_SUM, MPI_COMM_WORLD);
    // For the one node version is enough the next line
    
->>>>>>> ad6c4328
    M= sqrt(tot_sums[0]*tot_sums[0]+tot_sums[1]*tot_sums[1]+tot_sums[2]*tot_sums[2]);
    Mz=tot_sums[2]; 
    Mx=tot_sums[0]; 
