--- conflicted
+++ resolved
@@ -26,100 +26,11 @@
 //to compile when electrokinetics is not compiled in. This seemed more elegant than
 //ifdeffing multiple versions of the kernel integrate.
 #ifdef CUDA
+
 #include <cufft.h>
 
 #define MAX_NUMBER_OF_SPECIES 10
 
-/* Data structure holding parameters and memory pointers for the link flux system. */
-
-typedef struct {
-  float agrid;
-  float time_step; //MD time step
-  unsigned int dim_x;
-  unsigned int dim_y;
-  unsigned int dim_z;
-  unsigned int number_of_nodes;
-  float viscosity;
-  float bulk_viscosity;
-  float gamma_odd;
-  float gamma_even;
-  float friction;
-  float T;
-  float bjerrumlength;
-  unsigned int number_of_species;
-  int reaction_species[3];
-  float rho_reactant_reservoir;
-  float rho_product0_reservoir;
-  float rho_product1_reservoir;
-  float reaction_ct_rate;
-  float reaction_radius;
-  float reaction_fraction_0;
-  float reaction_fraction_1;
-  cufftReal* greensfcn;
-  cufftComplex* charge_potential;
-  float* j;
-  float* rho[MAX_NUMBER_OF_SPECIES];
-  int species_index[MAX_NUMBER_OF_SPECIES];
-  float density[MAX_NUMBER_OF_SPECIES];
-  float D[MAX_NUMBER_OF_SPECIES];
-  float d[MAX_NUMBER_OF_SPECIES];
-  float valency[MAX_NUMBER_OF_SPECIES];
-  float ext_force[3][MAX_NUMBER_OF_SPECIES];
-  char* node_is_catalyst;
-} EK_parameters;
-#endif
-
-#ifdef ELECTROKINETICS
-
-#ifdef __cplusplus
-extern "C" {
-#endif
-
-//#ifdef ELECTROKINETICS
-
-//TODO update
-
-/* Constants enumerating the links of a node in the link flux system EK_LINK_xyz
-   is the number of the link in direction (x, y, z), where x, y and z can be 0, 
-   U or D representing 0 and one agrid in direction of or against the x, y or z 
-   axis. The numbering differs from the one used in the LB since the LB 
-   velocities are directed but the links are not. Links 0 - 8 represent 
-   the odd LB velocities and numbers 13 - 21 represent the even LB velocities 
-   (without the 0). In between there are the links connecting the corners, which
-   represent the 3rd shell not used in the LB but in the advection. The 
-   following 13 constants are only defined for the sake of completeness.*/
-   
-#define EK_LINK_U00 0
-#define EK_LINK_0U0 1
-#define EK_LINK_00U 2
-#define EK_LINK_UU0 3
-#define EK_LINK_UD0 4
-#define EK_LINK_U0U 5
-#define EK_LINK_U0D 6
-#define EK_LINK_0UU 7
-#define EK_LINK_0UD 8
-
-#define EK_LINK_UUU 9
-#define EK_LINK_UUD 10
-#define EK_LINK_UDU 11
-#define EK_LINK_UDD 12
-
-#define EK_LINK_D00 13
-#define EK_LINK_0D0 14
-#define EK_LINK_00D 15
-#define EK_LINK_DD0 16
-#define EK_LINK_DU0 17
-#define EK_LINK_D0D 18
-#define EK_LINK_D0U 19
-#define EK_LINK_0DD 20
-#define EK_LINK_0DU 21
-
-#define EK_LINK_DDD 22
-#define EK_LINK_DDU 23
-#define EK_LINK_DUD 24
-#define EK_LINK_DUU 25
-
-<<<<<<< HEAD
 /* Data structure holding parameters and memory pointers for the link flux system. */
 
 typedef struct {
@@ -163,8 +74,57 @@
 #endif
 } EK_parameters;
 
-=======
->>>>>>> fa3eec6c
+#endif
+
+#ifdef ELECTROKINETICS
+
+#ifdef __cplusplus
+extern "C" {
+#endif
+
+//#ifdef ELECTROKINETICS
+
+/* Constants enumerating the links of a node in the link flux system EK_LINK_xyz
+   is the number of the link in direction (x, y, z), where x, y and z can be 0, 
+   U or D representing 0 and one agrid in direction of or against the x, y or z 
+   axis. The numbering differs from the one used in the LB since the LB 
+   velocities are directed but the links are not. Links 0 - 8 represent 
+   the odd LB velocities and numbers 13 - 21 represent the even LB velocities 
+   (without the 0). In between there are the links connecting the corners, which
+   represent the 3rd shell not used in the LB but in the advection. The 
+   following 13 constants are only defined for the sake of completeness.*/
+   
+#define EK_LINK_U00 0
+#define EK_LINK_0U0 1
+#define EK_LINK_00U 2
+#define EK_LINK_UU0 3
+#define EK_LINK_UD0 4
+#define EK_LINK_U0U 5
+#define EK_LINK_U0D 6
+#define EK_LINK_0UU 7
+#define EK_LINK_0UD 8
+
+#define EK_LINK_UUU 9
+#define EK_LINK_UUD 10
+#define EK_LINK_UDU 11
+#define EK_LINK_UDD 12
+
+#define EK_LINK_D00 13
+#define EK_LINK_0D0 14
+#define EK_LINK_00D 15
+#define EK_LINK_DD0 16
+#define EK_LINK_DU0 17
+#define EK_LINK_D0D 18
+#define EK_LINK_D0U 19
+#define EK_LINK_0DD 20
+#define EK_LINK_0DU 21
+
+#define EK_LINK_DDD 22
+#define EK_LINK_DDU 23
+#define EK_LINK_DUD 24
+#define EK_LINK_DUU 25
+
+
 extern EK_parameters ek_parameters;
 extern int ek_initialized;
 
