/*
<<<<<<< HEAD
  Copyright (C) 2010,2012,2013 The ESPResSo project
=======
  Copyright (C) 2010,2011,2012 The ESPResSo project
>>>>>>> 26e54372
  Copyright (C) 2002,2003,2004,2005,2006,2007,2008,2009,2010 
    Max-Planck-Institute for Polymer Research, Theory Group
  
  This file is part of ESPResSo.
  
  ESPResSo is free software: you can redistribute it and/or modify
  it under the terms of the GNU General Public License as published by
  the Free Software Foundation, either version 3 of the License, or
  (at your option) any later version.
  
  ESPResSo is distributed in the hope that it will be useful,
  but WITHOUT ANY WARRANTY; without even the implied warranty of
  MERCHANTABILITY or FITNESS FOR A PARTICULAR PURPOSE.  See the
  GNU General Public License for more details.
  
  You should have received a copy of the GNU General Public License
  along with this program.  If not, see <http://www.gnu.org/licenses/>. 
*/
/** \file rotation.c  Molecular dynamics integrator for rotational motion.
 *
 *  A velocity Verlet <a HREF="http://ciks.cbt.nist.gov/~garbocz/dpd1/dpd.html">algorithm</a>
 *  using quaternions is implemented to tackle rotational motion. A random torque and a friction
 *  term are added to provide the constant NVT conditions. Due to this feature all particles are
 *  treated as 3D objects with 3 translational and 3 rotational degrees of freedom if ROTATION
 *  flag is set in \ref config.h "config.h".
*/

#include <mpi.h>
#include <stdio.h>
#include <stdlib.h>
#include <string.h>
#include <math.h>
#include "utils.h"
#include "integrate.h"
#include "interaction_data.h"
#include "particle_data.h"
#include "communication.h"
#include "grid.h"
#include "cells.h"
#include "verlet.h"
#include "rotation.h"
#include "ghosts.h"
#include "forces.h"
#include "p3m.h"
#include "thermostat.h"
#include "initialize.h"

/****************************************************
 *                     DEFINES
 ***************************************************/
/**************** local variables  *******************/

#ifdef ROTATION

/** moment of inertia. Currently we define the inertia tensor here to be constant.
    If it is not spherical the angular velocities have to be refined several times
    in the \ref convert_torques_propagate_omega. Also the kinetic energy in file
    \ref statistics.c is calculated assuming that I[0] =  I[1] =  I[2] = 1  */
static double I[3] = { 1, 1, 1};

/** \name Privat Functions */
/************************************************************/
/*@{*/

/** define rotation matrix A for a given particle */
static void define_rotation_matrix(Particle *p, double A[9]);

/** define first and second time derivatives of a quaternion, as well
    as the angular acceleration. */
static void define_Qdd(Particle *p, double Qd[4], double Qdd[4], double S[3], double Wd[3]);

/*@}*/

/** convert quaternions to the director */
/** Convert director to quaternions */
int convert_quatu_to_quat(double d[3], double quat[4])
{
  double d_xy, dm;
  double theta2, phi2;

  // Calculate magnitude of the given vector
  dm = sqrt(d[0]*d[0] + d[1]*d[1] + d[2]*d[2]);

  // The vector needs to be != 0 to be converted into a quaternion
  if (dm < ROUND_ERROR_PREC) {
    return 1;
  }
  else {
    // Calculate angles 
    d_xy = sqrt(d[0]*d[0] + d[1]*d[1]);
    // If dipole points along z axis:
    if (d_xy == 0){
      // We need to distinguish between (0,0,d_z) and (0,0,d_z)
      if (d[2]>0)
       theta2 = 0;
      else
       theta2 = PI/2.;
      phi2 = 0;
    }
    else {
      // Here, we take care of all other directions
      //Here we suppose that theta2 = 0.5*theta and phi2 = 0.5*(phi - PI/2),
      //where theta and phi - angles are in spherical coordinates
      theta2 = 0.5*acos(d[2]/dm);
      if (d[1] < 0) phi2 = -0.5*acos(d[0]/d_xy) - PI*0.25;
      else phi2 = 0.5*acos(d[0]/d_xy) - PI*0.25;
    }

    // Calculate the quaternion from the angles
    quat[0] =  cos(theta2) * cos(phi2);
    quat[1] = -sin(theta2) * cos(phi2);
    quat[2] = -sin(theta2) * sin(phi2);
    quat[3] =  cos(theta2) * sin(phi2);
  }
  return 0;
}

/** Here we use quaternions to calculate the rotation matrix which
    will be used then to transform torques from the laboratory to
    the body-fixed frames */  
void define_rotation_matrix(Particle *p, double A[9])
{
  double q0q0 =p->r.quat[0];
  q0q0 *=q0q0;

  double q1q1 =p->r.quat[1];
  q1q1 *=q1q1;

  double q2q2 =p->r.quat[2];
  q2q2 *=q2q2;

  double q3q3 =p->r.quat[3];
  q3q3 *=q3q3;

  A[0 + 3*0] = q0q0 + q1q1 -q2q2 - q3q3;
  A[1 + 3*1] = q0q0 - q1q1 +
               q2q2 - q3q3 ;
  A[2 + 3*2] = q0q0 - q1q1 - q2q2 + q3q3 ;

  A[0 + 3*1] = 2*(p->r.quat[1]*p->r.quat[2] + p->r.quat[0]*p->r.quat[3]);
  A[0 + 3*2] = 2*(p->r.quat[1]*p->r.quat[3] - p->r.quat[0]*p->r.quat[2]);
  A[1 + 3*0] = 2*(p->r.quat[1]*p->r.quat[2] - p->r.quat[0]*p->r.quat[3]);

  A[1 + 3*2] = 2*(p->r.quat[2]*p->r.quat[3] + p->r.quat[0]*p->r.quat[1]);
  A[2 + 3*0] = 2*(p->r.quat[1]*p->r.quat[3] + p->r.quat[0]*p->r.quat[2]);
  A[2 + 3*1] = 2*(p->r.quat[2]*p->r.quat[3] - p->r.quat[0]*p->r.quat[1]);
}

/** calculate the second derivative of the quaternion of a given particle
    as well as Wd vector which is the angular acceleration of this particle */
void define_Qdd(Particle *p, double Qd[4], double Qdd[4], double S[3], double Wd[3])
{
  double S1;

  /* calculate the first derivative of the quaternion */
  Qd[0] = 0.5 * ( -p->r.quat[1] * p->m.omega[0] -
                   p->r.quat[2] * p->m.omega[1] -
		   p->r.quat[3] * p->m.omega[2] );

  Qd[1] = 0.5 * (  p->r.quat[0] * p->m.omega[0] -
                   p->r.quat[3] * p->m.omega[1] +
		   p->r.quat[2] * p->m.omega[2] );

  Qd[2] = 0.5 * (  p->r.quat[3] * p->m.omega[0] +
                   p->r.quat[0] * p->m.omega[1] -
		   p->r.quat[1] * p->m.omega[2] );

  Qd[3] = 0.5 * ( -p->r.quat[2] * p->m.omega[0] +
                   p->r.quat[1] * p->m.omega[1] +
		   p->r.quat[0] * p->m.omega[2] );

  /* calculate the second derivative of the quaternion */
  
#ifdef ROTATIONAL_INERTIA
  Wd[0] =  (p->f.torque[0] + p->m.omega[1]*p->m.omega[2]*(I[1]-I[2]))/I[0]/p->p.rinertia[0];
  Wd[1] =  (p->f.torque[1] + p->m.omega[2]*p->m.omega[0]*(I[2]-I[0]))/I[1]/p->p.rinertia[1];
  Wd[2] =  (p->f.torque[2] + p->m.omega[0]*p->m.omega[1]*(I[0]-I[1]))/I[2]/p->p.rinertia[2];
#else
  Wd[0] =  (p->f.torque[0] + p->m.omega[1]*p->m.omega[2]*(I[1]-I[2]))/I[0];
  Wd[1] =  (p->f.torque[1] + p->m.omega[2]*p->m.omega[0]*(I[2]-I[0]))/I[1];
  Wd[2] =  (p->f.torque[2] + p->m.omega[0]*p->m.omega[1]*(I[0]-I[1]))/I[2];
#endif

  S1 = Qd[0]*Qd[0] + Qd[1]*Qd[1] + Qd[2]*Qd[2] + Qd[3]*Qd[3];

  Qdd[0] = 0.5 * ( -p->r.quat[1] * Wd[0] -
		    p->r.quat[2] * Wd[1] -
	  	    p->r.quat[3] * Wd[2] ) - p->r.quat[0] * S1;

  Qdd[1] = 0.5 * (  p->r.quat[0] * Wd[0] -
		    p->r.quat[3] * Wd[1] +
		    p->r.quat[2] * Wd[2] ) - p->r.quat[1] * S1;
  
  Qdd[2] = 0.5 * (  p->r.quat[3] * Wd[0] +
		    p->r.quat[0] * Wd[1] -
		    p->r.quat[1] * Wd[2] ) - p->r.quat[2] * S1;
  
  Qdd[3] = 0.5 * ( -p->r.quat[2] * Wd[0] +
                    p->r.quat[1] * Wd[1] +
		    p->r.quat[0] * Wd[2] ) - p->r.quat[3] * S1;

  S[0] = S1;
  S[1] = Qd[0]*Qdd[0]  + Qd[1]*Qdd[1]  + Qd[2]*Qdd[2]  + Qd[3]*Qdd[3];
  S[2] = Qdd[0]*Qdd[0] + Qdd[1]*Qdd[1] + Qdd[2]*Qdd[2] + Qdd[3]*Qdd[3];
}

/** propagate angular velocities and quaternions \todo implement for
       fixed_coord_flag */
void propagate_omega_quat_particle(Particle* p)
{
  double lambda;

  double Qd[4], Qdd[4], S[3], Wd[3];
<<<<<<< HEAD
	  
=======

#ifdef ROTATION_PER_PARTICLE
  if (!p->p.rotation) return;
#endif

>>>>>>> 26e54372
  define_Qdd(p, Qd, Qdd, S, Wd);
  
  lambda = 1 - S[0]*time_step_squared_half - sqrt(1 - time_step_squared*(S[0] + time_step*(S[1] + time_step_half/2.*(S[2]-S[0]*S[0]))));
  
  for(int j=0; j < 3; j++){
    p->m.omega[j]+= time_step_half*Wd[j];
  }
<<<<<<< HEAD
  ONEPART_TRACE(if(p->p.identity==check_id) fprintf(stderr,"%d: OPT: PV_1 v_new = (%.3e,%.3e,%.3e)\n",this_node,p->m.v[0],p->m.v[1],p->m.v[2]));
=======
  ONEPART_TRACE(if(p[i].p.identity==check_id) fprintf(stderr,"%d: OPT: PV_1 v_new = (%.3e,%.3e,%.3e)\n",this_node,p[i].m.v[0],p[i].m.v[1],p[i].m.v[2]));
>>>>>>> 26e54372
  
  p->r.quat[0]+= time_step*(Qd[0] + time_step_half*Qdd[0]) - lambda*p->r.quat[0];
  p->r.quat[1]+= time_step*(Qd[1] + time_step_half*Qdd[1]) - lambda*p->r.quat[1];
  p->r.quat[2]+= time_step*(Qd[2] + time_step_half*Qdd[2]) - lambda*p->r.quat[2];
  p->r.quat[3]+= time_step*(Qd[3] + time_step_half*Qdd[3]) - lambda*p->r.quat[3];
  // Update the director
  convert_quat_to_quatu(p->r.quat, p->r.quatu);
#ifdef DIPOLES
  // When dipoles are enabled, update dipole moment
  convert_quatu_to_dip(p->r.quatu, p->p.dipm, p->r.dip);
#endif
  
<<<<<<< HEAD
  
  ONEPART_TRACE(if(p->p.identity==check_id) fprintf(stderr,"%d: OPT: PPOS p = (%.3f,%.3f,%.3f)\n",this_node,p->r.p[0],p->r.p[1],p->r.p[2]));
=======
  ONEPART_TRACE(if(p[i].p.identity==check_id) fprintf(stderr,"%d: OPT: PPOS p = (%.3f,%.3f,%.3f)\n",this_node,p[i].r.p[0],p[i].r.p[1],p[i].r.p[2]));
>>>>>>> 26e54372
}

/** convert the torques to the body-fixed frames and propagate angular velocities */
void convert_torques_propagate_omega()
{
  Particle *p;
  Cell *cell;
  int c,i, np, times;
  double tx, ty, tz;

  INTEG_TRACE(fprintf(stderr,"%d: convert_torques_propagate_omega:\n",this_node));
  for (c = 0; c < local_cells.n; c++) {
    cell = local_cells.cell[c];
    p  = cell->part;
    np = cell->n;
    for(i = 0; i < np; i++) {
#ifdef ROTATION_PER_PARTICLE
      if (!p[i].p.rotation)
       continue;
#endif
      double A[9];
      define_rotation_matrix(&p[i], A);

      tx = A[0 + 3*0]*p[i].f.torque[0] + A[0 + 3*1]*p[i].f.torque[1] + A[0 + 3*2]*p[i].f.torque[2];
      ty = A[1 + 3*0]*p[i].f.torque[0] + A[1 + 3*1]*p[i].f.torque[1] + A[1 + 3*2]*p[i].f.torque[2];
      tz = A[2 + 3*0]*p[i].f.torque[0] + A[2 + 3*1]*p[i].f.torque[1] + A[2 + 3*2]*p[i].f.torque[2];

      
      if ( thermo_switch & THERMO_LANGEVIN ) {
#if defined (VIRTUAL_SITES) && defined(THERMOSTAT_IGNORE_NON_VIRTUAL)
       if (!ifParticleIsVirtual(&p[i]))
#endif
       {
	friction_thermo_langevin_rotation(&p[i]);

	p[i].f.torque[0]+= tx;
	p[i].f.torque[1]+= ty;
	p[i].f.torque[2]+= tz;
       }
      } else {
	p[i].f.torque[0] = tx;
	p[i].f.torque[1] = ty;
	p[i].f.torque[2] = tz;
      }
    
      ONEPART_TRACE(if(p[i].p.identity==check_id) fprintf(stderr,"%d: OPT: SCAL f = (%.3e,%.3e,%.3e) v_old = (%.3e,%.3e,%.3e)\n",this_node,p[i].f.f[0],p[i].f.f[1],p[i].f.f[2],p[i].m.v[0],p[i].m.v[1],p[i].m.v[2]));
    
#ifdef ROTATIONAL_INERTIA
	  p[i].m.omega[0]+= time_step_half*p[i].f.torque[0]/p[i].p.rinertia[0]/I[0];
	  p[i].m.omega[1]+= time_step_half*p[i].f.torque[1]/p[i].p.rinertia[1]/I[1];
	  p[i].m.omega[2]+= time_step_half*p[i].f.torque[2]/p[i].p.rinertia[2]/I[2];
#else
	  p[i].m.omega[0]+= time_step_half*p[i].f.torque[0]/I[0];
	  p[i].m.omega[1]+= time_step_half*p[i].f.torque[1]/I[1];
	  p[i].m.omega[2]+= time_step_half*p[i].f.torque[2]/I[2];
#endif
	  /* if the tensor of inertia is isotrpic, the following refinement is not needed.
	     Otherwise repeat this loop 2-3 times depending on the required accuracy */
	  for(times=0;times<=5;times++) { 
	    double Wd[3];

#ifdef ROTATIONAL_INERTIA
	    Wd[0] = (p[i].m.omega[1]*p[i].m.omega[2]*(I[1]-I[2]))/I[0]/p[i].p.rinertia[0];
	    Wd[1] = (p[i].m.omega[2]*p[i].m.omega[0]*(I[2]-I[0]))/I[1]/p[i].p.rinertia[1]; 
	    Wd[2] = (p[i].m.omega[0]*p[i].m.omega[1]*(I[0]-I[1]))/I[2]/p[i].p.rinertia[2];
#else
	    Wd[0] = (p[i].m.omega[1]*p[i].m.omega[2]*(I[1]-I[2]))/I[0];
	    Wd[1] = (p[i].m.omega[2]*p[i].m.omega[0]*(I[2]-I[0]))/I[1]; 
	    Wd[2] = (p[i].m.omega[0]*p[i].m.omega[1]*(I[0]-I[1]))/I[2];
#endif
 
	    p[i].m.omega[0]+= time_step_half*Wd[0];
	    p[i].m.omega[1]+= time_step_half*Wd[1];
	    p[i].m.omega[2]+= time_step_half*Wd[2];
	  }
	
      
      ONEPART_TRACE(if(p[i].p.identity==check_id) fprintf(stderr,"%d: OPT: PV_2 v_new = (%.3e,%.3e,%.3e)\n",this_node,p[i].m.v[0],p[i].m.v[1],p[i].m.v[2]));
      
    }
  }
}

/** convert the torques to the body-fixed frames before the integration loop */
void convert_initial_torques()
{
  Particle *p;
  Cell *cell;
  int c,i, np;
  double tx, ty, tz;

  INTEG_TRACE(fprintf(stderr,"%d: convert_initial_torques:\n",this_node));
  for (c = 0; c < local_cells.n; c++) {
    cell = local_cells.cell[c];
    p  = cell->part;
    np = cell->n;
    for(i = 0; i < np; i++) {
#ifdef ROTATION_PER_PARTICLE
      if (!p[i].p.rotation)
       continue;
#endif
      double A[9];
      define_rotation_matrix(&p[i], A);

      tx = A[0 + 3*0]*p[i].f.torque[0] + A[0 + 3*1]*p[i].f.torque[1] + A[0 + 3*2]*p[i].f.torque[2];
      ty = A[1 + 3*0]*p[i].f.torque[0] + A[1 + 3*1]*p[i].f.torque[1] + A[1 + 3*2]*p[i].f.torque[2];
      tz = A[2 + 3*0]*p[i].f.torque[0] + A[2 + 3*1]*p[i].f.torque[1] + A[2 + 3*2]*p[i].f.torque[2];

      if ( thermo_switch & THERMO_LANGEVIN ) {
      
	friction_thermo_langevin_rotation(&p[i]);
	p[i].f.torque[0]+= tx;
	p[i].f.torque[1]+= ty;
	p[i].f.torque[2]+= tz;
      } else {
	p[i].f.torque[0] = tx;
	p[i].f.torque[1] = ty;
	p[i].f.torque[2] = tz;
      }

      ONEPART_TRACE(if(p[i].p.identity==check_id) fprintf(stderr,"%d: OPT: SCAL f = (%.3e,%.3e,%.3e) v_old = (%.3e,%.3e,%.3e)\n",this_node,p[i].f.f[0],p[i].f.f[1],p[i].f.f[2],p[i].m.v[0],p[i].m.v[1],p[i].m.v[2]));
    }
  }
}

/** convert torques from the body-fixed frames to space-fixed coordinates */
void convert_torques_body_to_space(Particle *p, double *torque)
{
  double A[9];
  define_rotation_matrix(p, A);

  torque[0] = A[0 + 3*0]*p->f.torque[0] + A[1 + 3*0]*p->f.torque[1] + A[2 + 3*0]*p->f.torque[2];
  torque[1] = A[0 + 3*1]*p->f.torque[0] + A[1 + 3*1]*p->f.torque[1] + A[2 + 3*1]*p->f.torque[2];
  torque[2] = A[0 + 3*2]*p->f.torque[0] + A[1 + 3*2]*p->f.torque[1] + A[2 + 3*2]*p->f.torque[2];

}

void convert_omega_body_to_space(Particle *p, double *omega)
{
  double A[9];
  define_rotation_matrix(p, A);

  omega[0] = A[0 + 3*0]*p->m.omega[0] + A[1 + 3*0]*p->m.omega[1] + A[2 + 3*0]*p->m.omega[2];
  omega[1] = A[0 + 3*1]*p->m.omega[0] + A[1 + 3*1]*p->m.omega[1] + A[2 + 3*1]*p->m.omega[2];
  omega[2] = A[0 + 3*2]*p->m.omega[0] + A[1 + 3*2]*p->m.omega[1] + A[2 + 3*2]*p->m.omega[2];

}


/** Multiply two quaternions */
void multiply_quaternions(double a[4], double b[4], double result[4])
{
 // Formula from http://www.j3d.org/matrix_faq/matrfaq_latest.html
 result[0] = a[0]*b[0] - a[1]*b[1] - a[2]*b[2] - a[3]*b[3];
 result[1] = a[0] * b[1] + a[1] * b[0] + a[2] * b[3] - a[3] * b[2];
 result[2] = a[0] * b[2] + a[2] * b[0] + a[3] * b[1] - a[1] * b[3]; 
 result[3] = a[0] * b[3] + a[3] * b[0] + a[1] * b[2] - a[2] * b[1];
}


#endif<|MERGE_RESOLUTION|>--- conflicted
+++ resolved
@@ -1,9 +1,5 @@
 /*
-<<<<<<< HEAD
   Copyright (C) 2010,2012,2013 The ESPResSo project
-=======
-  Copyright (C) 2010,2011,2012 The ESPResSo project
->>>>>>> 26e54372
   Copyright (C) 2002,2003,2004,2005,2006,2007,2008,2009,2010 
     Max-Planck-Institute for Polymer Research, Theory Group
   
@@ -217,15 +213,10 @@
   double lambda;
 
   double Qd[4], Qdd[4], S[3], Wd[3];
-<<<<<<< HEAD
-	  
-=======
-
 #ifdef ROTATION_PER_PARTICLE
   if (!p->p.rotation) return;
 #endif
 
->>>>>>> 26e54372
   define_Qdd(p, Qd, Qdd, S, Wd);
   
   lambda = 1 - S[0]*time_step_squared_half - sqrt(1 - time_step_squared*(S[0] + time_step*(S[1] + time_step_half/2.*(S[2]-S[0]*S[0]))));
@@ -233,11 +224,7 @@
   for(int j=0; j < 3; j++){
     p->m.omega[j]+= time_step_half*Wd[j];
   }
-<<<<<<< HEAD
   ONEPART_TRACE(if(p->p.identity==check_id) fprintf(stderr,"%d: OPT: PV_1 v_new = (%.3e,%.3e,%.3e)\n",this_node,p->m.v[0],p->m.v[1],p->m.v[2]));
-=======
-  ONEPART_TRACE(if(p[i].p.identity==check_id) fprintf(stderr,"%d: OPT: PV_1 v_new = (%.3e,%.3e,%.3e)\n",this_node,p[i].m.v[0],p[i].m.v[1],p[i].m.v[2]));
->>>>>>> 26e54372
   
   p->r.quat[0]+= time_step*(Qd[0] + time_step_half*Qdd[0]) - lambda*p->r.quat[0];
   p->r.quat[1]+= time_step*(Qd[1] + time_step_half*Qdd[1]) - lambda*p->r.quat[1];
@@ -250,12 +237,8 @@
   convert_quatu_to_dip(p->r.quatu, p->p.dipm, p->r.dip);
 #endif
   
-<<<<<<< HEAD
   
   ONEPART_TRACE(if(p->p.identity==check_id) fprintf(stderr,"%d: OPT: PPOS p = (%.3f,%.3f,%.3f)\n",this_node,p->r.p[0],p->r.p[1],p->r.p[2]));
-=======
-  ONEPART_TRACE(if(p[i].p.identity==check_id) fprintf(stderr,"%d: OPT: PPOS p = (%.3f,%.3f,%.3f)\n",this_node,p[i].r.p[0],p[i].r.p[1],p[i].r.p[2]));
->>>>>>> 26e54372
 }
 
 /** convert the torques to the body-fixed frames and propagate angular velocities */
