/*
  Copyright (C) 2010,2011,2012,2013 The ESPResSo project
  Copyright (C) 2002,2003,2004,2005,2006,2007,2008,2009,2010 
    Max-Planck-Institute for Polymer Research, Theory Group
  
  This file is part of ESPResSo.
  
  ESPResSo is free software: you can redistribute it and/or modify
  it under the terms of the GNU General Public License as published by
  the Free Software Foundation, either version 3 of the License, or
  (at your option) any later version.
  
  ESPResSo is distributed in the hope that it will be useful,
  but WITHOUT ANY WARRANTY; without even the implied warranty of
  MERCHANTABILITY or FITNESS FOR A PARTICULAR PURPOSE.  See the
  GNU General Public License for more details.
  
  You should have received a copy of the GNU General Public License
  along with this program.  If not, see <http://www.gnu.org/licenses/>. 
*/
/** \file forces.c Force calculation.
 *
 *  For more information see \ref forces.h "forces.h".
*/
#include <mpi.h>
#include <stdio.h>
#include <stdlib.h>
#include <string.h>
#include <math.h>
#include "utils.h"
#include "thermostat.h"
#include "pressure.h"
#include "communication.h"
#include "ghosts.h" 
#include "verlet.h"
#include "grid.h"
#include "cells.h"
#include "particle_data.h"
#include "interaction_data.h"
#include "rotation.h"
#include "forces.h"
#include "elc.h"
#include "lattice.h"
#include "lb.h"
#include "nsquare.h"
#include "layered.h"
#include "domain_decomposition.h"
#include "magnetic_non_p3m_methods.h"
#include "mdlc_correction.h"
#include "virtual_sites.h"
#include "constraint.h"
#include "lbgpu.h"
#include "p3m_gpu.h"
#include "iccp3m.h"

/************************************************************/
/* local prototypes                                         */
/************************************************************/

/** Calculate long range forces (P3M, MMM2d...). */
void calc_long_range_forces();

/** initialize real particle forces with thermostat forces and
    ghost particle forces with zero. */
void init_forces();

/************************************************************/

void force_calc()
{

<<<<<<< HEAD
#if defined(LB_GPU) || defined(ELECTROSTATICS)
=======
#if defined(LB_GPU) || (defined(ELECTROSTATICS) && defined(CUDA))
>>>>>>> c6d7b500

  copy_part_data_to_gpu();

#endif
    
#ifdef LB_GPU
  // transfer_momentum_gpu check makes sure the LB fluid doesn't get updated on integrate 0
  // this_node==0 makes sure it is the master node where the gpu exists
  if (lattice_switch & LATTICE_LB_GPU && transfer_momentum_gpu && this_node==0 ) lb_calc_particle_lattice_ia_gpu();
#endif

#ifdef ELECTROSTATICS
  if (iccp3m_initialized && iccp3m_cfg.set_flag)
    iccp3m_iteration();
  else
#endif
    init_forces();

  switch (cell_structure.type) {
  case CELL_STRUCTURE_LAYERED:
    layered_calculate_ia();
    break;
  case CELL_STRUCTURE_DOMDEC:
    if(dd.use_vList) {
      if (rebuild_verletlist)
	build_verlet_lists_and_calc_verlet_ia();
      else
	calculate_verlet_ia();
    }
    else
      calc_link_cell();
    break;
  case CELL_STRUCTURE_NSQUARE:
    nsq_calculate_ia();
    
  }

#ifdef VOLUME_FORCE
	double volume=0.;
	
	for (int i=0;i< MAX_OBJECTS_IN_FLUID;i++){
		calc_volume(&volume,i);
		if (volume<1e-100) break;
		add_volume_force(volume,i);	
	}
#endif	

#ifdef AREA_FORCE_GLOBAL
	double area=0.;

	for (int i=0;i< MAX_OBJECTS_IN_FLUID;i++){
		calc_area_global(&area,i);
		if (area<1e-100) break;
		add_area_global_force(area,i);
	}
#endif	

  calc_long_range_forces();

#ifdef LB
  if (lattice_switch & LATTICE_LB) calc_particle_lattice_ia() ;
#endif

#ifdef COMFORCE
  calc_comforce();
#endif

#ifdef METADYNAMICS
  /* Metadynamics main function */
  meta_perform();
#endif

<<<<<<< HEAD
#if defined(LB_GPU) || defined(ELECTROSTATICS)
=======
#if defined(LB_GPU) || (defined(ELECTROSTATICS) && defined(CUDA))
>>>>>>> c6d7b500
  copy_forces_from_GPU();
#endif
  
/* this must be the last force to be calculated (Mehmet)*/
#ifdef COMFIXED
  calc_comfixed();
#endif

}

/************************************************************/

void calc_long_range_forces()
{
#ifdef ELECTROSTATICS  
  /* calculate k-space part of electrostatic interaction. */
  if (!(iccp3m_initialized && iccp3m_cfg.set_flag)) {
    switch (coulomb.method) {
  #ifdef P3M
    case COULOMB_ELC_P3M:
      if (elc_params.dielectric_contrast_on) {
        ELC_P3M_modify_p3m_sums_both();
        ELC_p3m_charge_assign_both();
        ELC_P3M_self_forces();
      }
      else
        p3m_charge_assign();
  
      p3m_calc_kspace_forces(1,0);
  
      if (elc_params.dielectric_contrast_on)
        ELC_P3M_restore_p3m_sums();
   
      ELC_add_force(); 
  
      break;
<<<<<<< HEAD
=======
#ifdef CUDA
>>>>>>> c6d7b500
    case COULOMB_P3M_GPU:
      if (this_node == 0) p3m_gpu_add_farfield_force();
  #ifdef NPT
      printf("NPT can not be used in conjunction with the GPU P3M\n"); //TODO fix this?
      exit(1); //TODO ALTERNATIVELY CHECK IF BAROSTAT IS ACTUALLY ON
  #endif
      break;
<<<<<<< HEAD
=======
#endif
>>>>>>> c6d7b500
    case COULOMB_P3M:
      p3m_charge_assign();
  #ifdef NPT
      if(integ_switch == INTEG_METHOD_NPT_ISO)
        nptiso.p_vir[0] += p3m_calc_kspace_forces(1,1);
      else
  #endif
        p3m_calc_kspace_forces(1,0);
      break;
  #endif
    case COULOMB_MAGGS:
      maggs_calc_forces();
      break;
    case COULOMB_MMM2D:
      MMM2D_add_far_force();
      MMM2D_dielectric_layers_force_contribution();
    }
  }
#endif  /*ifdef ELECTROSTATICS */

#ifdef DIPOLES  
  /* calculate k-space part of the magnetostatic interaction. */
  switch (coulomb.Dmethod) {
#ifdef DP3M
  case DIPOLAR_MDLC_P3M:
    add_mdlc_force_corrections();
    //fall through 
  case DIPOLAR_P3M:
    dp3m_dipole_assign();
#ifdef NPT
    if(integ_switch == INTEG_METHOD_NPT_ISO) {
      nptiso.p_vir[0] += dp3m_calc_kspace_forces(1,1);
      fprintf(stderr,"dipolar_P3M at this moment is added to p_vir[0]\n");    
    } else
#endif
      dp3m_calc_kspace_forces(1,0);
    
    break;
#endif
  case DIPOLAR_ALL_WITH_ALL_AND_NO_REPLICA: 
    dawaanr_calculations(1,0);
    break;
  case DIPOLAR_MDLC_DS:
    add_mdlc_force_corrections();
    //fall through 
  case DIPOLAR_DS: 
    magnetic_dipolar_direct_sum_calculations(1,0);
    break;
  }
#endif  /*ifdef DIPOLES */
}

/************************************************************/

/** initialize the forces for a real particle */
MDINLINE void init_local_particle_force(Particle *part)
{
#ifdef ADRESS
  double new_weight;
  if (ifParticleIsVirtual(part)) {
    new_weight = adress_wf_vector(part->r.p);
#ifdef ADRESS_INIT
    double old_weight = part->p.adress_weight;
    
    if(new_weight>0 && old_weight==0){
      double rand_cm_pos[3], rand_cm_vel[3], rand_weight, new_pos, old_pos;
      int it, dim, this_mol_id=part->p.mol_id, rand_mol_id, rand_type;
      int n_ats_this_mol=topology[this_mol_id].part.n, n_ats_rand_mol;
      
      //look for a random explicit particle
      rand_type=-1;
      rand_weight=-1;
      rand_mol_id=-1;
      n_ats_rand_mol=-1;
      
      while(rand_type != part->p.type || rand_weight != 1 || n_ats_rand_mol != n_ats_this_mol){
	rand_mol_id = i_random(n_molecules);
	rand_type   = local_particles[(topology[rand_mol_id].part.e[0])]->p.type;
	rand_weight = local_particles[(topology[rand_mol_id].part.e[0])]->p.adress_weight;
	n_ats_rand_mol = topology[rand_mol_id].part.n;
	
	if(!ifParticleIsVirtual(local_particles[(topology[rand_mol_id].part.e[0])]))
	  fprintf(stderr,"No virtual site found on molecule %d, with %d total molecules.\n",rand_mol_id, n_molecules);
      }
      
      //store CM position and velocity
      for(dim=0;dim<3;dim++){
	rand_cm_pos[dim]=local_particles[(topology[rand_mol_id].part.e[0])]->r.p[dim];
	rand_cm_vel[dim]=local_particles[(topology[rand_mol_id].part.e[0])]->m.v[dim];
      }
      
      //assign new positions and velocities to the atoms
      for(it=0;it<n_ats_this_mol;it++){
	if (!ifParticleIsVirtual(local_particles[topology[rand_mol_id].part.e[it]])) {
	  for(dim=0;dim<3;dim++){
	    old_pos = local_particles[topology[this_mol_id].part.e[it]]->r.p[dim];
	    new_pos = local_particles[topology[rand_mol_id].part.e[it]]->r.p[dim]-rand_cm_pos[dim]+part->r.p[dim];
	    //MAKE SURE THEY ARE IN THE SAME BOX
	    while(new_pos-old_pos>box_l[dim]*0.5)
	      new_pos=new_pos-box_l[dim];
	    while(new_pos-old_pos<-box_l[dim]*0.5)
	      new_pos=new_pos+box_l[dim];
	    
	    local_particles[(topology[this_mol_id].part.e[it])]->r.p[dim] = new_pos;
	    local_particles[(topology[this_mol_id].part.e[it])]->m.v[dim] = local_particles[(topology[rand_mol_id].part.e[it])]->m.v[dim]-rand_cm_vel[dim]+part->m.v[dim];
	  }   
	}
      }
    }
#endif
    part->p.adress_weight=new_weight;
  }
#endif
  if ( thermo_switch & THERMO_LANGEVIN )
    friction_thermo_langevin(part);
  else {
    part->f.f[0] = 0;
    part->f.f[1] = 0;
    part->f.f[2] = 0;
  }

#ifdef EXTERNAL_FORCES   
  if(part->l.ext_flag & PARTICLE_EXT_FORCE) {
    part->f.f[0] += part->l.ext_force[0];
    part->f.f[1] += part->l.ext_force[1];
    part->f.f[2] += part->l.ext_force[2];
  }
#endif
  
#ifdef ROTATION
  {
    double scale;
    /* set torque to zero */
    part->f.torque[0] = 0;
    part->f.torque[1] = 0;
    part->f.torque[2] = 0;

    #ifdef EXTERNAL_FORCES
      if(part->l.ext_flag & PARTICLE_EXT_TORQUE) {
        part->f.torque[0] += part->l.ext_torque[0];
        part->f.torque[1] += part->l.ext_torque[1];
        part->f.torque[2] += part->l.ext_torque[2];
      }
    #endif
    
    /* and rescale quaternion, so it is exactly of unit length */	
    scale = sqrt( SQR(part->r.quat[0]) + SQR(part->r.quat[1]) +
		  SQR(part->r.quat[2]) + SQR(part->r.quat[3]));
    part->r.quat[0]/= scale;
    part->r.quat[1]/= scale;
    part->r.quat[2]/= scale;
    part->r.quat[3]/= scale;
  }
#endif

#ifdef ADRESS
  /* #ifdef THERMODYNAMIC_FORCE */
  if(ifParticleIsVirtual(part))
    if(part->p.adress_weight > 0 && part->p.adress_weight < 1)
      add_thermodynamic_force(part);
  /* #endif */  
#endif
}

/** initialize the forces for a ghost particle */
MDINLINE void init_ghost_force(Particle *part)
{
#ifdef ADRESS
  if (ifParticleIsVirtual(part)) {
    part->p.adress_weight=adress_wf_vector(part->r.p);
  }
#endif
  
  part->f.f[0] = 0;
  part->f.f[1] = 0;
  part->f.f[2] = 0;

#ifdef ROTATION
  {
    double scale;
    /* set torque to zero */
    part->f.torque[0] = 0;
    part->f.torque[1] = 0;
    part->f.torque[2] = 0;

    /* and rescale quaternion, so it is exactly of unit length */	
    scale = sqrt( SQR(part->r.quat[0]) + SQR(part->r.quat[1]) +
		  SQR(part->r.quat[2]) + SQR(part->r.quat[3]));
    part->r.quat[0]/= scale;
    part->r.quat[1]/= scale;
    part->r.quat[2]/= scale;
    part->r.quat[3]/= scale;
  }
#endif
}

void init_forces()
{
  Cell *cell;
  Particle *p;
  int np, c, i;

  /* The force initialization depends on the used thermostat and the
     thermodynamic ensemble */

#ifdef NPT
  /* reset virial part of instantaneous pressure */
  if(integ_switch == INTEG_METHOD_NPT_ISO)
    nptiso.p_vir[0] = nptiso.p_vir[1] = nptiso.p_vir[2] = 0.0;
#endif


  /* initialize forces with langevin thermostat forces
     or zero depending on the thermostat
     set torque to zero for all and rescale quaternions
  */
  for (c = 0; c < local_cells.n; c++) {
    cell = local_cells.cell[c];
    p  = cell->part;
    np = cell->n;
    for (i = 0; i < np; i++)
      init_local_particle_force(&p[i]);
  }
  
#ifdef ADRESS
#ifdef ADRESS_INIT
  /* update positions of atoms reinitialized when crossing from CG to hybrid zone
     done previously in init_local_particle_force */
  ghost_communicator(&cell_structure.update_ghost_pos_comm);
#endif
#endif

  /* initialize ghost forces with zero
     set torque to zero for all and rescale quaternions
  */
  for (c = 0; c < ghost_cells.n; c++) {
    cell = ghost_cells.cell[c];
    p  = cell->part;
    np = cell->n;
    for (i = 0; i < np; i++)
      init_ghost_force(&p[i]);
  }
   
#ifdef CONSTRAINTS
  init_constraint_forces();
#endif
}


// This function is no longer called from force_calc().
// The check was moved to rescale_fores() to avoid an additional iteration over all particles
void check_forces()
{
  Cell *cell;
  Particle *p;
  int np, c, i;

  for (c = 0; c < local_cells.n; c++) {
    cell = local_cells.cell[c];
    p  = cell->part;
    np = cell->n;
    for (i = 0; i < np; i++) {
      check_particle_force(&p[i]);
    }
  }
  
  for (c = 0; c < ghost_cells.n; c++) {
    cell = ghost_cells.cell[c];
    p  = cell->part;
    np = cell->n;
    for (i = 0; i < np; i++)
      check_particle_force(&p[i]);
  }
}

void init_forces_ghosts()
{
  Cell *cell;
  Particle *p;
  int np, c, i;

  for (c = 0; c < ghost_cells.n; c++) {
    cell = ghost_cells.cell[c];
    p  = cell->part;
    np = cell->n;
    for (i = 0; i < np; i++)
      init_ghost_force(&p[i]);
  }
}

<|MERGE_RESOLUTION|>--- conflicted
+++ resolved
@@ -69,11 +69,7 @@
 void force_calc()
 {
 
-<<<<<<< HEAD
-#if defined(LB_GPU) || defined(ELECTROSTATICS)
-=======
 #if defined(LB_GPU) || (defined(ELECTROSTATICS) && defined(CUDA))
->>>>>>> c6d7b500
 
   copy_part_data_to_gpu();
 
@@ -146,11 +142,7 @@
   meta_perform();
 #endif
 
-<<<<<<< HEAD
-#if defined(LB_GPU) || defined(ELECTROSTATICS)
-=======
 #if defined(LB_GPU) || (defined(ELECTROSTATICS) && defined(CUDA))
->>>>>>> c6d7b500
   copy_forces_from_GPU();
 #endif
   
@@ -187,10 +179,7 @@
       ELC_add_force(); 
   
       break;
-<<<<<<< HEAD
-=======
 #ifdef CUDA
->>>>>>> c6d7b500
     case COULOMB_P3M_GPU:
       if (this_node == 0) p3m_gpu_add_farfield_force();
   #ifdef NPT
@@ -198,10 +187,7 @@
       exit(1); //TODO ALTERNATIVELY CHECK IF BAROSTAT IS ACTUALLY ON
   #endif
       break;
-<<<<<<< HEAD
-=======
-#endif
->>>>>>> c6d7b500
+#endif
     case COULOMB_P3M:
       p3m_charge_assign();
   #ifdef NPT
