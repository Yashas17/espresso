/*
  Copyright (C) 2010,2011 The ESPResSo project
  Copyright (C) 2002,2003,2004,2005,2006,2007,2008,2009,2010 
    Max-Planck-Institute for Polymer Research, Theory Group
  
  This file is part of ESPResSo.
  
  ESPResSo is free software: you can redistribute it and/or modify
  it under the terms of the GNU General Public License as published by
  the Free Software Foundation, either version 3 of the License, or
  (at your option) any later version.
  
  ESPResSo is distributed in the hope that it will be useful,
  but WITHOUT ANY WARRANTY; without even the implied warranty of
  MERCHANTABILITY or FITNESS FOR A PARTICULAR PURPOSE.  See the
  GNU General Public License for more details.
  
  You should have received a copy of the GNU General Public License
  along with this program.  If not, see <http://www.gnu.org/licenses/>. 
*/
/** \file particle_data.c
    This file contains everything related to particle storage. If you want to add a new
    property to the particles, it is probably a good idea to modify \ref Particle to give
    scripts access to that property. You always have to modify two positions: first the
    print section, where you should add your new data at the end, and second the read
    section where you have to find a nice and short name for your property to appear in
    the Tcl code. Then you just parse your part out of argc and argv.

    The corresponding header file is particle_data.h.
*/
#include <stdlib.h>
#include <string.h>
#include <math.h>
#include <mpi.h>
#include "utils.h"
#include "particle_data.h"
#include "global.h"
#include "communication.h"
#include "grid.h"
#include "interaction_data.h"
#include "integrate.h"
#include "cells.h"
#include "parser.h"
#include "rotation.h"
#include "virtual_sites.h"

/************************************************
 * defines
 ************************************************/

/** granularity of the particle buffers in particles */
#define PART_INCREMENT 8

/** my magic MPI code for send/recv_particles */
#define REQ_SNDRCV_PART 0xaa

/************************************************
 * variables
 ************************************************/

int max_seen_particle = -1;
int n_total_particles = 0;
int max_particle_node = 0;
int *particle_node = NULL;
int max_local_particles = 0;
Particle **local_particles = NULL;
Particle *partCfg = NULL;
int partCfgSorted = 0;

/** bondlist for partCfg, if bonds are needed */
IntList partCfg_bl = { NULL, 0, 0 };

/************************************************
 * local functions
 ************************************************/

/** Remove bond from particle if possible */
int try_delete_bond(Particle *part, int *bond);

/** Remove exclusion from particle if possible */
void try_delete_exclusion(Particle *part, int part2);

/** Insert an exclusion if not already set */
void try_add_exclusion(Particle *part, int part2);

/** Automatically add the next \<distance\> neighbors in each molecule to the exclusion list.
    This uses the bond topology obtained directly from the particles, since only this contains
    the full topology, in contrast to \ref topology::topology. To easily setup the bonds, all data
    should be on a single node, therefore the \ref partCfg array is used. With large amounts
    of particles, you should avoid this function and setup exclusions manually. */
void auto_exclusion(int distance);

/************************************************
 * particle initialization functions
 ************************************************/

void init_particle(Particle *part)
{
  /* ParticleProperties */
  part->p.identity = -1;
  part->p.type     = 0;
  part->p.mol_id   = -1;

#ifdef MASS
  part->p.mass     = 1.0;
#endif

#ifdef ROTATIONAL_INERTIA
  part->p.rinertia[0] = 1.0;
  part->p.rinertia[1] = 1.0;
  part->p.rinertia[2] = 1.0;
#endif
#ifdef ROTATION_PER_PARTICLE
  part->p.rotation =0;
#endif


#ifdef ELECTROSTATICS
  part->p.q        = 0.0;
#endif

#ifdef LB_ELECTROHYDRODYNAMICS
  part->p.mu_E[0]   = 0.0;
  part->p.mu_E[1]   = 0.0;
  part->p.mu_E[2]   = 0.0;
#endif

  /* ParticlePosition */
  part->r.p[0]     = 0.0;
  part->r.p[1]     = 0.0;
  part->r.p[2]     = 0.0;

#ifdef BOND_CONSTRAINT
  part->r.p_old[0] = 0.0;
  part->r.p_old[1] = 0.0;
  part->r.p_old[2] = 0.0;
#endif

#ifdef ROTATION
  part->r.quat[0]  = 1.0;
  part->r.quat[1]  = 0.0;
  part->r.quat[2]  = 0.0;
  part->r.quat[3]  = 0.0;

  part->r.quatu[0]  = 0.0;
  part->r.quatu[1]  = 0.0;
  part->r.quatu[2]  = 1.0;
#endif

#ifdef DIPOLES
  part->r.dip[0]    = 0.0;
  part->r.dip[1]    = 0.0;
  part->r.dip[2]    = 0.0;
  part->p.dipm      = 0.0;
#endif

  /* ParticleMomentum */
  part->m.v[0]     = 0.0;
  part->m.v[1]     = 0.0;
  part->m.v[2]     = 0.0;
#ifdef ROTATION
  part->m.omega[0] = 0.0;
  part->m.omega[1] = 0.0;
  part->m.omega[2] = 0.0;
#endif

  /* ParticleForce */
  part->f.f[0]     = 0.0;
  part->f.f[1]     = 0.0;
  part->f.f[2]     = 0.0;
#ifdef ROTATION
  part->f.torque[0] = 0.0;
  part->f.torque[1] = 0.0;
  part->f.torque[2] = 0.0;
#endif

  /* ParticleLocal */
  part->l.p_old[0]   = 0.0;
  part->l.p_old[1]   = 0.0;
  part->l.p_old[2]   = 0.0;
  part->l.i[0]       = 0;
  part->l.i[1]       = 0;
  part->l.i[2]       = 0;

#ifdef EXTERNAL_FORCES
  part->l.ext_flag   = 0;
  part->l.ext_force[0] = 0.0;
  part->l.ext_force[1] = 0.0;
  part->l.ext_force[2] = 0.0;
#endif

  init_intlist(&(part->bl));
#ifdef EXCLUSIONS
  init_intlist(&(part->el));
#endif

#ifdef VIRTUAL_SITES
  part->p.isVirtual      = 0;
#endif

#ifdef VIRTUAL_SITES_RELATIVE
  part->p.vs_relative_to_particle_id      = 0;
  part->p.vs_relative_distance =0;
#endif

#ifdef GHOST_FLAG
  part->l.ghost        = 0;
#endif

#ifdef ADRESS
  part->p.adress_weight = 1.0;
#endif

#ifdef LANGEVIN_PER_PARTICLE
  part->T = -1.0;
  part->gamma = -1.0;
#endif
}

void free_particle(Particle *part) {
  realloc_intlist(&(part->bl), 0);
#ifdef EXCLUSIONS
  realloc_intlist(&(part->el), 0);
#endif
}


/************************************************
 * organizational functions
 ************************************************/

void updatePartCfg(int bonds_flag)
{
  int j;

  if(partCfg)
    return;

  partCfg = malloc(n_total_particles*sizeof(Particle));
  if (bonds_flag != WITH_BONDS)
    mpi_get_particles(partCfg, NULL);
  else
    mpi_get_particles(partCfg,&partCfg_bl);

  for(j=0; j<n_total_particles; j++)
    unfold_position(partCfg[j].r.p,partCfg[j].l.i);
  partCfgSorted = 0;
#ifdef VIRTUAL_SITES
  if ((sortPartCfg()==0)||(update_mol_pos_cfg()==0)){
     freePartCfg();
  }
#endif
}

int sortPartCfg()
{
  int i;
  Particle *sorted;

  if (!partCfg)
    updatePartCfg(WITHOUT_BONDS);

  if (partCfgSorted)
    return 1;

  if (n_total_particles != max_seen_particle + 1)
    return 0;

  sorted = malloc(n_total_particles*sizeof(Particle));
  for(i = 0; i < n_total_particles; i++)
    memcpy(&sorted[partCfg[i].p.identity], &partCfg[i], sizeof(Particle));
  free(partCfg);
  partCfg = sorted;

  partCfgSorted = 1;

  return 1;
}

void freePartCfg()
{
  free(partCfg);
  partCfg = NULL;
  realloc_intlist(&partCfg_bl, 0);
}

/** resize \ref local_particles.
    \param part the highest existing particle
*/
void realloc_local_particles(int part)
{
  if (part >= max_local_particles) {
    /* round up part + 1 in granularity PART_INCREMENT */
    max_local_particles = PART_INCREMENT*((part + PART_INCREMENT)/PART_INCREMENT);
    local_particles = (Particle **)realloc(local_particles, sizeof(Particle *)*max_local_particles);
  }
}

/** resize \ref particle_node.
    This procedure is only used on the master node in Tcl mode.
    \param part the highest existing particle
*/
static void realloc_particle_node(int part)
{
  if (part >= max_particle_node) {
    /* round up part + 1 in granularity PART_INCREMENT */
    max_particle_node = PART_INCREMENT*((part + PART_INCREMENT)/PART_INCREMENT);
    particle_node = (int *)realloc(particle_node, sizeof(int)*max_particle_node);
  }
}

void particle_invalidate_part_node()
{
  /* invalidate particle->node data */
  if (particle_node) {
    free(particle_node);
    particle_node = NULL;
    max_particle_node = 0;
  }
}

void build_particle_node()
{
  realloc_particle_node(max_seen_particle);
  mpi_who_has();
}

void init_particlelist(ParticleList *pList)
{
  pList->n    = 0;
  pList->max  = 0;
  pList->part = NULL;
}

int realloc_particlelist(ParticleList *l, int size)
{
  int old_max = l->max;
  Particle *old_start = l->part;

  PART_TRACE(fprintf(stderr, "%d: realloc_particlelist %p: %d/%d->%d\n", this_node,
		     l, l->n, l->max, size));

  if (size < l->max) {
    if (size == 0)
      /* to be able to free an array again */
      l->max = 0;
    else
      /* shrink not as fast, just lose half, rounded up */
      l->max = PART_INCREMENT*(((l->max + size + 1)/2 +
				PART_INCREMENT - 1)/PART_INCREMENT);
  }
  else
    /* round up */
    l->max = PART_INCREMENT*((size + PART_INCREMENT - 1)/PART_INCREMENT);
  if (l->max != old_max)
    l->part = (Particle *) realloc(l->part, sizeof(Particle)*l->max);
  return l->part != old_start;
}

void update_local_particles(ParticleList *pl)
{
  Particle *p = pl->part;
  int n = pl->n, i;
  for (i = 0; i < n; i++)
    local_particles[p[i].p.identity] = &p[i];
}

Particle *got_particle(ParticleList *l, int id)
{
  int i;

  for (i = 0; i < l->n; i++)
    if (l->part[i].p.identity == id)
      break;
  if (i == l->n)
    return NULL;
  return &(l->part[i]);
}

Particle *append_unindexed_particle(ParticleList *l, Particle *part)
{
  Particle *p;

  realloc_particlelist(l, ++l->n);
  p = &l->part[l->n - 1];

  memcpy(p, part, sizeof(Particle));
  return p;
}

Particle *append_indexed_particle(ParticleList *l, Particle *part)
{
  int re;
  Particle *p;

  re = realloc_particlelist(l, ++l->n);
  p  = &l->part[l->n - 1];

  memcpy(p, part, sizeof(Particle));

  if (re)
    update_local_particles(l);
  else
    local_particles[p->p.identity] = p;
  return p;
}

Particle *move_unindexed_particle(ParticleList *dl, ParticleList *sl, int i)
{
  Particle *dst, *src, *end;

  realloc_particlelist(dl, ++dl->n);
  dst = &dl->part[dl->n - 1];
  src = &sl->part[i];
  end = &sl->part[sl->n - 1];
  memcpy(dst, src, sizeof(Particle));
  if ( src != end )
    memcpy(src, end, sizeof(Particle));
  sl->n -= 1;
  realloc_particlelist(sl, sl->n);
  return dst;
}

Particle *move_indexed_particle(ParticleList *dl, ParticleList *sl, int i)
{
  int re = realloc_particlelist(dl, ++dl->n);
  Particle *dst = &dl->part[dl->n - 1];
  Particle *src = &sl->part[i];
  Particle *end = &sl->part[sl->n - 1];

  memcpy(dst, src, sizeof(Particle));
  if (re) {
    //fprintf(stderr, "%d: m_i_p: update destination list after realloc\n",this_node);
    update_local_particles(dl); }
  else {
    //fprintf(stderr, "%d: m_i_p: update loc_part entry for moved particle (id %d)\n",this_node,dst->p.identity);
    local_particles[dst->p.identity] = dst;
  }
  if ( src != end ) {
    //fprintf(stderr, "%d: m_i_p: copy end particle in source list (id %d)\n",this_node,end->p.identity);
    memcpy(src, end, sizeof(Particle));

  }
  if (realloc_particlelist(sl, --sl->n)) {
    //fprintf(stderr, "%d: m_i_p: update source list after realloc\n",this_node);
    update_local_particles(sl); }
  else if ( src != end ) {
    //fprintf(stderr, "%d: m_i_p: update loc_part entry for end particle (id %d)\n",this_node,src->p.identity);
    local_particles[src->p.identity] = src; }
  return dst;
}

<<<<<<< HEAD
#ifdef ROTATIONAL_INERTIA
void tclcommand_part_print_rotational_inertia(Particle *part, char *buffer, Tcl_Interp *interp)
  {double rinertia[3];

  rinertia[0]=part->p.rinertia[0];
  rinertia[1]=part->p.rinertia[1];
  rinertia[2]=part->p.rinertia[2];

  Tcl_PrintDouble(interp, rinertia[0], buffer);
  Tcl_AppendResult(interp, buffer, " ", (char *)NULL);
  Tcl_PrintDouble(interp, rinertia[1], buffer);
  Tcl_AppendResult(interp, buffer, " ", (char *)NULL);
  Tcl_PrintDouble(interp, rinertia[2], buffer);
  Tcl_AppendResult(interp, buffer, (char *)NULL);
}
#endif

#ifdef ROTATION
void tclcommand_part_print_omega(Particle *part, char *buffer, Tcl_Interp *interp)
{
  Tcl_PrintDouble(interp, part->m.omega[0], buffer);
  Tcl_AppendResult(interp, buffer, " ", (char *)NULL);
  Tcl_PrintDouble(interp, part->m.omega[1], buffer);
  Tcl_AppendResult(interp, buffer, " ", (char *)NULL);
  Tcl_PrintDouble(interp, part->m.omega[2], buffer);
  Tcl_AppendResult(interp, buffer, (char *)NULL);
}

void tclcommand_part_print_torque(Particle *part, char *buffer, Tcl_Interp *interp)
{
  double torque[3];
//in Espresso torques are in body-fixed frames. We should convert they to the space-fixed coordinates.
  convert_torques_body_to_space(part, torque);

  Tcl_PrintDouble(interp, torque[0], buffer);
  Tcl_AppendResult(interp, buffer, " ", (char *)NULL);
  Tcl_PrintDouble(interp, torque[1], buffer);
  Tcl_AppendResult(interp, buffer, " ", (char *)NULL);
  Tcl_PrintDouble(interp, torque[2], buffer);
  Tcl_AppendResult(interp, buffer, (char *)NULL);
}

/* tclcommand_part_print_torque_body_frame: function to have the possiblility of
   printing also the torques in the body_frame to make compatible the
   manual recovery of saved configurations with the use of the instruction  
   part $i torque tx,ty,tz  to assign torques in the new run. The torques in
   the body frame can be printed using "part $i print torquebf" */ 
 void tclcommand_part_print_torque_body_frame(Particle *part, char *buffer, Tcl_Interp *interp)
{
  double torque[3];

// Directly without conversion because we want the body-frame torques, not the body-space torques

  torque[0]=part->f.torque[0];
  torque[1]=part->f.torque[1];
  torque[2]=part->f.torque[2];

  Tcl_PrintDouble(interp, torque[0], buffer);
  Tcl_AppendResult(interp, buffer, " ", (char *)NULL);
  Tcl_PrintDouble(interp, torque[1], buffer);
  Tcl_AppendResult(interp, buffer, " ", (char *)NULL);
  Tcl_PrintDouble(interp, torque[2], buffer);
  Tcl_AppendResult(interp, buffer, (char *)NULL);
}


void tclcommand_part_print_quat(Particle *part, char *buffer, Tcl_Interp *interp)
{
  Tcl_PrintDouble(interp, part->r.quat[0], buffer);
  Tcl_AppendResult(interp, buffer, " ", (char *)NULL);
  Tcl_PrintDouble(interp, part->r.quat[1], buffer);
  Tcl_AppendResult(interp, buffer, " ", (char *)NULL);
  Tcl_PrintDouble(interp, part->r.quat[2], buffer);
  Tcl_AppendResult(interp, buffer, " ", (char *)NULL);
  Tcl_PrintDouble(interp, part->r.quat[3], buffer);
  Tcl_AppendResult(interp, buffer, (char *)NULL);
}

/* TODO: This function is not used anywhere. To be removed?  */
void tclcommand_part_print_quatu(Particle *part, char *buffer, Tcl_Interp *interp)
{
  Tcl_PrintDouble(interp, part->r.quatu[0], buffer);
  Tcl_AppendResult(interp, buffer, " ", (char *)NULL);
  Tcl_PrintDouble(interp, part->r.quatu[1], buffer);
  Tcl_AppendResult(interp, buffer, " ", (char *)NULL);
  Tcl_PrintDouble(interp, part->r.quat[2], buffer);
  Tcl_AppendResult(interp, buffer, (char *)NULL);
}
#endif

#ifdef DIPOLES
void tclcommand_part_print_dip(Particle *part, char *buffer, Tcl_Interp *interp)
{
  Tcl_PrintDouble(interp, part->r.dip[0], buffer);
  Tcl_AppendResult(interp, buffer, " ", (char *)NULL);
  Tcl_PrintDouble(interp, part->r.dip[1], buffer);
  Tcl_AppendResult(interp, buffer, " ", (char *)NULL);
  Tcl_PrintDouble(interp, part->r.dip[2], buffer);
  Tcl_AppendResult(interp, buffer, (char *)NULL);
}
#endif

#ifdef VIRTUAL_SITES
void tclcommand_part_print_virtual(Particle *part, char *buffer, Tcl_Interp *interp)
{
  sprintf(buffer,"%i", part->p.isVirtual);
  Tcl_AppendResult(interp, buffer, " ", (char *)NULL);
}
#endif

#ifdef ROTATION_PER_PARTICLE
void tclcommand_part_print_rotation(Particle *part, char *buffer, Tcl_Interp *interp)
{
  sprintf(buffer,"%i", part->p.rotation);
  Tcl_AppendResult(interp, buffer, (char *)NULL);
}
#endif

void tclcommand_part_print_v(Particle *part, char *buffer, Tcl_Interp *interp)
{
  /* unscale velocities ! */
  Tcl_PrintDouble(interp, part->m.v[0]/time_step, buffer);
  Tcl_AppendResult(interp, buffer, " ", (char *)NULL);
  Tcl_PrintDouble(interp, part->m.v[1]/time_step, buffer);
  Tcl_AppendResult(interp, buffer, " ", (char *)NULL);
  Tcl_PrintDouble(interp, part->m.v[2]/time_step, buffer);
  Tcl_AppendResult(interp, buffer, (char *)NULL);
}

#ifdef LB_ELECTROHYDRODYNAMICS
void tclcommand_part_print_mu_E(Particle *part, char *buffer, Tcl_Interp *interp)
{
  /* unscale velocities ! */
  Tcl_PrintDouble(interp, part->p.mu_E[0], buffer);
  Tcl_AppendResult(interp, buffer, " ", (char *)NULL);
  Tcl_PrintDouble(interp, part->p.mu_E[1], buffer);
  Tcl_AppendResult(interp, buffer, " ", (char *)NULL);
  Tcl_PrintDouble(interp, part->p.mu_E[2], buffer);
  Tcl_AppendResult(interp, buffer, (char *)NULL);
}
#endif

void tclcommand_part_print_f(Particle *part, char *buffer, Tcl_Interp *interp)
{
  /* unscale forces ! */
  Tcl_PrintDouble(interp, part->f.f[0]/(0.5*time_step*time_step), buffer);
  Tcl_AppendResult(interp, buffer, " ", (char *)NULL);
  Tcl_PrintDouble(interp, part->f.f[1]/(0.5*time_step*time_step), buffer);
  Tcl_AppendResult(interp, buffer, " ", (char *)NULL);
  Tcl_PrintDouble(interp, part->f.f[2]/(0.5*time_step*time_step), buffer);
  Tcl_AppendResult(interp, buffer, (char *)NULL);
}

void tclcommand_part_print_position(Particle *part, char *buffer, Tcl_Interp *interp)
{
  double ppos[3];
  int img[3];
  memcpy(ppos, part->r.p, 3*sizeof(double));
  memcpy(img, part->l.i, 3*sizeof(int));
  unfold_position(ppos, img);
  Tcl_PrintDouble(interp, ppos[0], buffer);
  Tcl_AppendResult(interp, buffer, " ", (char *)NULL);
  Tcl_PrintDouble(interp, ppos[1], buffer);
  Tcl_AppendResult(interp, buffer, " ", (char *)NULL);
  Tcl_PrintDouble(interp, ppos[2], buffer);
  Tcl_AppendResult(interp, buffer, (char *)NULL);
}

void tclcommand_part_print_folded_position(Particle *part, char *buffer, Tcl_Interp *interp)
{
  double ppos[3];
  int img[3];
  memcpy(ppos, part->r.p, 3*sizeof(double));
  memcpy(img, part->l.i, 3*sizeof(int));
  fold_position(ppos, img);

  Tcl_PrintDouble(interp, ppos[0], buffer);
  Tcl_AppendResult(interp, buffer, " ", (char *)NULL);
  Tcl_PrintDouble(interp, ppos[1], buffer);
  Tcl_AppendResult(interp, buffer, " ", (char *)NULL);
  Tcl_PrintDouble(interp, ppos[2], buffer);
  Tcl_AppendResult(interp, buffer, (char *)NULL);
}

void tclcommand_part_print_bonding_structure(Particle *part, char *buffer, Tcl_Interp *interp)
{
  int i,j,size;
  Tcl_AppendResult(interp, "{ ", (char *)NULL);
  i = 0;
  while(i<part->bl.n) {
    size = bonded_ia_params[part->bl.e[i]].num;
    sprintf(buffer, "{%d ", part->bl.e[i]); i++;
    Tcl_AppendResult(interp, buffer, (char *)NULL);
    for(j=0;j<size-1;j++) {
      sprintf(buffer, "%d ", part->bl.e[i]); i++;
      Tcl_AppendResult(interp, buffer, (char *)NULL);
    }
    sprintf(buffer, "%d} ", part->bl.e[i]); i++;
    Tcl_AppendResult(interp, buffer, (char *)NULL);
  }
  Tcl_AppendResult(interp, "} ", (char *)NULL);
}

/* keep a unique list for particle i. Particle j is only added if it is not i
   and not already in the list. */
MDINLINE void add_partner(IntList *il, int i, int j, int distance)
{
  int k;
  if (j == i) return;
  for (k = 0; k < il->n; k += 2)
    if (il->e[k] == j)
      return;
  realloc_intlist(il, il->n + 2);
  il->e[il->n++] = j;
  il->e[il->n++] = distance;
}

/* Add a link of size size consisting of (link[l], p) */
MDINLINE void add_link(IntList *il, IntList *link, int l, int p, int size)
{
  int i;
  realloc_intlist(il, il->n + size);
  for ( i = 0; i < size-1; i++ ) {
    il->e[il->n++] = link->e[l+i];
  } 
  il->e[il->n++] = p;
}
 
/** Return all bond partners of a particle including bonds that are not stored at the particle itself up to a certain distance in numbers of bonds. Return a tcl list to the interpreter c*/
void tclcommand_part_print_bond_partners(Particle *part, char *buffer, Tcl_Interp *interp, int distance)
{
  int c, p, i, p1, p2;
  Bonded_ia_parameters *ia_params;
  Particle *part1;
  /* partners is a list containing the currently found bond partners and their distance in number of 
     bonds for each particle */
  IntList *partners;
  /* link list for all linear connections up to a certain number of bonds for the particle requiested */
  IntList *links;

  /* setup bond partners and distance list. Since we need to identify particles via their identity,
     we use a full sized array */
  partners    = malloc((max_seen_particle + 1)*sizeof(IntList));
  for (p = 0; p <= max_seen_particle; p++) init_intlist(&partners[p]);
  updatePartCfg(WITH_BONDS);

  /* determine initial connectivity */
  for (p = 0; p < n_total_particles; p++) {
    part1 = &partCfg[p];
    p1    = part1->p.identity;
    for (i = 0; i < part1->bl.n;) {
      ia_params = &bonded_ia_params[part1->bl.e[i++]];
      if (ia_params->num == 1) {
	p2 = part1->bl.e[i++];
	add_partner(&partners[p1], p1, p2, 1);
	add_partner(&partners[p2], p2, p1, 1);
      }
      else
	i += ia_params->num;
    }
  }

  /* Create links to particle */
  distance++;
  links    = malloc((distance+1)*sizeof(IntList));
  for( c = 0; c <= distance; c++)  init_intlist(&links[c]);

  p1 = part->p.identity;
  add_link(&links[0], &links[0],0, p1, 1);

  for (p = 0; p < partners[p1].n; p+=2) {
     add_link(&links[1], &links[0], 0, partners[p1].e[p], 2);
  }
 
  for (c = 2; c <= distance; c++) {
    for (i = 0; i < links[c-1].n; i+=c) {
      p2 = links[c-1].e[c+i-1];
      for (p = 0; p < partners[p2].n; p+=2) {
	if( partners[p2].e[p] !=  links[c-1].e[c+i-2]) {
	  add_link(&links[c], &links[c-1], i, partners[p2].e[p],(c+1));
	}
      }
    }
  }

  p1 = part->p.identity;

  for (c = 2; c <= distance; c++) {
    Tcl_AppendResult(interp, " {", (char *)NULL);
    for (i = 0; i < links[c-1].n; i+=c ) {
      Tcl_AppendResult(interp, " { ", (char *)NULL);
      for (p = 1; p < c; p++) {
	sprintf(buffer, "%d ",links[c-1].e[i+p]);
	Tcl_AppendResult(interp, buffer, (char *)NULL);
      }
      Tcl_AppendResult(interp, "}", (char *)NULL);
    }
    Tcl_AppendResult(interp, " }", (char *)NULL);
  }

  /* free memory */
  for (p = 0; p <= max_seen_particle; p++) realloc_intlist(&partners[p], 0);
  free(partners);
  for(i=0;i<distance+1; i++) realloc_intlist(&links[i], 0);
  free(links);
}

#ifdef EXCLUSIONS
void tclcommand_part_print_exclusions(Particle *part, char *buffer, Tcl_Interp *interp)
{
  int i;
  for (i = 0; i < part->el.n; i++) {
    sprintf(buffer, "%d ", part->el.e[i]);
    Tcl_AppendResult(interp, buffer, (char *)NULL);
  }
}
#endif

#ifdef EXTERNAL_FORCES
void tclcommand_part_print_fix(Particle *part, char *buffer, Tcl_Interp *interp)
{
  int i;
  for (i = 0; i < 3; i++) {
    if (part->l.ext_flag & COORD_FIXED(i))
      Tcl_AppendResult(interp, "1 ", (char *)NULL);
    else
	    Tcl_AppendResult(interp, "0 ", (char *)NULL);
  }
}

void tclcommand_part_print_ext_force(Particle *part, char *buffer, Tcl_Interp *interp)
{
  if(part->l.ext_flag & PARTICLE_EXT_FORCE) {
    Tcl_PrintDouble(interp, part->l.ext_force[0], buffer);
	  Tcl_AppendResult(interp, buffer, " ", (char *)NULL);
	  Tcl_PrintDouble(interp, part->l.ext_force[1], buffer);
	  Tcl_AppendResult(interp, buffer, " ", (char *)NULL);
	  Tcl_PrintDouble(interp, part->l.ext_force[2], buffer);
	  Tcl_AppendResult(interp, buffer, (char *)NULL);
  }
  else {
    Tcl_AppendResult(interp, "0.0 0.0 0.0 ", (char *)NULL);
  }
}
#endif

/** append particle data in ASCII form to the Tcl result.
    @param part_num the particle which data is appended
    @param interp   the Tcl interpreter to which result to add to */
int tclprint_to_result_Particle(Tcl_Interp *interp, int part_num)
{
  char buffer[50 + TCL_DOUBLE_SPACE + TCL_INTEGER_SPACE];
  Particle part;

  if (get_particle_data(part_num, &part) == TCL_ERROR)
    return (TCL_ERROR);

  sprintf(buffer, "%d", part.p.identity);
  Tcl_AppendResult(interp, buffer, (char *)NULL);
  Tcl_AppendResult(interp, " pos ", (char *)NULL);
  tclcommand_part_print_position(&part, buffer, interp);
  Tcl_AppendResult(interp, " type ", (char *)NULL);
  sprintf(buffer, "%d", part.p.type);
  if (part.p.mol_id > -1) {
	Tcl_AppendResult(interp, buffer, " molecule ", (char *)NULL);
  	sprintf(buffer, "%d", part.p.mol_id);
  }
#ifdef MASS
  Tcl_AppendResult(interp, buffer, " mass ", (char *)NULL);
  Tcl_PrintDouble(interp, part.p.mass, buffer);
#endif
#ifdef ELECTROSTATICS
  Tcl_AppendResult(interp, buffer, " q ", (char *)NULL);
  Tcl_PrintDouble(interp, part.p.q, buffer);
#endif
#ifdef LB_ELECTROHYDRODYNAMICS
  Tcl_AppendResult(interp, buffer, " mu_E ", (char *)NULL);
  tclcommand_part_print_mu_E(&part, buffer, interp);
#endif
  Tcl_AppendResult(interp, buffer, " v ", (char *)NULL);
  tclcommand_part_print_v(&part, buffer, interp);
  Tcl_AppendResult(interp, " f ", (char *)NULL);
  tclcommand_part_print_f(&part, buffer, interp);

#ifdef ROTATION
  /* print information about rotation */
  Tcl_AppendResult(interp, " quat ", (char *)NULL);
  tclcommand_part_print_quat(&part, buffer, interp);

  Tcl_AppendResult(interp, " omega ", (char *)NULL);
  tclcommand_part_print_omega(&part, buffer, interp);

  Tcl_AppendResult(interp, " torque ", (char *)NULL);
  tclcommand_part_print_torque(&part, buffer, interp);
#endif

#ifdef ROTATION_PER_PARTICLE
  Tcl_AppendResult(interp, " rotation ", (char *)NULL);
  tclcommand_part_print_rotation(&part, buffer, interp);
#endif



#ifdef ROTATIONAL_INERTIA
  /* print information about rotational inertia */
  Tcl_AppendResult(interp, " rinertia ", (char *)NULL);
  tclcommand_part_print_rotational_inertia(&part, buffer, interp);
#endif

#ifdef DIPOLES
  /* print information about dipoles */
  Tcl_AppendResult(interp, " dip ", (char *)NULL);
  tclcommand_part_print_dip(&part, buffer, interp);
#endif

#ifdef VIRTUAL_SITES
  /* print information about isVirtual */
  Tcl_AppendResult(interp, " virtual ", (char *)NULL);
  tclcommand_part_print_virtual(&part, buffer, interp);
#endif

#ifdef VIRTUAL_SITES_RELATIVE
  // print the particle attributes used by the "relative" implementation of virtual sites
  Tcl_AppendResult(interp, " vs_relative ", (char *)NULL);
  sprintf(buffer, "%d %f", part.p.vs_relative_to_particle_id, part.p.vs_relative_distance);
  Tcl_AppendResult(interp, buffer, (char *)NULL);
#endif

#ifdef EXCLUSIONS
  if (part.el.n > 0) {
    Tcl_AppendResult(interp, " exclude ", (char *)NULL);
    tclcommand_part_print_exclusions(&part, buffer, interp);
  }
#endif

#ifdef EXTERNAL_FORCES
  /* print external force information. */
  if (part.l.ext_flag & PARTICLE_EXT_FORCE) {
    Tcl_AppendResult(interp, " ext_force ", (char *)NULL);
    tclcommand_part_print_ext_force(&part, buffer, interp);
  }

  /* print fix information. */
  if (part.l.ext_flag & COORDS_FIX_MASK) {
    Tcl_AppendResult(interp, " fix ", (char *)NULL);
    tclcommand_part_print_fix(&part, buffer, interp);
  }
#endif

  /* print bonding structure */
  if (part.bl.n > 0) {
    Tcl_AppendResult(interp, " bond ", (char *)NULL);
    tclcommand_part_print_bonding_structure(&part, buffer, interp);
  }

  free_particle(&part);
  return (TCL_OK);
}

int tclcommand_part_print_all(Tcl_Interp *interp)
{
  int i = 0, start = 1;

  if (!particle_node)
    build_particle_node();

  PART_TRACE(fprintf(stderr, "max_seen %d\n", max_seen_particle));

  for (i = 0; i <= max_seen_particle ; i++) {

    PART_TRACE(fprintf(stderr, "particle %d\n", i));

    if (particle_node[i] != -1) {
      if (start) {
	Tcl_AppendResult(interp, "{", (char *)NULL);
	start = 0;
      }
      else
	Tcl_AppendResult(interp, " {", (char *)NULL);

      tclprint_to_result_Particle(interp, i);
      Tcl_AppendResult(interp, "}", (char *)NULL);
    }
  }

  return TCL_OK;
}

int tclcommand_part_parse_print(Tcl_Interp *interp, int argc, char **argv,
		     int part_num)
{

  char buffer[TCL_DOUBLE_SPACE + TCL_INTEGER_SPACE];
  Particle part;

  if (part_num > max_seen_particle) {
    Tcl_AppendResult(interp, "na", (char *)NULL);

    return TCL_OK;
  }

  if (get_particle_data(part_num, &part) == TCL_ERROR) {
    Tcl_AppendResult(interp, "na", (char *)NULL);
    return TCL_OK;
  }

  while (argc > 0) {
    if (ARG0_IS_S("identity")) {
      sprintf(buffer, "%d", part.p.identity);
      Tcl_AppendResult(interp, buffer, (char *)NULL);
    }
    else if (ARG0_IS_S("position"))
      tclcommand_part_print_position(&part, buffer, interp);
    else if (ARG0_IS_S("force"))
      tclcommand_part_print_f(&part, buffer, interp);
    else if (ARG0_IS_S("folded_position"))
      tclcommand_part_print_folded_position(&part, buffer, interp);
    else if (ARG0_IS_S("type")) {
      sprintf(buffer, "%d", part.p.type);
      Tcl_AppendResult(interp, buffer, (char *)NULL);
    }
    else if (ARG0_IS_S("molecule_id")) {
      sprintf(buffer, "%d", part.p.mol_id);
      Tcl_AppendResult(interp, buffer, (char *)NULL);
    }
#ifdef MASS
    else if (ARG0_IS_S("mass")) {
      Tcl_PrintDouble(interp, part.p.mass, buffer);
      Tcl_AppendResult(interp, buffer, (char *)NULL);
    }
#endif

#ifdef ELECTROSTATICS
    else if (ARG0_IS_S("q")) {
      Tcl_PrintDouble(interp, part.p.q, buffer);
      Tcl_AppendResult(interp, buffer, (char *)NULL);
    }
#endif
#ifdef LB_ELECTROHYDRODYNAMICS
    else if (ARG0_IS_S("mu_E")) {
      tclcommand_part_print_mu_E(&part, buffer, interp);
    }
#endif
    else if (ARG0_IS_S("v"))
      tclcommand_part_print_v(&part, buffer, interp);

#ifdef ROTATION
    else if (ARG0_IS_S("quat"))
      tclcommand_part_print_quat(&part, buffer, interp);
   else if (ARG0_IS_S("quatu"))
      tclcommand_part_print_quat(&part, buffer, interp);
    else if (ARG0_IS_S("omega"))
      tclcommand_part_print_omega(&part, buffer, interp);
    else if (ARG0_IS_S("torque"))
      tclcommand_part_print_torque(&part, buffer, interp);
    else if (ARG0_IS_S("tbf"))
      tclcommand_part_print_torque_body_frame(&part, buffer, interp);
#endif
#ifdef ROTATION_PER_PARTICLE
    else if (ARG0_IS_S("rotation"))
      tclcommand_part_print_rotation(&part, buffer, interp);
#endif

#ifdef ROTATIONAL_INERTIA
    else if (ARG0_IS_S("rinertia"))
      tclcommand_part_print_rotational_inertia(&part, buffer, interp);
#endif

#ifdef DIPOLES
    else if (ARG0_IS_S("dip"))
      tclcommand_part_print_dip(&part, buffer, interp);
    else if (ARG0_IS_S("dipm"))
      Tcl_PrintDouble(interp, part.p.dipm, buffer);
#endif

#ifdef VIRTUAL_SITES
    else if (ARG0_IS_S("virtual"))
      tclcommand_part_print_virtual(&part, buffer, interp);
#endif
#ifdef VIRTUAL_SITES_RELATIVE    
     else if (ARG0_IS_S("vs_relative")) {
       sprintf(buffer, "%d %f", part.p.vs_relative_to_particle_id, part.p.vs_relative_distance);
       Tcl_AppendResult(interp, buffer, (char *)NULL);
     }
#endif

#ifdef EXTERNAL_FORCES
    else if (ARG0_IS_S("ext_force"))
      tclcommand_part_print_ext_force(&part,buffer,interp);
    else if (ARG0_IS_S("fix"))
      tclcommand_part_print_fix(&part, buffer, interp);
#endif

#ifdef EXCLUSIONS
    else if (ARG0_IS_S("exclusions"))
      tclcommand_part_print_exclusions(&part, buffer, interp);
#endif

    else if (ARG0_IS_S("bonds"))
      tclcommand_part_print_bonding_structure(&part, buffer, interp);
    else if (ARG0_IS_S("connections")) {
      int distance = 1;
      if (argc ==2) {
	if (!ARG1_IS_I(distance)) {
	  free_particle(&part);
	  return TCL_ERROR;
	}
	argc--; argv++;
      }
      tclcommand_part_print_bond_partners(&part, buffer, interp, distance);
    }
    else {
      Tcl_ResetResult(interp);
      Tcl_AppendResult(interp, "unknown particle data \"", argv[0], "\" requested", (char *)NULL);
      free_particle(&part);
      return TCL_ERROR;
    }
    if (argc > 1)
      Tcl_AppendResult(interp, " ", (char *)NULL);

    argc--;
    argv++;

  }

  free_particle(&part);
  return TCL_OK;
}

int tclcommand_part_parse_delete(Tcl_Interp *interp, int argc, char **argv,
		   int part_num, int * change)
{
  *change = 0;

  if (remove_particle(part_num) == TCL_ERROR) {
    char buffer[32 + TCL_INTEGER_SPACE];
    sprintf(buffer, "particle %d", part_num);
    Tcl_AppendResult(interp, buffer, " does not exist and cannot be removed",
		     (char *)NULL);

    return TCL_ERROR;
  }
  if (argc > 0) {
    Tcl_AppendResult(interp, "part <id> delete does not expect parameters",
		     (char *)NULL);

    return TCL_ERROR;
  }

  return TCL_OK;
}

int tclcommand_part_parse_pos(Tcl_Interp *interp, int argc, char **argv,
		   int part_num, int * change)
{
  double pos[3];
  int j;

  *change = 3;

  if (argc < 3) {
    Tcl_AppendResult(interp, "pos requires 3 arguments", (char *) NULL);
    return TCL_ERROR;
  }

  /* set position */
  for (j = 0; j < 3; j++)
    if (! ARG_IS_D(j, pos[j]))
      return TCL_ERROR;

  if (place_particle(part_num, pos) == TCL_ERROR) {
    Tcl_AppendResult(interp, "particle could not be set", (char *) NULL);

    return TCL_ERROR;
  }

  return TCL_OK;
}

#ifdef MASS
int tclcommand_part_parse_mass(Tcl_Interp *interp, int argc, char **argv,
		 int part_num, int * change)
{
    double mass;

    *change = 1;

    if (argc < 1) {
      Tcl_AppendResult(interp, "mass requires 1 argument", (char *) NULL);
      return TCL_ERROR;
    }

    /* set mass */
    if (! ARG0_IS_D(mass))
      return TCL_ERROR;

    if (set_particle_mass(part_num, mass) == TCL_ERROR) {
      Tcl_AppendResult(interp, "set particle position first", (char *)NULL);

      return TCL_ERROR;
    }

    return TCL_OK;
}
#endif

#ifdef  ROTATIONAL_INERTIA
int tclcommand_part_parse_rotational_inertia(Tcl_Interp *interp, int argc, char **argv,
				  int part_num, int * change)
{
  double rinertia[3];

  *change = 3;

  if (argc < 3) {
    Tcl_AppendResult(interp, "rotational inertia requires 3 arguments", (char *) NULL);
    return TCL_ERROR;
  }

  /* set rotational inertia */
  if (! ARG_IS_D(0, rinertia[0]) || ! ARG_IS_D(1, rinertia[1]) || ! ARG_IS_D(2, rinertia[2]))
    return TCL_ERROR;

  if (set_particle_rotational_inertia(part_num, rinertia) == TCL_ERROR) {
    Tcl_AppendResult(interp, "set particle position first", (char *)NULL);

    return TCL_ERROR;
  }

  return TCL_OK;
}
#endif

#ifdef ROTATION_PER_PARTICLE
int tclcommand_part_parse_rotation(Tcl_Interp *interp, int argc, char **argv,
		 int part_num, int * change)
{
    int rot;

    *change = 1;

    if (argc < 1) {
      Tcl_AppendResult(interp, "rotation requires 1 argument", (char *) NULL);
      return TCL_ERROR;
    }

    /* set rotation flag */
    if (! ARG0_IS_I(rot))
      return TCL_ERROR;

    if (set_particle_rotation(part_num, rot) == TCL_ERROR) {
      Tcl_AppendResult(interp, "set particle position first", (char *)NULL);

      return TCL_ERROR;
    }

    return TCL_OK;
}
#endif

#ifdef DIPOLES
int tclcommand_part_parse_dipm(Tcl_Interp *interp, int argc, char **argv,
		 int part_num, int * change)
{
    double dipm;

    *change = 1;

    if (argc < 1) {
      Tcl_AppendResult(interp, "dipm requires 1 argument", (char *) NULL);
      return TCL_ERROR;
    }

    /* set dipole moment */
    if (! ARG0_IS_D(dipm))
      return TCL_ERROR;

    if (set_particle_dipm(part_num, dipm) == TCL_ERROR) {
      Tcl_AppendResult(interp, "set particle position first", (char *)NULL);

      return TCL_ERROR;
    }

    return TCL_OK;
}

int tclcommand_part_parse_dip(Tcl_Interp *interp, int argc, char **argv,
			 int part_num, int * change)
{
  double dip[3];
  double dipm;
  *change = 3;

  if (argc < 3) {
    Tcl_AppendResult(interp, "dip requires 3 arguments", (char *) NULL);
    return TCL_ERROR;
  }
  /* set dipole orientation */
  if (! ARG_IS_D(0, dip[0]))
    return TCL_ERROR;

  if (! ARG_IS_D(1, dip[1]))
    return TCL_ERROR;

  if (! ARG_IS_D(2, dip[2]))
    return TCL_ERROR;

  /* convenience error message, dipm is not used otherwise. */
  dipm = dip[0]*dip[0] + dip[1]*dip[1] + dip[2]*dip[2];
  if (dipm < ROUND_ERROR_PREC) {
    Tcl_AppendResult(interp, "cannot set dipole with zero length", (char *)NULL);
    return TCL_ERROR;
  }

  if (set_particle_dip(part_num, dip) == TCL_ERROR) {
    Tcl_AppendResult(interp, "set particle position first", (char *)NULL);
    return TCL_ERROR;
  }
  
  return TCL_OK;
}

#endif

#ifdef VIRTUAL_SITES
int tclcommand_part_parse_virtual(Tcl_Interp *interp, int argc, char **argv,
		 int part_num, int * change)
{
    int isVirtual;

    *change = 1;

    if (argc < 1) {
      Tcl_AppendResult(interp, "virtual requires 1 argument", (char *) NULL);
      return TCL_ERROR;
    }

    /* set isVirtual */
    if (! ARG0_IS_I(isVirtual))
      return TCL_ERROR;

    if (set_particle_virtual(part_num, isVirtual) == TCL_ERROR) {
      Tcl_AppendResult(interp, "set particle position first", (char *)NULL);

      return TCL_ERROR;
    }

    return TCL_OK;
}
#endif


#ifdef VIRTUAL_SITES_RELATIVE
int part_parse_vs_relative(Tcl_Interp *interp, int argc, char **argv,
		 int part_num, int * change)
{
    // See particle_data.h for explanation of the quantities
    int vs_relative_to;
    double vs_distance;

    // We consume two arguments after the vs_relative:
    *change = 2;

    // Validate input
    if (argc < 2) {
      Tcl_AppendResult(interp, "vs_relative needs the id of the particle to which the virtual site is related and the distnace it should have from that particle as arguments.", (char *) NULL);
      return TCL_ERROR;
    }

    // Get parameters from tcl
    if (! ARG0_IS_I(vs_relative_to))
      return TCL_ERROR;
    
    if (! ARG1_IS_D(vs_distance))
      return TCL_ERROR;

    if (set_particle_vs_relative(part_num, vs_relative_to, vs_distance) == TCL_ERROR) {
      Tcl_AppendResult(interp, "set particle position first", (char *)NULL);

      return TCL_ERROR;
    }

    return TCL_OK;
}

// Set's up the particle, so that it's relative distance to a spicific other 
// particle P, and the relative orientation between the director of particle P
// and the vector pointing from P to this particle stays constant.
// It sets the virtual, vs_relative_distance, ps_relative_to_particle_id and quaternion attributes
// of the this particle.
int part_parse_vs_relate_to(Tcl_Interp *interp, int argc, char **argv,
		 int part_num, int * change)
{
    // We consume one argument:
    *change = 1;

    // Validate input
    if (argc < 1) {
      Tcl_AppendResult(interp, "vs_auto_relate_to needs the id of the particle to which this particle should be related.", (char *) NULL);
      return TCL_ERROR;
    }

    int relate_to;

    // Get parameters from tcl
    if (! ARG0_IS_I(relate_to))
      return TCL_ERROR;
    
 return vs_relate_to(part_num, relate_to);
}    


#endif




int tclcommand_part_parse_q(Tcl_Interp *interp, int argc, char **argv,
		 int part_num, int * change)
{
    double q;

    *change = 1;

    if (argc < 1) {
      Tcl_AppendResult(interp, "q requires 1 argument", (char *) NULL);
      return TCL_ERROR;
    }

    /* set charge */
    if (! ARG0_IS_D(q))
      return TCL_ERROR;

    if (set_particle_q(part_num, q) == TCL_ERROR) {
      Tcl_AppendResult(interp, "set particle position first", (char *)NULL);

      return TCL_ERROR;
    }

    return TCL_OK;
}

#ifdef LB_ELECTROHYDRODYNAMICS
int tclcommand_part_parse_mu_E(Tcl_Interp *interp, int argc, char **argv,
		 int part_num, int * change)
{
    double mu_E[3];

    *change = 3;

    if (argc < 3) {
      Tcl_AppendResult(interp, "mu_E requires 3 arguments", (char *) NULL);
      return TCL_ERROR;
    }

    /* set mobility */
    if (! ARG_IS_D(0, mu_E[0]))
      return TCL_ERROR;
    if (! ARG_IS_D(1, mu_E[1]))
      return TCL_ERROR;
    if (! ARG_IS_D(2, mu_E[2]))
      return TCL_ERROR;

    if (set_particle_mu_E(part_num, mu_E) == TCL_ERROR) {
      Tcl_AppendResult(interp, "set particle position first", (char *)NULL);

      return TCL_ERROR;
    }

    return TCL_OK;
}
#endif

int tclcommand_part_parse_v(Tcl_Interp *interp, int argc, char **argv,
		 int part_num, int * change)
{
  double v[3];

  *change = 3;

  if (argc < 3) {
    Tcl_AppendResult(interp, "v requires 3 arguments", (char *) NULL);

    return TCL_ERROR;
  }

  /* set v */
  if (! ARG_IS_D(0, v[0]))
    return TCL_ERROR;

  if (! ARG_IS_D(1, v[1]))
    return TCL_ERROR;

  if (! ARG_IS_D(2, v[2]))
    return TCL_ERROR;

  /* scale velocity with time step */
  v[0] *= time_step;
  v[1] *= time_step;
  v[2] *= time_step;

  if (set_particle_v(part_num, v) == TCL_ERROR) {
    Tcl_AppendResult(interp, "set particle position first", (char *)NULL);

    return TCL_ERROR;
  }

  return TCL_OK;
}

int tclcommand_part_parse_f(Tcl_Interp *interp, int argc, char **argv,
		 int part_num, int * change)
{
  double f[3];

  *change = 3;

  if (argc < 3) {
    Tcl_AppendResult(interp, "f requires 3 arguments", (char *) NULL);

    return TCL_ERROR;
  }

  /* set f */
  if (! ARG_IS_D(0, f[0]))
    return TCL_ERROR;

  if (! ARG_IS_D(1, f[1]))
    return TCL_ERROR;

  if (! ARG_IS_D(2, f[2]))
    return TCL_ERROR;

  /* rescale forces */
  f[0] *= (0.5*time_step*time_step);
  f[1] *= (0.5*time_step*time_step);
  f[2] *= (0.5*time_step*time_step);

  if (set_particle_f(part_num, f) == TCL_ERROR) {
    Tcl_AppendResult(interp, "set particle position first", (char *)NULL);

    return TCL_ERROR;
  }

  return TCL_OK;
}

int tclcommand_part_parse_type(Tcl_Interp *interp, int argc, char **argv,
		    int part_num, int * change)
{
  int type;

  *change = 1;

  if (argc < 1 ) {
    Tcl_AppendResult(interp, "type requires 1 argument", (char *) NULL);
    return TCL_ERROR;
  }

  /* set type */
  if (! ARG0_IS_I(type))
    return TCL_ERROR;

  if (type < 0) {
    Tcl_AppendResult(interp, "invalid particle type", (char *) NULL);
    return TCL_ERROR;
  }

  if (set_particle_type(part_num, type) == TCL_ERROR) {
    Tcl_AppendResult(interp, "set particle position first", (char *)NULL);

    return TCL_ERROR;
  }

  return TCL_OK;
}

int tclcommand_part_parse_mol_id(Tcl_Interp *interp, int argc, char **argv,
		      int part_num, int * change)
{
  int mid;

  *change = 1;

  if (argc < 1 ) {
    Tcl_AppendResult(interp, "molecule_id requires 1 argument", (char *) NULL);
    return TCL_ERROR;
  }

  /* set mid */
  if (ARG0_IS_S("off"))
    mid = -1;
  else {
    /* number >= -1 (off)*/
    if (!ARG0_IS_I(mid) || mid < -1) {
      Tcl_ResetResult(interp);
      Tcl_AppendResult(interp, "invalid molecule id, must be integer or \"off\"", (char *) NULL);
      return TCL_ERROR;
    }
  }

  if (set_particle_mol_id(part_num, mid) == TCL_ERROR) {
    Tcl_AppendResult(interp, "set particle position first", (char *)NULL);

    return TCL_ERROR;
  }

  return TCL_OK;
}

#ifdef ROTATION

int tclcommand_part_parse_quat(Tcl_Interp *interp, int argc, char **argv,
			 int part_num, int * change)
{
  double quat[4];

  *change = 4;

#ifdef DIPOLES
 //Here we should check if the dipole moment of the particle is already given
#endif

  if (argc < 4) {
    Tcl_AppendResult(interp, "quaternion requires 4 arguments", (char *) NULL);
    return TCL_ERROR;
  }

  /* set orientation */
  if (! ARG_IS_D(0, quat[0]))
    return TCL_ERROR;

  if (! ARG_IS_D(1, quat[1]))
    return TCL_ERROR;

  if (! ARG_IS_D(2, quat[2]))
    return TCL_ERROR;

  if (! ARG_IS_D(3, quat[3]))
    return TCL_ERROR;

  if (set_particle_quat(part_num, quat) == TCL_ERROR) {
   Tcl_AppendResult(interp, "set particle position first", (char *)NULL);

    return TCL_ERROR;
  }

  return TCL_OK;
}

int tclcommand_part_parse_omega(Tcl_Interp *interp, int argc, char **argv,
			 int part_num, int * change)
{
  double omega[3];

  *change = 3;

  if (argc < 3) {
    Tcl_AppendResult(interp, "omega requires 3 arguments", (char *) NULL);
    return TCL_ERROR;
  }
  /* set angular velocity */
  if (! ARG_IS_D(0, omega[0]))
    return TCL_ERROR;

  if (! ARG_IS_D(1, omega[1]))
    return TCL_ERROR;

  if (! ARG_IS_D(2, omega[2]))
    return TCL_ERROR;

   if (set_particle_omega(part_num, omega) == TCL_ERROR) {
   Tcl_AppendResult(interp, "set particle position first", (char *)NULL);

    return TCL_ERROR;
  }

  return TCL_OK;
}

int tclcommand_part_parse_torque(Tcl_Interp *interp, int argc, char **argv,
			 int part_num, int * change)
{
  double torque[3];

  *change = 3;

  if (argc < 3) {
    Tcl_AppendResult(interp, "torque requires 3 arguments", (char *) NULL);
    return TCL_ERROR;
  }
  /* set torque */
  if (! ARG_IS_D(0, torque[0]))
    return TCL_ERROR;

  if (! ARG_IS_D(1, torque[1]))
    return TCL_ERROR;

  if (! ARG_IS_D(2, torque[2]))
    return TCL_ERROR;

  if (set_particle_torque(part_num, torque) == TCL_ERROR) {
   Tcl_AppendResult(interp, "set particle position first", (char *)NULL);

    return TCL_ERROR;
  }


  return TCL_OK;
}
#endif

#ifdef EXTERNAL_FORCES

int tclcommand_part_parse_ext_force(Tcl_Interp *interp, int argc, char **argv,
			 int part_num, int * change)
{
  double ext_f[3];
  int ext_flag;

  *change = 3;

  if (argc < 3) {
    Tcl_AppendResult(interp, "ext_force requires 3 arguments", (char *) NULL);
    return TCL_ERROR;
  }
  /* set external force */
  if (! ARG_IS_D(0, ext_f[0]))
    return TCL_ERROR;

  if (! ARG_IS_D(1, ext_f[1]))
    return TCL_ERROR;

  if (! ARG_IS_D(2, ext_f[2]))
    return TCL_ERROR;

  if (ext_f[0] == 0 && ext_f[1] == 0 && ext_f[2] == 0)
    ext_flag = 0;
  else
    ext_flag = PARTICLE_EXT_FORCE;

  if (set_particle_ext(part_num, ext_flag, ext_f) == TCL_ERROR) {
    Tcl_AppendResult(interp, "set particle position first", (char *)NULL);
    return TCL_ERROR;
  }

  return TCL_OK;
}

int tclcommand_part_parse_fix(Tcl_Interp *interp, int argc, char **argv,
		   int part_num, int * change)
{
  int fixed_coord_flag[3] = {0, 0, 0};
  int ext_flag = 0;
  int i;

  if (argc == 0 || !ARG_IS_I(0,fixed_coord_flag[0])) {
    Tcl_ResetResult(interp);

    fixed_coord_flag[0] = 1;
    fixed_coord_flag[1] = 1;
    fixed_coord_flag[2] = 1;
    *change = 0;
  }
  else {
    if (argc < 3){
      Tcl_AppendResult(interp, "fix has either 0 or 3 arguments: { <fixed_coord> <fixed_coord> <fixed_coord> }", (char *)NULL);
      return TCL_ERROR;
    }
    /* first one already read in the if statement above */
    if (! ARG_IS_I(1,fixed_coord_flag[1] ))
      return TCL_ERROR;
    if (! ARG_IS_I(2,fixed_coord_flag[2] ))
      return TCL_ERROR;
    *change = 3;
  }

  for (i = 0; i < 3l; i++)
    if (fixed_coord_flag[i])
      ext_flag |= COORD_FIXED(i);

  if (set_particle_fix(part_num, ext_flag) == TCL_ERROR) {
    Tcl_AppendResult(interp, "set particle position first", (char *)NULL);
    return TCL_ERROR;
  }

  return TCL_OK;
}

int tclcommand_part_parse_unfix(Tcl_Interp *interp, int argc, char **argv,
		     int part_num, int * change)
{
  *change = 0;

  if (set_particle_fix(part_num, 0) == TCL_ERROR) {
    Tcl_AppendResult(interp, "set particle position first", (char *)NULL);

    return TCL_ERROR;
  }

  return TCL_OK;
}

#endif

#ifdef LANGEVIN_PER_PARTICLE
int part_parse_temp(Tcl_Interp *interp, int argc, char **argv,
			 int part_num, int * change)
{
  double T;

  *change = 1;

  if (argc < 1) {
    Tcl_AppendResult(interp, "temp requires 1 argument", (char *) NULL);
    return TCL_ERROR;
  }
  /* set temperature */
  if (! ARG_IS_D(0, T))
    return TCL_ERROR;

  if (set_particle_temperature(part_num, T) == TCL_ERROR) {
    Tcl_AppendResult(interp, "set particle position first", (char *)NULL);
    return TCL_ERROR;
  }

  return TCL_OK;
}

int part_parse_gamma(Tcl_Interp *interp, int argc, char **argv,
			 int part_num, int * change)
{
  double gamma;

  *change = 1;

  if (argc < 1) {
    Tcl_AppendResult(interp, "gamma requires 1 argument", (char *) NULL);
    return TCL_ERROR;
  }
  /* set temperature scaling factor */
  if (! ARG_IS_D(0, gamma))
    return TCL_ERROR;

  if (set_particle_gamma(part_num, gamma) == TCL_ERROR) {
    Tcl_AppendResult(interp, "set particle position first", (char *)NULL);
    return TCL_ERROR;
  }

  return TCL_OK;
}
#endif

int tclcommand_part_parse_bond(Tcl_Interp *interp, int argc, char **argv,
		    int part_num, int * change)
{
  int delete = 0;
  int type_num;
  int n_partners;
  /* Bond type number and the bond partner atoms are stored in this field. */
  int *bond;
  int j;

  *change = 0;

  /* check number of arguments */
  if (argc < 1) {
    Tcl_AppendResult(interp, "bond requires at least 1 arguments: "
		     "[delete] { <type_num> <partner> }", (char *) NULL);
    return TCL_ERROR;
  }

  /* parse away delete eventually */
  if (ARG0_IS_S("delete")) {
    delete = 1;
    argc--;
    argv++;
    *change += 1;
  }

  if (argc == 1) {
    /* check for the new, nested Tcl-list format */
    int param1, tmp_argc;
    char  **tmp_argv;
    bond = NULL;

    if (!particle_node)
      build_particle_node();
    
    Tcl_SplitList(interp, argv[0], &tmp_argc, &tmp_argv);

    for(param1 = 0 ; param1 < tmp_argc; param1++) {
      int tmp2_argc;
      char  **tmp2_argv;
      Tcl_SplitList(interp, tmp_argv[param1], &tmp2_argc, &tmp2_argv);
      if (tmp2_argc < 1) {
	Tcl_AppendResult(interp, "usage: part <p> bond <type> <partner>+\n", (char *) NULL);
	return TCL_ERROR;
      }

      if (Tcl_GetInt(interp, tmp2_argv[0], &type_num) == TCL_ERROR) return TCL_ERROR;
      if(type_num < 0 || type_num >= n_bonded_ia) {
	Tcl_AppendResult(interp, "invalid bonded interaction type_num"
			 " (set bonded interaction parameters first)", (char *) NULL);
	return TCL_ERROR;
      }

      /* check partners */
      n_partners = bonded_ia_params[type_num].num;
      if(tmp2_argc < 1+n_partners) {
	char buffer[256 + 2*TCL_INTEGER_SPACE];
	sprintf(buffer, "bond type %d requires %d arguments.",
		type_num, n_partners+1);
	Tcl_AppendResult(interp, buffer, (char *) NULL);
	return TCL_ERROR;
      }

      bond = (int *)malloc( (n_partners+1)*sizeof(int) );
      bond[0] = type_num;
      j=1;
      while(j <= n_partners) {
	if (Tcl_GetInt(interp, tmp2_argv[j], &bond[j]) == TCL_ERROR) {
	  free(bond);
	  return TCL_ERROR;
	}
	if(bond[j] < 0 || bond[j] > max_seen_particle || particle_node[bond[j]] == -1) {
	  char buffer[256 + 2*TCL_INTEGER_SPACE];
	  sprintf(buffer, "partner atom %d (identity %d) not known, set all partner atoms first",
		  j+1,bond[j]);
	  Tcl_AppendResult(interp, buffer , (char *) NULL);
	  free(bond);
	  return TCL_ERROR;
	}
	j++;
      }
      /* set/delete bond */
      if (change_particle_bond(part_num, bond, delete) != TCL_OK) {
	Tcl_AppendResult(interp, "bond to delete did not exist", (char *)NULL);
	free(bond);
	return TCL_ERROR;
      }
      Tcl_Free((char *)tmp2_argv);
    }
    free(bond);
    Tcl_Free((char *)tmp_argv);

    *change += 1;
    return TCL_OK;
  }
  /* check for the old, multiple numbers format */
  if (argc == 0) {
    if (delete == 0) {
      Tcl_AppendResult(interp, "usage: part <p> bond <type> <partner>+\n", (char *) NULL);
      return TCL_ERROR;
    }
    // delete all bonds
    bond = NULL;
    // since there is not even a type...
    n_partners = -1;
  }
  else if (! ARG0_IS_I(type_num))
    return TCL_ERROR;
  else {
    if(type_num < 0 || type_num >= n_bonded_ia) {
      Tcl_AppendResult(interp, "invalid bonded interaction type_num"
		       " (set bonded interaction parameters first)", (char *) NULL);
      return TCL_ERROR;
    }
    /* check partners */
    n_partners = bonded_ia_params[type_num].num;
    if(argc < 1+n_partners) {
      char buffer[256 + 2*TCL_INTEGER_SPACE];
      printf("\nIn particle_data.c\n \n");
      printf("bonded_ia_params[%d].num=%d   ",type_num,bonded_ia_params[type_num].num);
      printf("bonded_ia_params[%d].type=%d  ",type_num,bonded_ia_params[type_num].type);
      printf("n_partners=%d  ",n_partners);
      printf("argc=%d\n",argc);
      sprintf(buffer, "bond type %d requires %d arguments.",
	      type_num, n_partners+1);
      Tcl_AppendResult(interp, buffer, (char *) NULL);
      return TCL_ERROR;
    }

    if (!particle_node)
      build_particle_node();

    bond = (int *)malloc( (n_partners+1)*sizeof(int) );
    bond[0] = type_num;
    j=1;
    while(j <= n_partners) {
      if (! ARG_IS_I(j, bond[j])) {
	free(bond);
	return TCL_ERROR;
      }
      if(bond[j] < 0 || bond[j] > max_seen_particle || particle_node[bond[j]] == -1) {
	char buffer[256 + 2*TCL_INTEGER_SPACE];
	sprintf(buffer, "partner atom %d (identity %d) not known, set all partner atoms first",
		j+1,bond[j]);
	Tcl_AppendResult(interp, buffer , (char *) NULL);
	free(bond);
	return TCL_ERROR;
      }
      j++;
    }
  }
  /* set/delete bond */
  if (change_particle_bond(part_num, bond, delete) != TCL_OK) {
    Tcl_AppendResult(interp, "bond to delete did not exist", (char *)NULL);
    free(bond);
    return TCL_ERROR;
  }
  free(bond);

  *change += (1 + n_partners);

  return TCL_OK;
}

#ifdef EXCLUSIONS
int tclcommand_part_parse_exclusion(Tcl_Interp *interp, int argc, char **argv,
			 int part_num, int * change)
{
  int delete = 0, partner;

  *change = 0;

  /* check number of arguments */
  if (argc < 1) {
    Tcl_AppendResult(interp, "exclusion requires at least 1 arguments: "
		     "[delete] { <partner 1> <partner 2> ... }", (char *) NULL);
    return TCL_ERROR;
  }

  /* parse away delete eventually */
  if (ARG0_IS_S("delete")) {
    delete = 1;
    argc--;
    argv++;
    (*change)++;

    if (argc < 1) {
      Tcl_AppendResult(interp, "exclusion requires at least 1 arguments: "
		       "[delete] { <partner 1> <partner 2> ... }", (char *) NULL);
      return TCL_ERROR;
    }
  }

  /* parse partners */
  if (!particle_node)
    build_particle_node();

  while (argc > 0) {
    if (!ARG0_IS_I(partner)) {
      /* seems to be the next property */
      Tcl_ResetResult(interp);
      break;
    }

    /* set/delete exclusion */
    if (change_exclusion(part_num, partner, delete) != TCL_OK) {
      if (delete)
	Tcl_AppendResult(interp, "exclusion to delete did not exist", (char *)NULL);
      else
	Tcl_AppendResult(interp, "particle to exclude from interaction does not exist or is the same", (char *)NULL);	
      return TCL_ERROR;
    }

    argc--; argv++;
    (*change)++;
  }
  return TCL_OK;
}
#endif

int tclcommand_part_parse_cmd(Tcl_Interp *interp, int argc, char **argv,
		   int part_num)
{
  int change = 0, err = TCL_OK;
#ifdef DIPOLES
  int dipm_set = 0;
#endif
#if defined(ROTATION) || defined(DIPOLES)
  int quat_set = 0, dip_set = 0;
#endif

#ifdef ADDITIONAL_CHECKS
  if (!particle_node)
    build_particle_node();
  mpi_bcast_event(CHECK_PARTICLES);
#endif

  if (ARG0_IS_S("print"))
    err = tclcommand_part_parse_print(interp, argc-1, argv+1, part_num);
  else while (argc > 0) {
    if (ARG0_IS_S("delete"))
      err = tclcommand_part_parse_delete(interp, argc-1, argv+1, part_num, &change);

    else if (ARG0_IS_S("pos"))
      err = tclcommand_part_parse_pos(interp, argc-1, argv+1, part_num, &change);

    else if (ARG0_IS_S("type"))
      err = tclcommand_part_parse_type(interp, argc-1, argv+1, part_num, &change);

    else if (ARG0_IS_S("molecule_id"))
      err = tclcommand_part_parse_mol_id(interp, argc-1, argv+1, part_num, &change);
#ifdef MASS
    else if (ARG0_IS_S("mass"))
      err = tclcommand_part_parse_mass(interp, argc-1, argv+1, part_num, &change);
#endif
    else if (ARG0_IS_S("q"))
      err = tclcommand_part_parse_q(interp, argc-1, argv+1, part_num, &change);

#ifdef LB_ELECTROHYDRODYNAMICS
    else if (ARG0_IS_S("mu_E"))
      err = tclcommand_part_parse_mu_E(interp, argc-1, argv+1, part_num, &change);
#endif

    else if (ARG0_IS_S("v"))
      err = tclcommand_part_parse_v(interp, argc-1, argv+1, part_num, &change);

    else if (ARG0_IS_S("f"))
      err = tclcommand_part_parse_f(interp, argc-1, argv+1, part_num, &change);

#ifdef ROTATION

    else if (ARG0_IS_S("quat")) {
      if (dip_set) {
	      Tcl_AppendResult(interp, "(vector) dipole and orientation can not be set at the same time", (char *)NULL);	
        return TCL_ERROR;
      }
      err = tclcommand_part_parse_quat(interp, argc-1, argv+1, part_num, &change);
      quat_set = 1;
    }

    else if (ARG0_IS_S("omega"))
      err = tclcommand_part_parse_omega(interp, argc-1, argv+1, part_num, &change);

    else if (ARG0_IS_S("torque"))
      err = tclcommand_part_parse_torque(interp, argc-1, argv+1, part_num, &change);

#endif

#ifdef ROTATIONAL_INERTIA
    else if (ARG0_IS_S("rinertia"))
      err = tclcommand_part_parse_rotational_inertia(interp, argc-1, argv+1, part_num, &change);
#endif

#ifdef ROTATION_PER_PARTICLE
    else if (ARG0_IS_S("rotation"))
      err = tclcommand_part_parse_rotation(interp, argc-1, argv+1, part_num, &change);
#endif

#ifdef DIPOLES

    else if (ARG0_IS_S("dip")) {
      if (quat_set) {
	      Tcl_AppendResult(interp, "(vector) dipole and orientation can not be set at the same time", (char *)NULL);	
        return TCL_ERROR;
      }
      if (dipm_set) {
	      Tcl_AppendResult(interp, "(vector) dipole and scalar dipole moment can not be set at the same time", (char *)NULL);	
        return TCL_ERROR;
      }
      err = tclcommand_part_parse_dip(interp, argc-1, argv+1, part_num, &change);
      dip_set = 1;
    }

    else if (ARG0_IS_S("dipm")) {
      if (dip_set) {
	      Tcl_AppendResult(interp, "(vector) dipole and scalar dipole moment can not be set at the same time", (char *)NULL);	
        return TCL_ERROR;
      }
      err = tclcommand_part_parse_dipm(interp, argc-1, argv+1, part_num, &change);
      dipm_set = 1;
    }

#endif

#ifdef VIRTUAL_SITES

    else if (ARG0_IS_S("virtual"))
      err = tclcommand_part_parse_virtual(interp, argc-1, argv+1, part_num, &change);

#endif

#ifdef VIRTUAL_SITES_RELATIVE

    else if (ARG0_IS_S("vs_relative"))
      err = part_parse_vs_relative(interp, argc-1, argv+1, part_num, &change);
    else if (ARG0_IS_S("vs_auto_relate_to"))
      err = part_parse_vs_relate_to(interp, argc-1, argv+1, part_num, &change);
#endif

#ifdef EXTERNAL_FORCES

    else if (ARG0_IS_S("unfix"))
      err = tclcommand_part_parse_unfix(interp, argc-1, argv+1, part_num, &change);

    else if (ARG0_IS_S("fix"))
      err = tclcommand_part_parse_fix(interp, argc-1, argv+1, part_num, &change);

    else if (ARG0_IS_S("ext_force"))
      err = tclcommand_part_parse_ext_force(interp, argc-1, argv+1, part_num, &change);

#endif

    else if (ARG0_IS_S("bond"))
      err = tclcommand_part_parse_bond(interp, argc-1, argv+1, part_num, &change);

#ifdef EXCLUSIONS
    else if (ARG0_IS_S("exclude"))
      err = tclcommand_part_parse_exclusion(interp, argc-1, argv+1, part_num, &change);
#endif

#ifdef LANGEVIN_PER_PARTICLE
    else if (ARG0_IS_S("temp"))
      err = part_parse_temp(interp, argc-1, argv+1, part_num, &change);
	else if (ARG0_IS_S("gamma"))
	  err = part_parse_gamma(interp, argc-1, argv+1, part_num, &change);
#endif

    else {
      Tcl_AppendResult(interp, "unknown particle parameter \"",
		       argv[0],"\"", (char *)NULL);
      err = TCL_ERROR;
    }
    
    if (err == TCL_ERROR)
      break;

    argc -= (change + 1);
    argv += (change + 1);
  }

#ifdef ADDITIONAL_CHECKS
  mpi_bcast_event(CHECK_PARTICLES);
#endif

  return mpi_gather_runtime_errors(interp, err);
}

int tclcommand_part(ClientData data, Tcl_Interp *interp,
	 int argc, char **argv)
{
  int part_num = -1;

  /* if no further arguments are given, print out all stored particles */
  if (argc == 1)
    return tclcommand_part_print_all(interp);
  
  /* parse away all non particle number arguments */
  if (ARG1_IS_S("deleteall")) {
    if (argc != 2) {
      Tcl_AppendResult(interp, "part deleteall takes no arguments", (char *)NULL);
      return TCL_ERROR;
    }
    remove_all_particles();
    return TCL_OK;
  }
#ifdef EXCLUSIONS
  else if (ARG1_IS_S("delete_exclusions")) {
    if (argc != 2) {
      Tcl_AppendResult(interp, "part delete_exclusions takes no arguments", (char *)NULL);
      return TCL_ERROR;
    }
    remove_all_exclusions();
    return TCL_OK;
  }
  else if (ARG1_IS_S("auto_exclusions")) {
    int bond_neighbors = 2;
    if (argc > 3) {
      Tcl_AppendResult(interp, "usage: part auto_exclusions {distance (bond neighbors to exclude, defaults to 2)}", (char *)NULL);
      return TCL_ERROR;
    }
    if (argc == 3 && !ARG_IS_I(2, bond_neighbors))
      return TCL_ERROR;
    auto_exclusion(bond_neighbors);
    return TCL_OK;
  }
#endif

  /* only one argument is given */
  if (argc == 2) {

    if (ARG1_IS_I(part_num)) {
      if (tclprint_to_result_Particle(interp, part_num) == TCL_ERROR)
	Tcl_AppendResult(interp, "na", (char *)NULL);
      return TCL_OK;
    }

    return TCL_ERROR;
  }

  /* from here we have at least two arguments */
  /* The first one has to be an integer */
  if (! ARG1_IS_I(part_num))
    return TCL_ERROR;

  if (part_num < 0) {
    Tcl_AppendResult(interp, "particle identities must be positive",
		     (char *)NULL);

    return TCL_ERROR;
  }

  return tclcommand_part_parse_cmd(interp, argc-2, argv+2, part_num);
}

=======
>>>>>>> 15a6a4f5
int get_particle_data(int part, Particle *data)
{
  int pnode;
  if (!particle_node)
    build_particle_node();

  if (part < 0 || part > max_seen_particle)
    return TCL_ERROR;

  pnode = particle_node[part];
  if (pnode == -1)
    return TCL_ERROR;
  mpi_recv_part(pnode, part, data);
  return TCL_OK;
}

int place_particle(int part, double p[3])
{
  int new, i;
  int pnode, retcode = TCL_OK;

  if (part < 0)
    return TCL_ERROR;

  if (!particle_node)
    build_particle_node();

  pnode = (part <= max_seen_particle) ? particle_node[part] : -1;
  new = (pnode == -1);
  if (new) {
    /* new particle, node by spatial position */
    pnode = cell_structure.position_to_node(p);

    /* master node specific stuff */
    realloc_particle_node(part);
    particle_node[part] = pnode;

    /* fill up possible gap */
    for (i = max_seen_particle + 1; i < part; i++)
      particle_node[i] = -1;

    retcode = TCL_CONTINUE;

    mpi_place_new_particle(pnode, part, p);
  } else {
    mpi_place_particle(pnode, part, p);
  }

  return retcode;
}

int set_particle_v(int part, double v[3])
{
  int pnode;
  if (!particle_node)
    build_particle_node();

  if (part < 0 || part > max_seen_particle)
    return TCL_ERROR;
  pnode = particle_node[part];

  if (pnode == -1)
    return TCL_ERROR;
  mpi_send_v(pnode, part, v);
  return TCL_OK;
}

int set_particle_f(int part, double F[3])
{
  int pnode;
  if (!particle_node)
    build_particle_node();

  if (part < 0 || part > max_seen_particle)
    return TCL_ERROR;
  pnode = particle_node[part];

  if (pnode == -1)
    return TCL_ERROR;
  mpi_send_f(pnode, part, F);
  return TCL_OK;
}

#ifdef MASS
int set_particle_mass(int part, double mass)
{
  int pnode;
  if (!particle_node)
    build_particle_node();

  if (part < 0 || part > max_seen_particle)
    return TCL_ERROR;
  pnode = particle_node[part];

  if (pnode == -1)
    return TCL_ERROR;
  mpi_send_mass(pnode, part, mass);
  return TCL_OK;
}
#endif

#ifdef ROTATIONAL_INERTIA
int set_particle_rotational_inertia(int part, double rinertia[3])
{
  int pnode;
  if (!particle_node)
    build_particle_node();

  if (part < 0 || part > max_seen_particle)
    return TCL_ERROR;
  pnode = particle_node[part];

  if (pnode == -1)
    return TCL_ERROR;
  mpi_send_rotational_inertia(pnode, part, rinertia);
  return TCL_OK;
}
#endif


#ifdef ROTATION_PER_PARTICLE
int set_particle_rotation(int part, int rot)
{
  int pnode;
  if (!particle_node)
    build_particle_node();

  if (part < 0 || part > max_seen_particle)
    return TCL_ERROR;
  pnode = particle_node[part];

  if (pnode == -1)
    return TCL_ERROR;
  mpi_send_rotation(pnode, part, rot);
  return TCL_OK;
}
#endif

#ifdef DIPOLES
int set_particle_dipm(int part, double dipm)
{
  int pnode;
  if (!particle_node)
    build_particle_node();

  if (part < 0 || part > max_seen_particle)
    return TCL_ERROR;
  pnode = particle_node[part];

  if (pnode == -1)
    return TCL_ERROR;
  mpi_send_dipm(pnode, part, dipm);
  return TCL_OK;
}

int set_particle_dip(int part, double dip[3])
{
  int pnode;
  
  if (!particle_node)
    build_particle_node();

  if (part < 0 || part > max_seen_particle)
    return TCL_ERROR;
  pnode = particle_node[part];

  if (pnode == -1)
    return TCL_ERROR;
  mpi_send_dip(pnode, part, dip);

  return TCL_OK;
}

#endif

#ifdef VIRTUAL_SITES
int set_particle_virtual(int part, int isVirtual)
{
  int pnode;
  if (!particle_node)
    build_particle_node();

  if (part < 0 || part > max_seen_particle)
    return TCL_ERROR;
  pnode = particle_node[part];

  if (pnode == -1)
    return TCL_ERROR;
  mpi_send_virtual(pnode, part, isVirtual); 
  return TCL_OK;
}
#endif

#ifdef VIRTUAL_SITES_RELATIVE
int set_particle_vs_relative(int part, int vs_relative_to, double vs_distance)
{
  // Find out, on what node the particle is
  int pnode;
  if (!particle_node)
    build_particle_node();

  if (part < 0 || part > max_seen_particle)
    return TCL_ERROR;
  pnode = particle_node[part];

  if (pnode == -1)
    return TCL_ERROR;
  
  // Send the stuff
  mpi_send_vs_relative(pnode, part, vs_relative_to, vs_distance);
  return TCL_OK;
}
#endif

int set_particle_q(int part, double q)
{
  int pnode;
  if (!particle_node)
    build_particle_node();

  if (part < 0 || part > max_seen_particle)
    return TCL_ERROR;
  pnode = particle_node[part];

  if (pnode == -1)
    return TCL_ERROR;
  mpi_send_q(pnode, part, q);
  return TCL_OK;
}

#ifdef LB_ELECTROHYDRODYNAMICS
int set_particle_mu_E(int part, double mu_E[3])
{
  int pnode;
  if (!particle_node)
    build_particle_node();

  if (part < 0 || part > max_seen_particle)
    return TCL_ERROR;
  pnode = particle_node[part];

  if (pnode == -1)
    return TCL_ERROR;
  mpi_send_mu_E(pnode, part, mu_E);
  return TCL_OK;
}
#endif

int set_particle_type(int part, int type)
{
  int pnode;
  make_particle_type_exist(type);

  if (!particle_node)
    build_particle_node();

  if (part < 0 || part > max_seen_particle)
    return TCL_ERROR;
  pnode = particle_node[part];

  if (pnode == -1)
    return TCL_ERROR;
  mpi_send_type(pnode, part, type);
  return TCL_OK;
}

int set_particle_mol_id(int part, int mid)
{
  int pnode;

  if (!particle_node)
    build_particle_node();

  if (part < 0 || part > max_seen_particle)
    return TCL_ERROR;
  pnode = particle_node[part];

  if (pnode == -1)
    return TCL_ERROR;
  mpi_send_mol_id(pnode, part, mid);
  return TCL_OK;
}

#ifdef ROTATION
int set_particle_quat(int part, double quat[4])
{
  int pnode;
  if (!particle_node)
    build_particle_node();

  if (part < 0 || part > max_seen_particle)
    return TCL_ERROR;
  pnode = particle_node[part];

  if (pnode == -1)
    return TCL_ERROR;
  mpi_send_quat(pnode, part, quat);
  return TCL_OK;
}

int set_particle_omega(int part, double omega[3])
{
  int pnode;
  if (!particle_node)
    build_particle_node();

  if (part < 0 || part > max_seen_particle)
    return TCL_ERROR;
  pnode = particle_node[part];

  if (pnode == -1)
    return TCL_ERROR;
  mpi_send_omega(pnode, part, omega);
  return TCL_OK;
}

int set_particle_torque(int part, double torque[3])
{
  int pnode;
  if (!particle_node)
    build_particle_node();

  if (part < 0 || part > max_seen_particle)
    return TCL_ERROR;
  pnode = particle_node[part];

  if (pnode == -1)
    return TCL_ERROR;
  mpi_send_torque(pnode, part, torque);
  return TCL_OK;
}

#endif

#ifdef LANGEVIN_PER_PARTICLE
int set_particle_temperature(int part, double T)
{
  int pnode;
  if (!particle_node)
    build_particle_node();

  if (part < 0 || part > max_seen_particle)
    return TCL_ERROR;
    
  pnode = particle_node[part];

  if (pnode == -1)
    return TCL_ERROR;
    
  mpi_set_particle_temperature(pnode, part, T);
  return TCL_OK;
}

int set_particle_gamma(int part, double gamma)
{
  int pnode;
  
  if (!particle_node)
    build_particle_node();

  if (part < 0 || part > max_seen_particle)
    return TCL_ERROR;
    
  pnode = particle_node[part];

  if (pnode == -1)
    return TCL_ERROR;
    
  mpi_set_particle_gamma(pnode, part, gamma);
  return TCL_OK;
}
#endif

#ifdef EXTERNAL_FORCES
int set_particle_ext(int part, int flag, double force[3])
{
  int pnode;
  if (!particle_node)
    build_particle_node();

  if (part < 0 || part > max_seen_particle)
    return TCL_ERROR;
  pnode = particle_node[part];

  if (pnode == -1)
    return TCL_ERROR;
  mpi_send_ext(pnode, part, flag, PARTICLE_EXT_FORCE, force);
  return TCL_OK;
}

int set_particle_fix(int part,  int flag)
{
  int pnode;
  if (!particle_node)
    build_particle_node();

  if (part < 0 || part > max_seen_particle)
    return TCL_ERROR;
  pnode = particle_node[part];

  if (pnode == -1)
    return TCL_ERROR;
  mpi_send_ext(pnode, part, flag, COORDS_FIX_MASK, NULL);
  return TCL_OK;
}

#endif

int change_particle_bond(int part, int *bond, int delete)
{
  int pnode;
  if (!particle_node)
    build_particle_node();

  if (part < 0 || part > max_seen_particle)
    return TCL_ERROR;
  pnode = particle_node[part];

  if (pnode == -1)
    return TCL_ERROR;
  if(delete != 0 || bond == NULL)
    delete = 1;

  if (bond != NULL) {
    if (bond[0] < 0 || bond[0] >= n_bonded_ia) {
      char *errtxt = runtime_error(128 + TCL_INTEGER_SPACE);
      ERROR_SPRINTF(errtxt, "{048 invalid/unknown bonded interaction type %d}", bond[0]);
      return TCL_ERROR;
    }
  }
  return mpi_send_bond(pnode, part, bond, delete);
}

void remove_all_particles()
{
  mpi_remove_particle(-1, -1);
  realloc_particle_node(0);
}

int remove_particle(int part)
{
  int pnode;

  if (!particle_node)
    build_particle_node();

  if (part > max_seen_particle)
    return TCL_ERROR;

  pnode = particle_node[part];
  if (pnode == -1)
    return TCL_ERROR;

  particle_node[part] = -1;

  mpi_remove_particle(pnode, part);

  if (part == max_seen_particle) {
    while (max_seen_particle >= 0 && particle_node[max_seen_particle] == -1)
      max_seen_particle--;
    mpi_bcast_parameter(FIELD_MAXPART);
  }

  return TCL_OK;
}

void local_remove_particle(int part)
{
  int ind, c;
  Particle *p = local_particles[part];
  ParticleList *pl = NULL, *tmp;

  /* the tricky - say ugly - part: determine
     the cell the particle is located in by checking
     wether the particle address is inside the array */
  for (c = 0; c < local_cells.n; c++) {
    tmp = local_cells.cell[c];
    ind = p - tmp->part;
    if (ind >= 0 && ind < tmp->n) {
      pl = tmp;
      break;
    }
  }
  if (!pl) {
    fprintf(stderr, "%d: INTERNAL ERROR: could not find cell of particle %d, exiting\n",
	    this_node, part);
    errexit();
  }

  free_particle(p);

  /* remove local_particles entry */
  local_particles[p->p.identity] = NULL;

  if (&pl->part[pl->n - 1] != p) {
    /* move last particle to free position */
    memcpy(p, &pl->part[pl->n - 1], sizeof(Particle));
    /* update the local_particles array for the moved particle */
    local_particles[p->p.identity] = p;
  }

  pl->n--;
}

void local_place_particle(int part, double p[3], int new)
{
  Cell *cell;
  double pp[3];
  int i[3], rl;
  Particle *pt;

  i[0] = 0;
  i[1] = 0;
  i[2] = 0;
  pp[0] = p[0];
  pp[1] = p[1];
  pp[2] = p[2];
  fold_position(pp, i);
  
  if (new) {
    /* allocate particle anew */
    cell = cell_structure.position_to_cell(pp);
    if (!cell) {
      fprintf(stderr, "%d: INTERNAL ERROR: particle %d at %f(%f) %f(%f) %f(%f) does not belong on this node\n",
	      this_node, part, p[0], pp[0], p[1], pp[1], p[2], pp[2]);
      errexit();
    }
    rl = realloc_particlelist(cell, ++cell->n);
    pt = &cell->part[cell->n - 1];
    init_particle(pt);

    pt->p.identity = part;
    if (rl)
      update_local_particles(cell);
    else
      local_particles[pt->p.identity] = pt;
  }
  else
    pt = local_particles[part];

  PART_TRACE(fprintf(stderr, "%d: local_place_particle: got particle id=%d @ %f %f %f\n",
		     this_node, part, p[0], p[1], p[2]));

  memcpy(pt->r.p, pp, 3*sizeof(double));
  memcpy(pt->l.i, i, 3*sizeof(int));
#ifdef BOND_CONSTRAINT
  memcpy(pt->r.p_old, pp, 3*sizeof(double));
#endif
}

void local_remove_all_particles()
{
  Cell *cell;
  int c;
  n_total_particles = 0;
  max_seen_particle = -1;
  for (c = 0; c < local_cells.n; c++) {
    Particle *p;
    int i,   np;
    cell = local_cells.cell[c];
    p = cell->part;
    np = cell->n;
    for (i = 0; i < np; i++)
      realloc_intlist(&p[i].bl, 0);
    cell->n = 0;
  }
}

void local_rescale_particles(int dir, double scale) {
  Particle *p,*p1;
  int j, c;
  Cell *cell;

  for (c = 0; c < local_cells.n; c++) {
    cell = local_cells.cell[c];
    p  = cell->part;
    for(j = 0; j < cell->n; j++) {
      p1 = &p[j];
      if(dir < 3)
	p1->r.p[dir] *= scale;
      else {
	p1->r.p[0] *= scale;
	p1->r.p[1] *= scale;
	p1->r.p[2] *= scale;
      }
    }
  }
}


void added_particle(int part)
{
  int i;

  n_total_particles++;

  if (part > max_seen_particle) {
    realloc_local_particles(part);
    /* fill up possible gap. Part itself is ESSENTIAL!!!  */
    for (i = max_seen_particle + 1; i <= part; i++)
      local_particles[i] = NULL;
    max_seen_particle = part;
  }
}

int local_change_bond(int part, int *bond, int delete)
{
  IntList *bl;
  Particle *p;
  int bond_size;
  int i;

  p = local_particles[part];
  if (delete)
    return try_delete_bond(p, bond);

  bond_size = bonded_ia_params[bond[0]].num + 1;
  bl = &(p->bl);
  realloc_intlist(bl, bl->n + bond_size);
  for(i = 0; i < bond_size; i++)
    bl->e[bl->n++] = bond[i];
  return TCL_OK;
}

int try_delete_bond(Particle *part, int *bond)
{
  IntList *bl = &part->bl;
  int i, j, type, partners;

  if (!bond) {
    realloc_intlist(bl, bl->n = 0);
    return TCL_OK;
  }

  for (i = 0; i < bl->n;) {
    type = bl->e[i];
    partners = bonded_ia_params[type].num;
    if (type != bond[0])
      i += 1 + partners;
    else {
      for(j = 1; j <= partners; j++)
      { 
	if (bond[j] != bl->e[i + j])
	  break;
      }
      if (j > partners) {
	bl->n -= 1 + partners;
	memcpy(bl->e + i, bl->e + i + 1 + partners, sizeof(int)*(bl->n - i));
	realloc_intlist(bl, bl->n);
	return TCL_OK;
      }
      i += 1 + partners;
    }
  }
  return TCL_ERROR;
}

void remove_all_bonds_to(int identity)
{
  Cell *cell;
  int p, np, c;
  Particle *part;

  for (c = 0; c < local_cells.n; c++) {
    cell = local_cells.cell[c];
    np = cell->n;
    part = cell->part;
    for (p = 0; p < np; p++) {
      IntList *bl = &part[p].bl;
      int i, j, partners;

      for (i = 0; i < bl->n;) {
	partners = bonded_ia_params[bl->e[i]].num;
	for(j = 1; j <= partners; j++)
	  if (bl->e[i + j] == identity)
	    break;
	if (j <= partners) {
	  bl->n -= 1 + partners;
	  memcpy(bl->e + i, bl->e + i + 1 + partners,
		 sizeof(int)*(bl->n - i));
	  realloc_intlist(bl, bl->n);
	}
	else
          i += 1 + partners;
      }
      if (i != bl->n) {
	fprintf(stderr, "%d: INTERNAL ERROR: bond information corrupt for particle %d, exiting...\n",
		this_node, part[p].p.identity);
	errexit();
      }
    }
  }
}

#ifdef EXCLUSIONS
void local_change_exclusion(int part1, int part2, int delete)
{
  Cell *cell;
  int p, np, c;
  Particle *part;

  if (part1 == -1 && part2 == -1) {
    /* delete all exclusions */
    for (c = 0; c < local_cells.n; c++) {
      cell = local_cells.cell[c];
      np = cell->n;
      part = cell->part;
      for (p = 0; p < np; p++)
	realloc_intlist(&part[p].el, part[p].el.n = 0);
    }
    return;
  }

  /* part1, if here */
  part = local_particles[part1];
  if (part) {
    if (delete)
      try_delete_exclusion(part, part2);
    else
      try_add_exclusion(part, part2);
  }

  /* part2, if here */
  part = local_particles[part2];
  if (part) {
    if (delete)
      try_delete_exclusion(part, part1);
    else
      try_add_exclusion(part, part1);
  }
}

void try_add_exclusion(Particle *part, int part2)
{
  int i;
  for (i = 0; i < part->el.n; i++)
    if (part->el.e[i] == part2)
      return;
  
  realloc_intlist(&part->el, part->el.n + 1);
  part->el.e[part->el.n++] = part2;
}

void try_delete_exclusion(Particle *part, int part2)
{
  IntList *el = &part->el;
  int i;

  for (i = 0; i < el->n;) {
    if (el->e[i] == part2) {
      el->n--;
      memcpy(el->e + i, el->e + i + 1, sizeof(int)*(el->n - i));
      realloc_intlist(el, el->n);
      break;
    }
  }
}
#endif

void send_particles(ParticleList *particles, int node)
{
  int pc;
  /* Dynamic data, bonds and exclusions */
  IntList local_dyn;

  PART_TRACE(fprintf(stderr, "%d: send_particles %d to %d\n", this_node, particles->n, node));

  MPI_Send(&particles->n, 1, MPI_INT, node, REQ_SNDRCV_PART, comm_cart);
  MPI_Send(particles->part, particles->n*sizeof(Particle),
	   MPI_BYTE, node, REQ_SNDRCV_PART, comm_cart);

  init_intlist(&local_dyn);
  for (pc = 0; pc < particles->n; pc++) {
    Particle *p = &particles->part[pc];
    int size =  local_dyn.n + p->bl.n;
#ifdef EXCLUSIONS
    size += p->el.n;
#endif
    realloc_intlist(&local_dyn, size);
    memcpy(local_dyn.e + local_dyn.n, p->bl.e, p->bl.n*sizeof(int));
    local_dyn.n += p->bl.n;
#ifdef EXCLUSIONS
    memcpy(local_dyn.e + local_dyn.n, p->el.e, p->el.n*sizeof(int));
    local_dyn.n += p->el.n;
#endif
  }

  PART_TRACE(fprintf(stderr, "%d: send_particles sending %d bond ints\n", this_node, local_dyn.n));
  if (local_dyn.n > 0) {
    MPI_Send(local_dyn.e, local_dyn.n*sizeof(int),
	     MPI_BYTE, node, REQ_SNDRCV_PART, comm_cart);
    realloc_intlist(&local_dyn, 0);
  }

  /* remove particles from this nodes local list and free data */
  for (pc = 0; pc < particles->n; pc++) {
    local_particles[particles->part[pc].p.identity] = NULL;
    free_particle(&particles->part[pc]);
  }

  realloc_particlelist(particles, particles->n = 0);
}

void recv_particles(ParticleList *particles, int node)
{
  int transfer=0, read, pc;
  IntList local_dyn;

  PART_TRACE(fprintf(stderr, "%d: recv_particles from %d\n", this_node, node));

  MPI_Recv(&transfer, 1, MPI_INT, node,
	   REQ_SNDRCV_PART, comm_cart, MPI_STATUS_IGNORE);

  PART_TRACE(fprintf(stderr, "%d: recv_particles get %d\n", this_node, transfer));

  realloc_particlelist(particles, particles->n + transfer);
  MPI_Recv(&particles->part[particles->n], transfer*sizeof(Particle), MPI_BYTE, node,
	   REQ_SNDRCV_PART, comm_cart, MPI_STATUS_IGNORE);
  particles->n += transfer;

  init_intlist(&local_dyn);
  for (pc = particles->n - transfer; pc < particles->n; pc++) {
    Particle *p = &particles->part[pc];
    local_dyn.n += p->bl.n;
#ifdef EXCLUSIONS
    local_dyn.n += p->el.n;
#endif

    PART_TRACE(fprintf(stderr, "%d: recv_particles got particle %d\n", this_node, p->p.identity));
#ifdef ADDITIONAL_CHECKS
    if (local_particles[p->p.identity] != NULL) {
      fprintf(stderr, "%d: transmitted particle %d is already here...\n", this_node, p->p.identity);
      errexit();
    }
#endif
  }

  update_local_particles(particles);

  PART_TRACE(fprintf(stderr, "%d: recv_particles expecting %d bond ints\n", this_node, local_dyn.n));
  if (local_dyn.n > 0) {
    alloc_intlist(&local_dyn, local_dyn.n);
    MPI_Recv(local_dyn.e, local_dyn.n*sizeof(int), MPI_BYTE, node,
	     REQ_SNDRCV_PART, comm_cart, MPI_STATUS_IGNORE);
  }
  read = 0;
  for (pc = particles->n - transfer; pc < particles->n; pc++) {
    Particle *p = &particles->part[pc];
    if (p->bl.n > 0) {
      alloc_intlist(&p->bl, p->bl.n);
      memcpy(p->bl.e, &local_dyn.e[read], p->bl.n*sizeof(int));
      read += p->bl.n;
    }
    else
      p->bl.e = NULL;
#ifdef EXCLUSIONS
    if (p->el.n > 0) {
      alloc_intlist(&p->el, p->el.n);
      memcpy(p->el.e, &local_dyn.e[read], p->el.n*sizeof(int));
      read += p->el.n;
    }
    else
      p->el.e = NULL;
#endif
  }
  if (local_dyn.n > 0)
    realloc_intlist(&local_dyn, 0);
}

void add_partner(IntList *il, int i, int j, int distance)
{
    int k;
    if (j == i) return;
    for (k = 0; k < il->n; k += 2)
        if (il->e[k] == j)
            return;
    realloc_intlist(il, il->n + 2);
    il->e[il->n++] = j;
    il->e[il->n++] = distance;
}

#ifdef EXCLUSIONS

int change_exclusion(int part1, int part2, int delete)
{
  if (!particle_node)
    build_particle_node();

  if (part1 < 0 || part1 > max_seen_particle ||
      part2 < 0 || part2 > max_seen_particle ||
      part1 == part2 ||
      particle_node[part1] == -1 ||
      particle_node[part2] == -1)
    return TCL_ERROR;

  mpi_send_exclusion(part1, part2, delete);
  return TCL_OK;
}

void remove_all_exclusions()
{
  mpi_send_exclusion(-1, -1, 1);
}


void auto_exclusion(int distance)
{
  int count, p, i, j, p1, p2, p3, dist1, dist2;
  Bonded_ia_parameters *ia_params;
  Particle *part1;
  /* partners is a list containing the currently found excluded particles for each particle,
     and their distance, as a interleaved list */
  IntList *partners;

  updatePartCfg(WITH_BONDS);

  /* setup bond partners and distance list. Since we need to identify particles via their identity,
     we use a full sized array */
  partners    = malloc((max_seen_particle + 1)*sizeof(IntList));
  for (p = 0; p <= max_seen_particle; p++)
    init_intlist(&partners[p]);

  /* determine initial connectivity */
  for (p = 0; p < n_total_particles; p++) {
    part1 = &partCfg[p];
    p1    = part1->p.identity;
    for (i = 0; i < part1->bl.n;) {
      ia_params = &bonded_ia_params[part1->bl.e[i++]];
      if (ia_params->num == 1) {
	p2 = part1->bl.e[i++];
	/* you never know what the user does, may bond a particle to itself...? */
	if (p2 != p1) {
	  add_partner(&partners[p1], p1, p2, 1);
	  add_partner(&partners[p2], p2, p1, 1);
	}
      }
      else
	i += ia_params->num;
    }
  }

  /* calculate transient connectivity. For each of the current neighbors,
     also exclude their close enough neighbors.
  */
  for (count = 1; count < distance; count++) {
    for (p1 = 0; p1 <= max_seen_particle; p1++) {
      for (i = 0; i < partners[p1].n; i += 2) {
	p2 = partners[p1].e[i];
	dist1 = partners[p1].e[i + 1];
	if (dist1 > distance) continue;
	/* loop over all partners of the partner */
	for (j = 0; j < partners[p2].n; j += 2) {
	  p3 = partners[p2].e[j];
	  dist2 = dist1 + partners[p2].e[j + 1];
	  if (dist2 > distance) continue;
	  add_partner(&partners[p1], p1, p3, dist2);
	  add_partner(&partners[p3], p3, p1, dist2);
	}
      }
    }
  }

  /* setup the exclusions and clear the arrays. We do not setup the exclusions up there,
     since on_part_change clears the partCfg, so that we would have to restore it
     continously. Of course this could be optimized by bundling the exclusions, but this
     is only done once and the overhead is as much as for setting the bonds, which
     the user apparently accepted.
  */
  for (p = 0; p <= max_seen_particle; p++) {
    for (j = 0; j < partners[p].n; j++)
      if (p < partners[p].e[j]) change_exclusion(p, partners[p].e[j], 0);
    realloc_intlist(&partners[p], 0);
  }
  free(partners);
}

#endif<|MERGE_RESOLUTION|>--- conflicted
+++ resolved
@@ -1,5 +1,5 @@
 /*
-  Copyright (C) 2010,2011 The ESPResSo project
+  Copyright (C) 2010,2011,2012 The ESPResSo project
   Copyright (C) 2002,2003,2004,2005,2006,2007,2008,2009,2010 
     Max-Planck-Institute for Polymer Research, Theory Group
   
@@ -450,1817 +450,6 @@
   return dst;
 }
 
-<<<<<<< HEAD
-#ifdef ROTATIONAL_INERTIA
-void tclcommand_part_print_rotational_inertia(Particle *part, char *buffer, Tcl_Interp *interp)
-  {double rinertia[3];
-
-  rinertia[0]=part->p.rinertia[0];
-  rinertia[1]=part->p.rinertia[1];
-  rinertia[2]=part->p.rinertia[2];
-
-  Tcl_PrintDouble(interp, rinertia[0], buffer);
-  Tcl_AppendResult(interp, buffer, " ", (char *)NULL);
-  Tcl_PrintDouble(interp, rinertia[1], buffer);
-  Tcl_AppendResult(interp, buffer, " ", (char *)NULL);
-  Tcl_PrintDouble(interp, rinertia[2], buffer);
-  Tcl_AppendResult(interp, buffer, (char *)NULL);
-}
-#endif
-
-#ifdef ROTATION
-void tclcommand_part_print_omega(Particle *part, char *buffer, Tcl_Interp *interp)
-{
-  Tcl_PrintDouble(interp, part->m.omega[0], buffer);
-  Tcl_AppendResult(interp, buffer, " ", (char *)NULL);
-  Tcl_PrintDouble(interp, part->m.omega[1], buffer);
-  Tcl_AppendResult(interp, buffer, " ", (char *)NULL);
-  Tcl_PrintDouble(interp, part->m.omega[2], buffer);
-  Tcl_AppendResult(interp, buffer, (char *)NULL);
-}
-
-void tclcommand_part_print_torque(Particle *part, char *buffer, Tcl_Interp *interp)
-{
-  double torque[3];
-//in Espresso torques are in body-fixed frames. We should convert they to the space-fixed coordinates.
-  convert_torques_body_to_space(part, torque);
-
-  Tcl_PrintDouble(interp, torque[0], buffer);
-  Tcl_AppendResult(interp, buffer, " ", (char *)NULL);
-  Tcl_PrintDouble(interp, torque[1], buffer);
-  Tcl_AppendResult(interp, buffer, " ", (char *)NULL);
-  Tcl_PrintDouble(interp, torque[2], buffer);
-  Tcl_AppendResult(interp, buffer, (char *)NULL);
-}
-
-/* tclcommand_part_print_torque_body_frame: function to have the possiblility of
-   printing also the torques in the body_frame to make compatible the
-   manual recovery of saved configurations with the use of the instruction  
-   part $i torque tx,ty,tz  to assign torques in the new run. The torques in
-   the body frame can be printed using "part $i print torquebf" */ 
- void tclcommand_part_print_torque_body_frame(Particle *part, char *buffer, Tcl_Interp *interp)
-{
-  double torque[3];
-
-// Directly without conversion because we want the body-frame torques, not the body-space torques
-
-  torque[0]=part->f.torque[0];
-  torque[1]=part->f.torque[1];
-  torque[2]=part->f.torque[2];
-
-  Tcl_PrintDouble(interp, torque[0], buffer);
-  Tcl_AppendResult(interp, buffer, " ", (char *)NULL);
-  Tcl_PrintDouble(interp, torque[1], buffer);
-  Tcl_AppendResult(interp, buffer, " ", (char *)NULL);
-  Tcl_PrintDouble(interp, torque[2], buffer);
-  Tcl_AppendResult(interp, buffer, (char *)NULL);
-}
-
-
-void tclcommand_part_print_quat(Particle *part, char *buffer, Tcl_Interp *interp)
-{
-  Tcl_PrintDouble(interp, part->r.quat[0], buffer);
-  Tcl_AppendResult(interp, buffer, " ", (char *)NULL);
-  Tcl_PrintDouble(interp, part->r.quat[1], buffer);
-  Tcl_AppendResult(interp, buffer, " ", (char *)NULL);
-  Tcl_PrintDouble(interp, part->r.quat[2], buffer);
-  Tcl_AppendResult(interp, buffer, " ", (char *)NULL);
-  Tcl_PrintDouble(interp, part->r.quat[3], buffer);
-  Tcl_AppendResult(interp, buffer, (char *)NULL);
-}
-
-/* TODO: This function is not used anywhere. To be removed?  */
-void tclcommand_part_print_quatu(Particle *part, char *buffer, Tcl_Interp *interp)
-{
-  Tcl_PrintDouble(interp, part->r.quatu[0], buffer);
-  Tcl_AppendResult(interp, buffer, " ", (char *)NULL);
-  Tcl_PrintDouble(interp, part->r.quatu[1], buffer);
-  Tcl_AppendResult(interp, buffer, " ", (char *)NULL);
-  Tcl_PrintDouble(interp, part->r.quat[2], buffer);
-  Tcl_AppendResult(interp, buffer, (char *)NULL);
-}
-#endif
-
-#ifdef DIPOLES
-void tclcommand_part_print_dip(Particle *part, char *buffer, Tcl_Interp *interp)
-{
-  Tcl_PrintDouble(interp, part->r.dip[0], buffer);
-  Tcl_AppendResult(interp, buffer, " ", (char *)NULL);
-  Tcl_PrintDouble(interp, part->r.dip[1], buffer);
-  Tcl_AppendResult(interp, buffer, " ", (char *)NULL);
-  Tcl_PrintDouble(interp, part->r.dip[2], buffer);
-  Tcl_AppendResult(interp, buffer, (char *)NULL);
-}
-#endif
-
-#ifdef VIRTUAL_SITES
-void tclcommand_part_print_virtual(Particle *part, char *buffer, Tcl_Interp *interp)
-{
-  sprintf(buffer,"%i", part->p.isVirtual);
-  Tcl_AppendResult(interp, buffer, " ", (char *)NULL);
-}
-#endif
-
-#ifdef ROTATION_PER_PARTICLE
-void tclcommand_part_print_rotation(Particle *part, char *buffer, Tcl_Interp *interp)
-{
-  sprintf(buffer,"%i", part->p.rotation);
-  Tcl_AppendResult(interp, buffer, (char *)NULL);
-}
-#endif
-
-void tclcommand_part_print_v(Particle *part, char *buffer, Tcl_Interp *interp)
-{
-  /* unscale velocities ! */
-  Tcl_PrintDouble(interp, part->m.v[0]/time_step, buffer);
-  Tcl_AppendResult(interp, buffer, " ", (char *)NULL);
-  Tcl_PrintDouble(interp, part->m.v[1]/time_step, buffer);
-  Tcl_AppendResult(interp, buffer, " ", (char *)NULL);
-  Tcl_PrintDouble(interp, part->m.v[2]/time_step, buffer);
-  Tcl_AppendResult(interp, buffer, (char *)NULL);
-}
-
-#ifdef LB_ELECTROHYDRODYNAMICS
-void tclcommand_part_print_mu_E(Particle *part, char *buffer, Tcl_Interp *interp)
-{
-  /* unscale velocities ! */
-  Tcl_PrintDouble(interp, part->p.mu_E[0], buffer);
-  Tcl_AppendResult(interp, buffer, " ", (char *)NULL);
-  Tcl_PrintDouble(interp, part->p.mu_E[1], buffer);
-  Tcl_AppendResult(interp, buffer, " ", (char *)NULL);
-  Tcl_PrintDouble(interp, part->p.mu_E[2], buffer);
-  Tcl_AppendResult(interp, buffer, (char *)NULL);
-}
-#endif
-
-void tclcommand_part_print_f(Particle *part, char *buffer, Tcl_Interp *interp)
-{
-  /* unscale forces ! */
-  Tcl_PrintDouble(interp, part->f.f[0]/(0.5*time_step*time_step), buffer);
-  Tcl_AppendResult(interp, buffer, " ", (char *)NULL);
-  Tcl_PrintDouble(interp, part->f.f[1]/(0.5*time_step*time_step), buffer);
-  Tcl_AppendResult(interp, buffer, " ", (char *)NULL);
-  Tcl_PrintDouble(interp, part->f.f[2]/(0.5*time_step*time_step), buffer);
-  Tcl_AppendResult(interp, buffer, (char *)NULL);
-}
-
-void tclcommand_part_print_position(Particle *part, char *buffer, Tcl_Interp *interp)
-{
-  double ppos[3];
-  int img[3];
-  memcpy(ppos, part->r.p, 3*sizeof(double));
-  memcpy(img, part->l.i, 3*sizeof(int));
-  unfold_position(ppos, img);
-  Tcl_PrintDouble(interp, ppos[0], buffer);
-  Tcl_AppendResult(interp, buffer, " ", (char *)NULL);
-  Tcl_PrintDouble(interp, ppos[1], buffer);
-  Tcl_AppendResult(interp, buffer, " ", (char *)NULL);
-  Tcl_PrintDouble(interp, ppos[2], buffer);
-  Tcl_AppendResult(interp, buffer, (char *)NULL);
-}
-
-void tclcommand_part_print_folded_position(Particle *part, char *buffer, Tcl_Interp *interp)
-{
-  double ppos[3];
-  int img[3];
-  memcpy(ppos, part->r.p, 3*sizeof(double));
-  memcpy(img, part->l.i, 3*sizeof(int));
-  fold_position(ppos, img);
-
-  Tcl_PrintDouble(interp, ppos[0], buffer);
-  Tcl_AppendResult(interp, buffer, " ", (char *)NULL);
-  Tcl_PrintDouble(interp, ppos[1], buffer);
-  Tcl_AppendResult(interp, buffer, " ", (char *)NULL);
-  Tcl_PrintDouble(interp, ppos[2], buffer);
-  Tcl_AppendResult(interp, buffer, (char *)NULL);
-}
-
-void tclcommand_part_print_bonding_structure(Particle *part, char *buffer, Tcl_Interp *interp)
-{
-  int i,j,size;
-  Tcl_AppendResult(interp, "{ ", (char *)NULL);
-  i = 0;
-  while(i<part->bl.n) {
-    size = bonded_ia_params[part->bl.e[i]].num;
-    sprintf(buffer, "{%d ", part->bl.e[i]); i++;
-    Tcl_AppendResult(interp, buffer, (char *)NULL);
-    for(j=0;j<size-1;j++) {
-      sprintf(buffer, "%d ", part->bl.e[i]); i++;
-      Tcl_AppendResult(interp, buffer, (char *)NULL);
-    }
-    sprintf(buffer, "%d} ", part->bl.e[i]); i++;
-    Tcl_AppendResult(interp, buffer, (char *)NULL);
-  }
-  Tcl_AppendResult(interp, "} ", (char *)NULL);
-}
-
-/* keep a unique list for particle i. Particle j is only added if it is not i
-   and not already in the list. */
-MDINLINE void add_partner(IntList *il, int i, int j, int distance)
-{
-  int k;
-  if (j == i) return;
-  for (k = 0; k < il->n; k += 2)
-    if (il->e[k] == j)
-      return;
-  realloc_intlist(il, il->n + 2);
-  il->e[il->n++] = j;
-  il->e[il->n++] = distance;
-}
-
-/* Add a link of size size consisting of (link[l], p) */
-MDINLINE void add_link(IntList *il, IntList *link, int l, int p, int size)
-{
-  int i;
-  realloc_intlist(il, il->n + size);
-  for ( i = 0; i < size-1; i++ ) {
-    il->e[il->n++] = link->e[l+i];
-  } 
-  il->e[il->n++] = p;
-}
- 
-/** Return all bond partners of a particle including bonds that are not stored at the particle itself up to a certain distance in numbers of bonds. Return a tcl list to the interpreter c*/
-void tclcommand_part_print_bond_partners(Particle *part, char *buffer, Tcl_Interp *interp, int distance)
-{
-  int c, p, i, p1, p2;
-  Bonded_ia_parameters *ia_params;
-  Particle *part1;
-  /* partners is a list containing the currently found bond partners and their distance in number of 
-     bonds for each particle */
-  IntList *partners;
-  /* link list for all linear connections up to a certain number of bonds for the particle requiested */
-  IntList *links;
-
-  /* setup bond partners and distance list. Since we need to identify particles via their identity,
-     we use a full sized array */
-  partners    = malloc((max_seen_particle + 1)*sizeof(IntList));
-  for (p = 0; p <= max_seen_particle; p++) init_intlist(&partners[p]);
-  updatePartCfg(WITH_BONDS);
-
-  /* determine initial connectivity */
-  for (p = 0; p < n_total_particles; p++) {
-    part1 = &partCfg[p];
-    p1    = part1->p.identity;
-    for (i = 0; i < part1->bl.n;) {
-      ia_params = &bonded_ia_params[part1->bl.e[i++]];
-      if (ia_params->num == 1) {
-	p2 = part1->bl.e[i++];
-	add_partner(&partners[p1], p1, p2, 1);
-	add_partner(&partners[p2], p2, p1, 1);
-      }
-      else
-	i += ia_params->num;
-    }
-  }
-
-  /* Create links to particle */
-  distance++;
-  links    = malloc((distance+1)*sizeof(IntList));
-  for( c = 0; c <= distance; c++)  init_intlist(&links[c]);
-
-  p1 = part->p.identity;
-  add_link(&links[0], &links[0],0, p1, 1);
-
-  for (p = 0; p < partners[p1].n; p+=2) {
-     add_link(&links[1], &links[0], 0, partners[p1].e[p], 2);
-  }
- 
-  for (c = 2; c <= distance; c++) {
-    for (i = 0; i < links[c-1].n; i+=c) {
-      p2 = links[c-1].e[c+i-1];
-      for (p = 0; p < partners[p2].n; p+=2) {
-	if( partners[p2].e[p] !=  links[c-1].e[c+i-2]) {
-	  add_link(&links[c], &links[c-1], i, partners[p2].e[p],(c+1));
-	}
-      }
-    }
-  }
-
-  p1 = part->p.identity;
-
-  for (c = 2; c <= distance; c++) {
-    Tcl_AppendResult(interp, " {", (char *)NULL);
-    for (i = 0; i < links[c-1].n; i+=c ) {
-      Tcl_AppendResult(interp, " { ", (char *)NULL);
-      for (p = 1; p < c; p++) {
-	sprintf(buffer, "%d ",links[c-1].e[i+p]);
-	Tcl_AppendResult(interp, buffer, (char *)NULL);
-      }
-      Tcl_AppendResult(interp, "}", (char *)NULL);
-    }
-    Tcl_AppendResult(interp, " }", (char *)NULL);
-  }
-
-  /* free memory */
-  for (p = 0; p <= max_seen_particle; p++) realloc_intlist(&partners[p], 0);
-  free(partners);
-  for(i=0;i<distance+1; i++) realloc_intlist(&links[i], 0);
-  free(links);
-}
-
-#ifdef EXCLUSIONS
-void tclcommand_part_print_exclusions(Particle *part, char *buffer, Tcl_Interp *interp)
-{
-  int i;
-  for (i = 0; i < part->el.n; i++) {
-    sprintf(buffer, "%d ", part->el.e[i]);
-    Tcl_AppendResult(interp, buffer, (char *)NULL);
-  }
-}
-#endif
-
-#ifdef EXTERNAL_FORCES
-void tclcommand_part_print_fix(Particle *part, char *buffer, Tcl_Interp *interp)
-{
-  int i;
-  for (i = 0; i < 3; i++) {
-    if (part->l.ext_flag & COORD_FIXED(i))
-      Tcl_AppendResult(interp, "1 ", (char *)NULL);
-    else
-	    Tcl_AppendResult(interp, "0 ", (char *)NULL);
-  }
-}
-
-void tclcommand_part_print_ext_force(Particle *part, char *buffer, Tcl_Interp *interp)
-{
-  if(part->l.ext_flag & PARTICLE_EXT_FORCE) {
-    Tcl_PrintDouble(interp, part->l.ext_force[0], buffer);
-	  Tcl_AppendResult(interp, buffer, " ", (char *)NULL);
-	  Tcl_PrintDouble(interp, part->l.ext_force[1], buffer);
-	  Tcl_AppendResult(interp, buffer, " ", (char *)NULL);
-	  Tcl_PrintDouble(interp, part->l.ext_force[2], buffer);
-	  Tcl_AppendResult(interp, buffer, (char *)NULL);
-  }
-  else {
-    Tcl_AppendResult(interp, "0.0 0.0 0.0 ", (char *)NULL);
-  }
-}
-#endif
-
-/** append particle data in ASCII form to the Tcl result.
-    @param part_num the particle which data is appended
-    @param interp   the Tcl interpreter to which result to add to */
-int tclprint_to_result_Particle(Tcl_Interp *interp, int part_num)
-{
-  char buffer[50 + TCL_DOUBLE_SPACE + TCL_INTEGER_SPACE];
-  Particle part;
-
-  if (get_particle_data(part_num, &part) == TCL_ERROR)
-    return (TCL_ERROR);
-
-  sprintf(buffer, "%d", part.p.identity);
-  Tcl_AppendResult(interp, buffer, (char *)NULL);
-  Tcl_AppendResult(interp, " pos ", (char *)NULL);
-  tclcommand_part_print_position(&part, buffer, interp);
-  Tcl_AppendResult(interp, " type ", (char *)NULL);
-  sprintf(buffer, "%d", part.p.type);
-  if (part.p.mol_id > -1) {
-	Tcl_AppendResult(interp, buffer, " molecule ", (char *)NULL);
-  	sprintf(buffer, "%d", part.p.mol_id);
-  }
-#ifdef MASS
-  Tcl_AppendResult(interp, buffer, " mass ", (char *)NULL);
-  Tcl_PrintDouble(interp, part.p.mass, buffer);
-#endif
-#ifdef ELECTROSTATICS
-  Tcl_AppendResult(interp, buffer, " q ", (char *)NULL);
-  Tcl_PrintDouble(interp, part.p.q, buffer);
-#endif
-#ifdef LB_ELECTROHYDRODYNAMICS
-  Tcl_AppendResult(interp, buffer, " mu_E ", (char *)NULL);
-  tclcommand_part_print_mu_E(&part, buffer, interp);
-#endif
-  Tcl_AppendResult(interp, buffer, " v ", (char *)NULL);
-  tclcommand_part_print_v(&part, buffer, interp);
-  Tcl_AppendResult(interp, " f ", (char *)NULL);
-  tclcommand_part_print_f(&part, buffer, interp);
-
-#ifdef ROTATION
-  /* print information about rotation */
-  Tcl_AppendResult(interp, " quat ", (char *)NULL);
-  tclcommand_part_print_quat(&part, buffer, interp);
-
-  Tcl_AppendResult(interp, " omega ", (char *)NULL);
-  tclcommand_part_print_omega(&part, buffer, interp);
-
-  Tcl_AppendResult(interp, " torque ", (char *)NULL);
-  tclcommand_part_print_torque(&part, buffer, interp);
-#endif
-
-#ifdef ROTATION_PER_PARTICLE
-  Tcl_AppendResult(interp, " rotation ", (char *)NULL);
-  tclcommand_part_print_rotation(&part, buffer, interp);
-#endif
-
-
-
-#ifdef ROTATIONAL_INERTIA
-  /* print information about rotational inertia */
-  Tcl_AppendResult(interp, " rinertia ", (char *)NULL);
-  tclcommand_part_print_rotational_inertia(&part, buffer, interp);
-#endif
-
-#ifdef DIPOLES
-  /* print information about dipoles */
-  Tcl_AppendResult(interp, " dip ", (char *)NULL);
-  tclcommand_part_print_dip(&part, buffer, interp);
-#endif
-
-#ifdef VIRTUAL_SITES
-  /* print information about isVirtual */
-  Tcl_AppendResult(interp, " virtual ", (char *)NULL);
-  tclcommand_part_print_virtual(&part, buffer, interp);
-#endif
-
-#ifdef VIRTUAL_SITES_RELATIVE
-  // print the particle attributes used by the "relative" implementation of virtual sites
-  Tcl_AppendResult(interp, " vs_relative ", (char *)NULL);
-  sprintf(buffer, "%d %f", part.p.vs_relative_to_particle_id, part.p.vs_relative_distance);
-  Tcl_AppendResult(interp, buffer, (char *)NULL);
-#endif
-
-#ifdef EXCLUSIONS
-  if (part.el.n > 0) {
-    Tcl_AppendResult(interp, " exclude ", (char *)NULL);
-    tclcommand_part_print_exclusions(&part, buffer, interp);
-  }
-#endif
-
-#ifdef EXTERNAL_FORCES
-  /* print external force information. */
-  if (part.l.ext_flag & PARTICLE_EXT_FORCE) {
-    Tcl_AppendResult(interp, " ext_force ", (char *)NULL);
-    tclcommand_part_print_ext_force(&part, buffer, interp);
-  }
-
-  /* print fix information. */
-  if (part.l.ext_flag & COORDS_FIX_MASK) {
-    Tcl_AppendResult(interp, " fix ", (char *)NULL);
-    tclcommand_part_print_fix(&part, buffer, interp);
-  }
-#endif
-
-  /* print bonding structure */
-  if (part.bl.n > 0) {
-    Tcl_AppendResult(interp, " bond ", (char *)NULL);
-    tclcommand_part_print_bonding_structure(&part, buffer, interp);
-  }
-
-  free_particle(&part);
-  return (TCL_OK);
-}
-
-int tclcommand_part_print_all(Tcl_Interp *interp)
-{
-  int i = 0, start = 1;
-
-  if (!particle_node)
-    build_particle_node();
-
-  PART_TRACE(fprintf(stderr, "max_seen %d\n", max_seen_particle));
-
-  for (i = 0; i <= max_seen_particle ; i++) {
-
-    PART_TRACE(fprintf(stderr, "particle %d\n", i));
-
-    if (particle_node[i] != -1) {
-      if (start) {
-	Tcl_AppendResult(interp, "{", (char *)NULL);
-	start = 0;
-      }
-      else
-	Tcl_AppendResult(interp, " {", (char *)NULL);
-
-      tclprint_to_result_Particle(interp, i);
-      Tcl_AppendResult(interp, "}", (char *)NULL);
-    }
-  }
-
-  return TCL_OK;
-}
-
-int tclcommand_part_parse_print(Tcl_Interp *interp, int argc, char **argv,
-		     int part_num)
-{
-
-  char buffer[TCL_DOUBLE_SPACE + TCL_INTEGER_SPACE];
-  Particle part;
-
-  if (part_num > max_seen_particle) {
-    Tcl_AppendResult(interp, "na", (char *)NULL);
-
-    return TCL_OK;
-  }
-
-  if (get_particle_data(part_num, &part) == TCL_ERROR) {
-    Tcl_AppendResult(interp, "na", (char *)NULL);
-    return TCL_OK;
-  }
-
-  while (argc > 0) {
-    if (ARG0_IS_S("identity")) {
-      sprintf(buffer, "%d", part.p.identity);
-      Tcl_AppendResult(interp, buffer, (char *)NULL);
-    }
-    else if (ARG0_IS_S("position"))
-      tclcommand_part_print_position(&part, buffer, interp);
-    else if (ARG0_IS_S("force"))
-      tclcommand_part_print_f(&part, buffer, interp);
-    else if (ARG0_IS_S("folded_position"))
-      tclcommand_part_print_folded_position(&part, buffer, interp);
-    else if (ARG0_IS_S("type")) {
-      sprintf(buffer, "%d", part.p.type);
-      Tcl_AppendResult(interp, buffer, (char *)NULL);
-    }
-    else if (ARG0_IS_S("molecule_id")) {
-      sprintf(buffer, "%d", part.p.mol_id);
-      Tcl_AppendResult(interp, buffer, (char *)NULL);
-    }
-#ifdef MASS
-    else if (ARG0_IS_S("mass")) {
-      Tcl_PrintDouble(interp, part.p.mass, buffer);
-      Tcl_AppendResult(interp, buffer, (char *)NULL);
-    }
-#endif
-
-#ifdef ELECTROSTATICS
-    else if (ARG0_IS_S("q")) {
-      Tcl_PrintDouble(interp, part.p.q, buffer);
-      Tcl_AppendResult(interp, buffer, (char *)NULL);
-    }
-#endif
-#ifdef LB_ELECTROHYDRODYNAMICS
-    else if (ARG0_IS_S("mu_E")) {
-      tclcommand_part_print_mu_E(&part, buffer, interp);
-    }
-#endif
-    else if (ARG0_IS_S("v"))
-      tclcommand_part_print_v(&part, buffer, interp);
-
-#ifdef ROTATION
-    else if (ARG0_IS_S("quat"))
-      tclcommand_part_print_quat(&part, buffer, interp);
-   else if (ARG0_IS_S("quatu"))
-      tclcommand_part_print_quat(&part, buffer, interp);
-    else if (ARG0_IS_S("omega"))
-      tclcommand_part_print_omega(&part, buffer, interp);
-    else if (ARG0_IS_S("torque"))
-      tclcommand_part_print_torque(&part, buffer, interp);
-    else if (ARG0_IS_S("tbf"))
-      tclcommand_part_print_torque_body_frame(&part, buffer, interp);
-#endif
-#ifdef ROTATION_PER_PARTICLE
-    else if (ARG0_IS_S("rotation"))
-      tclcommand_part_print_rotation(&part, buffer, interp);
-#endif
-
-#ifdef ROTATIONAL_INERTIA
-    else if (ARG0_IS_S("rinertia"))
-      tclcommand_part_print_rotational_inertia(&part, buffer, interp);
-#endif
-
-#ifdef DIPOLES
-    else if (ARG0_IS_S("dip"))
-      tclcommand_part_print_dip(&part, buffer, interp);
-    else if (ARG0_IS_S("dipm"))
-      Tcl_PrintDouble(interp, part.p.dipm, buffer);
-#endif
-
-#ifdef VIRTUAL_SITES
-    else if (ARG0_IS_S("virtual"))
-      tclcommand_part_print_virtual(&part, buffer, interp);
-#endif
-#ifdef VIRTUAL_SITES_RELATIVE    
-     else if (ARG0_IS_S("vs_relative")) {
-       sprintf(buffer, "%d %f", part.p.vs_relative_to_particle_id, part.p.vs_relative_distance);
-       Tcl_AppendResult(interp, buffer, (char *)NULL);
-     }
-#endif
-
-#ifdef EXTERNAL_FORCES
-    else if (ARG0_IS_S("ext_force"))
-      tclcommand_part_print_ext_force(&part,buffer,interp);
-    else if (ARG0_IS_S("fix"))
-      tclcommand_part_print_fix(&part, buffer, interp);
-#endif
-
-#ifdef EXCLUSIONS
-    else if (ARG0_IS_S("exclusions"))
-      tclcommand_part_print_exclusions(&part, buffer, interp);
-#endif
-
-    else if (ARG0_IS_S("bonds"))
-      tclcommand_part_print_bonding_structure(&part, buffer, interp);
-    else if (ARG0_IS_S("connections")) {
-      int distance = 1;
-      if (argc ==2) {
-	if (!ARG1_IS_I(distance)) {
-	  free_particle(&part);
-	  return TCL_ERROR;
-	}
-	argc--; argv++;
-      }
-      tclcommand_part_print_bond_partners(&part, buffer, interp, distance);
-    }
-    else {
-      Tcl_ResetResult(interp);
-      Tcl_AppendResult(interp, "unknown particle data \"", argv[0], "\" requested", (char *)NULL);
-      free_particle(&part);
-      return TCL_ERROR;
-    }
-    if (argc > 1)
-      Tcl_AppendResult(interp, " ", (char *)NULL);
-
-    argc--;
-    argv++;
-
-  }
-
-  free_particle(&part);
-  return TCL_OK;
-}
-
-int tclcommand_part_parse_delete(Tcl_Interp *interp, int argc, char **argv,
-		   int part_num, int * change)
-{
-  *change = 0;
-
-  if (remove_particle(part_num) == TCL_ERROR) {
-    char buffer[32 + TCL_INTEGER_SPACE];
-    sprintf(buffer, "particle %d", part_num);
-    Tcl_AppendResult(interp, buffer, " does not exist and cannot be removed",
-		     (char *)NULL);
-
-    return TCL_ERROR;
-  }
-  if (argc > 0) {
-    Tcl_AppendResult(interp, "part <id> delete does not expect parameters",
-		     (char *)NULL);
-
-    return TCL_ERROR;
-  }
-
-  return TCL_OK;
-}
-
-int tclcommand_part_parse_pos(Tcl_Interp *interp, int argc, char **argv,
-		   int part_num, int * change)
-{
-  double pos[3];
-  int j;
-
-  *change = 3;
-
-  if (argc < 3) {
-    Tcl_AppendResult(interp, "pos requires 3 arguments", (char *) NULL);
-    return TCL_ERROR;
-  }
-
-  /* set position */
-  for (j = 0; j < 3; j++)
-    if (! ARG_IS_D(j, pos[j]))
-      return TCL_ERROR;
-
-  if (place_particle(part_num, pos) == TCL_ERROR) {
-    Tcl_AppendResult(interp, "particle could not be set", (char *) NULL);
-
-    return TCL_ERROR;
-  }
-
-  return TCL_OK;
-}
-
-#ifdef MASS
-int tclcommand_part_parse_mass(Tcl_Interp *interp, int argc, char **argv,
-		 int part_num, int * change)
-{
-    double mass;
-
-    *change = 1;
-
-    if (argc < 1) {
-      Tcl_AppendResult(interp, "mass requires 1 argument", (char *) NULL);
-      return TCL_ERROR;
-    }
-
-    /* set mass */
-    if (! ARG0_IS_D(mass))
-      return TCL_ERROR;
-
-    if (set_particle_mass(part_num, mass) == TCL_ERROR) {
-      Tcl_AppendResult(interp, "set particle position first", (char *)NULL);
-
-      return TCL_ERROR;
-    }
-
-    return TCL_OK;
-}
-#endif
-
-#ifdef  ROTATIONAL_INERTIA
-int tclcommand_part_parse_rotational_inertia(Tcl_Interp *interp, int argc, char **argv,
-				  int part_num, int * change)
-{
-  double rinertia[3];
-
-  *change = 3;
-
-  if (argc < 3) {
-    Tcl_AppendResult(interp, "rotational inertia requires 3 arguments", (char *) NULL);
-    return TCL_ERROR;
-  }
-
-  /* set rotational inertia */
-  if (! ARG_IS_D(0, rinertia[0]) || ! ARG_IS_D(1, rinertia[1]) || ! ARG_IS_D(2, rinertia[2]))
-    return TCL_ERROR;
-
-  if (set_particle_rotational_inertia(part_num, rinertia) == TCL_ERROR) {
-    Tcl_AppendResult(interp, "set particle position first", (char *)NULL);
-
-    return TCL_ERROR;
-  }
-
-  return TCL_OK;
-}
-#endif
-
-#ifdef ROTATION_PER_PARTICLE
-int tclcommand_part_parse_rotation(Tcl_Interp *interp, int argc, char **argv,
-		 int part_num, int * change)
-{
-    int rot;
-
-    *change = 1;
-
-    if (argc < 1) {
-      Tcl_AppendResult(interp, "rotation requires 1 argument", (char *) NULL);
-      return TCL_ERROR;
-    }
-
-    /* set rotation flag */
-    if (! ARG0_IS_I(rot))
-      return TCL_ERROR;
-
-    if (set_particle_rotation(part_num, rot) == TCL_ERROR) {
-      Tcl_AppendResult(interp, "set particle position first", (char *)NULL);
-
-      return TCL_ERROR;
-    }
-
-    return TCL_OK;
-}
-#endif
-
-#ifdef DIPOLES
-int tclcommand_part_parse_dipm(Tcl_Interp *interp, int argc, char **argv,
-		 int part_num, int * change)
-{
-    double dipm;
-
-    *change = 1;
-
-    if (argc < 1) {
-      Tcl_AppendResult(interp, "dipm requires 1 argument", (char *) NULL);
-      return TCL_ERROR;
-    }
-
-    /* set dipole moment */
-    if (! ARG0_IS_D(dipm))
-      return TCL_ERROR;
-
-    if (set_particle_dipm(part_num, dipm) == TCL_ERROR) {
-      Tcl_AppendResult(interp, "set particle position first", (char *)NULL);
-
-      return TCL_ERROR;
-    }
-
-    return TCL_OK;
-}
-
-int tclcommand_part_parse_dip(Tcl_Interp *interp, int argc, char **argv,
-			 int part_num, int * change)
-{
-  double dip[3];
-  double dipm;
-  *change = 3;
-
-  if (argc < 3) {
-    Tcl_AppendResult(interp, "dip requires 3 arguments", (char *) NULL);
-    return TCL_ERROR;
-  }
-  /* set dipole orientation */
-  if (! ARG_IS_D(0, dip[0]))
-    return TCL_ERROR;
-
-  if (! ARG_IS_D(1, dip[1]))
-    return TCL_ERROR;
-
-  if (! ARG_IS_D(2, dip[2]))
-    return TCL_ERROR;
-
-  /* convenience error message, dipm is not used otherwise. */
-  dipm = dip[0]*dip[0] + dip[1]*dip[1] + dip[2]*dip[2];
-  if (dipm < ROUND_ERROR_PREC) {
-    Tcl_AppendResult(interp, "cannot set dipole with zero length", (char *)NULL);
-    return TCL_ERROR;
-  }
-
-  if (set_particle_dip(part_num, dip) == TCL_ERROR) {
-    Tcl_AppendResult(interp, "set particle position first", (char *)NULL);
-    return TCL_ERROR;
-  }
-  
-  return TCL_OK;
-}
-
-#endif
-
-#ifdef VIRTUAL_SITES
-int tclcommand_part_parse_virtual(Tcl_Interp *interp, int argc, char **argv,
-		 int part_num, int * change)
-{
-    int isVirtual;
-
-    *change = 1;
-
-    if (argc < 1) {
-      Tcl_AppendResult(interp, "virtual requires 1 argument", (char *) NULL);
-      return TCL_ERROR;
-    }
-
-    /* set isVirtual */
-    if (! ARG0_IS_I(isVirtual))
-      return TCL_ERROR;
-
-    if (set_particle_virtual(part_num, isVirtual) == TCL_ERROR) {
-      Tcl_AppendResult(interp, "set particle position first", (char *)NULL);
-
-      return TCL_ERROR;
-    }
-
-    return TCL_OK;
-}
-#endif
-
-
-#ifdef VIRTUAL_SITES_RELATIVE
-int part_parse_vs_relative(Tcl_Interp *interp, int argc, char **argv,
-		 int part_num, int * change)
-{
-    // See particle_data.h for explanation of the quantities
-    int vs_relative_to;
-    double vs_distance;
-
-    // We consume two arguments after the vs_relative:
-    *change = 2;
-
-    // Validate input
-    if (argc < 2) {
-      Tcl_AppendResult(interp, "vs_relative needs the id of the particle to which the virtual site is related and the distnace it should have from that particle as arguments.", (char *) NULL);
-      return TCL_ERROR;
-    }
-
-    // Get parameters from tcl
-    if (! ARG0_IS_I(vs_relative_to))
-      return TCL_ERROR;
-    
-    if (! ARG1_IS_D(vs_distance))
-      return TCL_ERROR;
-
-    if (set_particle_vs_relative(part_num, vs_relative_to, vs_distance) == TCL_ERROR) {
-      Tcl_AppendResult(interp, "set particle position first", (char *)NULL);
-
-      return TCL_ERROR;
-    }
-
-    return TCL_OK;
-}
-
-// Set's up the particle, so that it's relative distance to a spicific other 
-// particle P, and the relative orientation between the director of particle P
-// and the vector pointing from P to this particle stays constant.
-// It sets the virtual, vs_relative_distance, ps_relative_to_particle_id and quaternion attributes
-// of the this particle.
-int part_parse_vs_relate_to(Tcl_Interp *interp, int argc, char **argv,
-		 int part_num, int * change)
-{
-    // We consume one argument:
-    *change = 1;
-
-    // Validate input
-    if (argc < 1) {
-      Tcl_AppendResult(interp, "vs_auto_relate_to needs the id of the particle to which this particle should be related.", (char *) NULL);
-      return TCL_ERROR;
-    }
-
-    int relate_to;
-
-    // Get parameters from tcl
-    if (! ARG0_IS_I(relate_to))
-      return TCL_ERROR;
-    
- return vs_relate_to(part_num, relate_to);
-}    
-
-
-#endif
-
-
-
-
-int tclcommand_part_parse_q(Tcl_Interp *interp, int argc, char **argv,
-		 int part_num, int * change)
-{
-    double q;
-
-    *change = 1;
-
-    if (argc < 1) {
-      Tcl_AppendResult(interp, "q requires 1 argument", (char *) NULL);
-      return TCL_ERROR;
-    }
-
-    /* set charge */
-    if (! ARG0_IS_D(q))
-      return TCL_ERROR;
-
-    if (set_particle_q(part_num, q) == TCL_ERROR) {
-      Tcl_AppendResult(interp, "set particle position first", (char *)NULL);
-
-      return TCL_ERROR;
-    }
-
-    return TCL_OK;
-}
-
-#ifdef LB_ELECTROHYDRODYNAMICS
-int tclcommand_part_parse_mu_E(Tcl_Interp *interp, int argc, char **argv,
-		 int part_num, int * change)
-{
-    double mu_E[3];
-
-    *change = 3;
-
-    if (argc < 3) {
-      Tcl_AppendResult(interp, "mu_E requires 3 arguments", (char *) NULL);
-      return TCL_ERROR;
-    }
-
-    /* set mobility */
-    if (! ARG_IS_D(0, mu_E[0]))
-      return TCL_ERROR;
-    if (! ARG_IS_D(1, mu_E[1]))
-      return TCL_ERROR;
-    if (! ARG_IS_D(2, mu_E[2]))
-      return TCL_ERROR;
-
-    if (set_particle_mu_E(part_num, mu_E) == TCL_ERROR) {
-      Tcl_AppendResult(interp, "set particle position first", (char *)NULL);
-
-      return TCL_ERROR;
-    }
-
-    return TCL_OK;
-}
-#endif
-
-int tclcommand_part_parse_v(Tcl_Interp *interp, int argc, char **argv,
-		 int part_num, int * change)
-{
-  double v[3];
-
-  *change = 3;
-
-  if (argc < 3) {
-    Tcl_AppendResult(interp, "v requires 3 arguments", (char *) NULL);
-
-    return TCL_ERROR;
-  }
-
-  /* set v */
-  if (! ARG_IS_D(0, v[0]))
-    return TCL_ERROR;
-
-  if (! ARG_IS_D(1, v[1]))
-    return TCL_ERROR;
-
-  if (! ARG_IS_D(2, v[2]))
-    return TCL_ERROR;
-
-  /* scale velocity with time step */
-  v[0] *= time_step;
-  v[1] *= time_step;
-  v[2] *= time_step;
-
-  if (set_particle_v(part_num, v) == TCL_ERROR) {
-    Tcl_AppendResult(interp, "set particle position first", (char *)NULL);
-
-    return TCL_ERROR;
-  }
-
-  return TCL_OK;
-}
-
-int tclcommand_part_parse_f(Tcl_Interp *interp, int argc, char **argv,
-		 int part_num, int * change)
-{
-  double f[3];
-
-  *change = 3;
-
-  if (argc < 3) {
-    Tcl_AppendResult(interp, "f requires 3 arguments", (char *) NULL);
-
-    return TCL_ERROR;
-  }
-
-  /* set f */
-  if (! ARG_IS_D(0, f[0]))
-    return TCL_ERROR;
-
-  if (! ARG_IS_D(1, f[1]))
-    return TCL_ERROR;
-
-  if (! ARG_IS_D(2, f[2]))
-    return TCL_ERROR;
-
-  /* rescale forces */
-  f[0] *= (0.5*time_step*time_step);
-  f[1] *= (0.5*time_step*time_step);
-  f[2] *= (0.5*time_step*time_step);
-
-  if (set_particle_f(part_num, f) == TCL_ERROR) {
-    Tcl_AppendResult(interp, "set particle position first", (char *)NULL);
-
-    return TCL_ERROR;
-  }
-
-  return TCL_OK;
-}
-
-int tclcommand_part_parse_type(Tcl_Interp *interp, int argc, char **argv,
-		    int part_num, int * change)
-{
-  int type;
-
-  *change = 1;
-
-  if (argc < 1 ) {
-    Tcl_AppendResult(interp, "type requires 1 argument", (char *) NULL);
-    return TCL_ERROR;
-  }
-
-  /* set type */
-  if (! ARG0_IS_I(type))
-    return TCL_ERROR;
-
-  if (type < 0) {
-    Tcl_AppendResult(interp, "invalid particle type", (char *) NULL);
-    return TCL_ERROR;
-  }
-
-  if (set_particle_type(part_num, type) == TCL_ERROR) {
-    Tcl_AppendResult(interp, "set particle position first", (char *)NULL);
-
-    return TCL_ERROR;
-  }
-
-  return TCL_OK;
-}
-
-int tclcommand_part_parse_mol_id(Tcl_Interp *interp, int argc, char **argv,
-		      int part_num, int * change)
-{
-  int mid;
-
-  *change = 1;
-
-  if (argc < 1 ) {
-    Tcl_AppendResult(interp, "molecule_id requires 1 argument", (char *) NULL);
-    return TCL_ERROR;
-  }
-
-  /* set mid */
-  if (ARG0_IS_S("off"))
-    mid = -1;
-  else {
-    /* number >= -1 (off)*/
-    if (!ARG0_IS_I(mid) || mid < -1) {
-      Tcl_ResetResult(interp);
-      Tcl_AppendResult(interp, "invalid molecule id, must be integer or \"off\"", (char *) NULL);
-      return TCL_ERROR;
-    }
-  }
-
-  if (set_particle_mol_id(part_num, mid) == TCL_ERROR) {
-    Tcl_AppendResult(interp, "set particle position first", (char *)NULL);
-
-    return TCL_ERROR;
-  }
-
-  return TCL_OK;
-}
-
-#ifdef ROTATION
-
-int tclcommand_part_parse_quat(Tcl_Interp *interp, int argc, char **argv,
-			 int part_num, int * change)
-{
-  double quat[4];
-
-  *change = 4;
-
-#ifdef DIPOLES
- //Here we should check if the dipole moment of the particle is already given
-#endif
-
-  if (argc < 4) {
-    Tcl_AppendResult(interp, "quaternion requires 4 arguments", (char *) NULL);
-    return TCL_ERROR;
-  }
-
-  /* set orientation */
-  if (! ARG_IS_D(0, quat[0]))
-    return TCL_ERROR;
-
-  if (! ARG_IS_D(1, quat[1]))
-    return TCL_ERROR;
-
-  if (! ARG_IS_D(2, quat[2]))
-    return TCL_ERROR;
-
-  if (! ARG_IS_D(3, quat[3]))
-    return TCL_ERROR;
-
-  if (set_particle_quat(part_num, quat) == TCL_ERROR) {
-   Tcl_AppendResult(interp, "set particle position first", (char *)NULL);
-
-    return TCL_ERROR;
-  }
-
-  return TCL_OK;
-}
-
-int tclcommand_part_parse_omega(Tcl_Interp *interp, int argc, char **argv,
-			 int part_num, int * change)
-{
-  double omega[3];
-
-  *change = 3;
-
-  if (argc < 3) {
-    Tcl_AppendResult(interp, "omega requires 3 arguments", (char *) NULL);
-    return TCL_ERROR;
-  }
-  /* set angular velocity */
-  if (! ARG_IS_D(0, omega[0]))
-    return TCL_ERROR;
-
-  if (! ARG_IS_D(1, omega[1]))
-    return TCL_ERROR;
-
-  if (! ARG_IS_D(2, omega[2]))
-    return TCL_ERROR;
-
-   if (set_particle_omega(part_num, omega) == TCL_ERROR) {
-   Tcl_AppendResult(interp, "set particle position first", (char *)NULL);
-
-    return TCL_ERROR;
-  }
-
-  return TCL_OK;
-}
-
-int tclcommand_part_parse_torque(Tcl_Interp *interp, int argc, char **argv,
-			 int part_num, int * change)
-{
-  double torque[3];
-
-  *change = 3;
-
-  if (argc < 3) {
-    Tcl_AppendResult(interp, "torque requires 3 arguments", (char *) NULL);
-    return TCL_ERROR;
-  }
-  /* set torque */
-  if (! ARG_IS_D(0, torque[0]))
-    return TCL_ERROR;
-
-  if (! ARG_IS_D(1, torque[1]))
-    return TCL_ERROR;
-
-  if (! ARG_IS_D(2, torque[2]))
-    return TCL_ERROR;
-
-  if (set_particle_torque(part_num, torque) == TCL_ERROR) {
-   Tcl_AppendResult(interp, "set particle position first", (char *)NULL);
-
-    return TCL_ERROR;
-  }
-
-
-  return TCL_OK;
-}
-#endif
-
-#ifdef EXTERNAL_FORCES
-
-int tclcommand_part_parse_ext_force(Tcl_Interp *interp, int argc, char **argv,
-			 int part_num, int * change)
-{
-  double ext_f[3];
-  int ext_flag;
-
-  *change = 3;
-
-  if (argc < 3) {
-    Tcl_AppendResult(interp, "ext_force requires 3 arguments", (char *) NULL);
-    return TCL_ERROR;
-  }
-  /* set external force */
-  if (! ARG_IS_D(0, ext_f[0]))
-    return TCL_ERROR;
-
-  if (! ARG_IS_D(1, ext_f[1]))
-    return TCL_ERROR;
-
-  if (! ARG_IS_D(2, ext_f[2]))
-    return TCL_ERROR;
-
-  if (ext_f[0] == 0 && ext_f[1] == 0 && ext_f[2] == 0)
-    ext_flag = 0;
-  else
-    ext_flag = PARTICLE_EXT_FORCE;
-
-  if (set_particle_ext(part_num, ext_flag, ext_f) == TCL_ERROR) {
-    Tcl_AppendResult(interp, "set particle position first", (char *)NULL);
-    return TCL_ERROR;
-  }
-
-  return TCL_OK;
-}
-
-int tclcommand_part_parse_fix(Tcl_Interp *interp, int argc, char **argv,
-		   int part_num, int * change)
-{
-  int fixed_coord_flag[3] = {0, 0, 0};
-  int ext_flag = 0;
-  int i;
-
-  if (argc == 0 || !ARG_IS_I(0,fixed_coord_flag[0])) {
-    Tcl_ResetResult(interp);
-
-    fixed_coord_flag[0] = 1;
-    fixed_coord_flag[1] = 1;
-    fixed_coord_flag[2] = 1;
-    *change = 0;
-  }
-  else {
-    if (argc < 3){
-      Tcl_AppendResult(interp, "fix has either 0 or 3 arguments: { <fixed_coord> <fixed_coord> <fixed_coord> }", (char *)NULL);
-      return TCL_ERROR;
-    }
-    /* first one already read in the if statement above */
-    if (! ARG_IS_I(1,fixed_coord_flag[1] ))
-      return TCL_ERROR;
-    if (! ARG_IS_I(2,fixed_coord_flag[2] ))
-      return TCL_ERROR;
-    *change = 3;
-  }
-
-  for (i = 0; i < 3l; i++)
-    if (fixed_coord_flag[i])
-      ext_flag |= COORD_FIXED(i);
-
-  if (set_particle_fix(part_num, ext_flag) == TCL_ERROR) {
-    Tcl_AppendResult(interp, "set particle position first", (char *)NULL);
-    return TCL_ERROR;
-  }
-
-  return TCL_OK;
-}
-
-int tclcommand_part_parse_unfix(Tcl_Interp *interp, int argc, char **argv,
-		     int part_num, int * change)
-{
-  *change = 0;
-
-  if (set_particle_fix(part_num, 0) == TCL_ERROR) {
-    Tcl_AppendResult(interp, "set particle position first", (char *)NULL);
-
-    return TCL_ERROR;
-  }
-
-  return TCL_OK;
-}
-
-#endif
-
-#ifdef LANGEVIN_PER_PARTICLE
-int part_parse_temp(Tcl_Interp *interp, int argc, char **argv,
-			 int part_num, int * change)
-{
-  double T;
-
-  *change = 1;
-
-  if (argc < 1) {
-    Tcl_AppendResult(interp, "temp requires 1 argument", (char *) NULL);
-    return TCL_ERROR;
-  }
-  /* set temperature */
-  if (! ARG_IS_D(0, T))
-    return TCL_ERROR;
-
-  if (set_particle_temperature(part_num, T) == TCL_ERROR) {
-    Tcl_AppendResult(interp, "set particle position first", (char *)NULL);
-    return TCL_ERROR;
-  }
-
-  return TCL_OK;
-}
-
-int part_parse_gamma(Tcl_Interp *interp, int argc, char **argv,
-			 int part_num, int * change)
-{
-  double gamma;
-
-  *change = 1;
-
-  if (argc < 1) {
-    Tcl_AppendResult(interp, "gamma requires 1 argument", (char *) NULL);
-    return TCL_ERROR;
-  }
-  /* set temperature scaling factor */
-  if (! ARG_IS_D(0, gamma))
-    return TCL_ERROR;
-
-  if (set_particle_gamma(part_num, gamma) == TCL_ERROR) {
-    Tcl_AppendResult(interp, "set particle position first", (char *)NULL);
-    return TCL_ERROR;
-  }
-
-  return TCL_OK;
-}
-#endif
-
-int tclcommand_part_parse_bond(Tcl_Interp *interp, int argc, char **argv,
-		    int part_num, int * change)
-{
-  int delete = 0;
-  int type_num;
-  int n_partners;
-  /* Bond type number and the bond partner atoms are stored in this field. */
-  int *bond;
-  int j;
-
-  *change = 0;
-
-  /* check number of arguments */
-  if (argc < 1) {
-    Tcl_AppendResult(interp, "bond requires at least 1 arguments: "
-		     "[delete] { <type_num> <partner> }", (char *) NULL);
-    return TCL_ERROR;
-  }
-
-  /* parse away delete eventually */
-  if (ARG0_IS_S("delete")) {
-    delete = 1;
-    argc--;
-    argv++;
-    *change += 1;
-  }
-
-  if (argc == 1) {
-    /* check for the new, nested Tcl-list format */
-    int param1, tmp_argc;
-    char  **tmp_argv;
-    bond = NULL;
-
-    if (!particle_node)
-      build_particle_node();
-    
-    Tcl_SplitList(interp, argv[0], &tmp_argc, &tmp_argv);
-
-    for(param1 = 0 ; param1 < tmp_argc; param1++) {
-      int tmp2_argc;
-      char  **tmp2_argv;
-      Tcl_SplitList(interp, tmp_argv[param1], &tmp2_argc, &tmp2_argv);
-      if (tmp2_argc < 1) {
-	Tcl_AppendResult(interp, "usage: part <p> bond <type> <partner>+\n", (char *) NULL);
-	return TCL_ERROR;
-      }
-
-      if (Tcl_GetInt(interp, tmp2_argv[0], &type_num) == TCL_ERROR) return TCL_ERROR;
-      if(type_num < 0 || type_num >= n_bonded_ia) {
-	Tcl_AppendResult(interp, "invalid bonded interaction type_num"
-			 " (set bonded interaction parameters first)", (char *) NULL);
-	return TCL_ERROR;
-      }
-
-      /* check partners */
-      n_partners = bonded_ia_params[type_num].num;
-      if(tmp2_argc < 1+n_partners) {
-	char buffer[256 + 2*TCL_INTEGER_SPACE];
-	sprintf(buffer, "bond type %d requires %d arguments.",
-		type_num, n_partners+1);
-	Tcl_AppendResult(interp, buffer, (char *) NULL);
-	return TCL_ERROR;
-      }
-
-      bond = (int *)malloc( (n_partners+1)*sizeof(int) );
-      bond[0] = type_num;
-      j=1;
-      while(j <= n_partners) {
-	if (Tcl_GetInt(interp, tmp2_argv[j], &bond[j]) == TCL_ERROR) {
-	  free(bond);
-	  return TCL_ERROR;
-	}
-	if(bond[j] < 0 || bond[j] > max_seen_particle || particle_node[bond[j]] == -1) {
-	  char buffer[256 + 2*TCL_INTEGER_SPACE];
-	  sprintf(buffer, "partner atom %d (identity %d) not known, set all partner atoms first",
-		  j+1,bond[j]);
-	  Tcl_AppendResult(interp, buffer , (char *) NULL);
-	  free(bond);
-	  return TCL_ERROR;
-	}
-	j++;
-      }
-      /* set/delete bond */
-      if (change_particle_bond(part_num, bond, delete) != TCL_OK) {
-	Tcl_AppendResult(interp, "bond to delete did not exist", (char *)NULL);
-	free(bond);
-	return TCL_ERROR;
-      }
-      Tcl_Free((char *)tmp2_argv);
-    }
-    free(bond);
-    Tcl_Free((char *)tmp_argv);
-
-    *change += 1;
-    return TCL_OK;
-  }
-  /* check for the old, multiple numbers format */
-  if (argc == 0) {
-    if (delete == 0) {
-      Tcl_AppendResult(interp, "usage: part <p> bond <type> <partner>+\n", (char *) NULL);
-      return TCL_ERROR;
-    }
-    // delete all bonds
-    bond = NULL;
-    // since there is not even a type...
-    n_partners = -1;
-  }
-  else if (! ARG0_IS_I(type_num))
-    return TCL_ERROR;
-  else {
-    if(type_num < 0 || type_num >= n_bonded_ia) {
-      Tcl_AppendResult(interp, "invalid bonded interaction type_num"
-		       " (set bonded interaction parameters first)", (char *) NULL);
-      return TCL_ERROR;
-    }
-    /* check partners */
-    n_partners = bonded_ia_params[type_num].num;
-    if(argc < 1+n_partners) {
-      char buffer[256 + 2*TCL_INTEGER_SPACE];
-      printf("\nIn particle_data.c\n \n");
-      printf("bonded_ia_params[%d].num=%d   ",type_num,bonded_ia_params[type_num].num);
-      printf("bonded_ia_params[%d].type=%d  ",type_num,bonded_ia_params[type_num].type);
-      printf("n_partners=%d  ",n_partners);
-      printf("argc=%d\n",argc);
-      sprintf(buffer, "bond type %d requires %d arguments.",
-	      type_num, n_partners+1);
-      Tcl_AppendResult(interp, buffer, (char *) NULL);
-      return TCL_ERROR;
-    }
-
-    if (!particle_node)
-      build_particle_node();
-
-    bond = (int *)malloc( (n_partners+1)*sizeof(int) );
-    bond[0] = type_num;
-    j=1;
-    while(j <= n_partners) {
-      if (! ARG_IS_I(j, bond[j])) {
-	free(bond);
-	return TCL_ERROR;
-      }
-      if(bond[j] < 0 || bond[j] > max_seen_particle || particle_node[bond[j]] == -1) {
-	char buffer[256 + 2*TCL_INTEGER_SPACE];
-	sprintf(buffer, "partner atom %d (identity %d) not known, set all partner atoms first",
-		j+1,bond[j]);
-	Tcl_AppendResult(interp, buffer , (char *) NULL);
-	free(bond);
-	return TCL_ERROR;
-      }
-      j++;
-    }
-  }
-  /* set/delete bond */
-  if (change_particle_bond(part_num, bond, delete) != TCL_OK) {
-    Tcl_AppendResult(interp, "bond to delete did not exist", (char *)NULL);
-    free(bond);
-    return TCL_ERROR;
-  }
-  free(bond);
-
-  *change += (1 + n_partners);
-
-  return TCL_OK;
-}
-
-#ifdef EXCLUSIONS
-int tclcommand_part_parse_exclusion(Tcl_Interp *interp, int argc, char **argv,
-			 int part_num, int * change)
-{
-  int delete = 0, partner;
-
-  *change = 0;
-
-  /* check number of arguments */
-  if (argc < 1) {
-    Tcl_AppendResult(interp, "exclusion requires at least 1 arguments: "
-		     "[delete] { <partner 1> <partner 2> ... }", (char *) NULL);
-    return TCL_ERROR;
-  }
-
-  /* parse away delete eventually */
-  if (ARG0_IS_S("delete")) {
-    delete = 1;
-    argc--;
-    argv++;
-    (*change)++;
-
-    if (argc < 1) {
-      Tcl_AppendResult(interp, "exclusion requires at least 1 arguments: "
-		       "[delete] { <partner 1> <partner 2> ... }", (char *) NULL);
-      return TCL_ERROR;
-    }
-  }
-
-  /* parse partners */
-  if (!particle_node)
-    build_particle_node();
-
-  while (argc > 0) {
-    if (!ARG0_IS_I(partner)) {
-      /* seems to be the next property */
-      Tcl_ResetResult(interp);
-      break;
-    }
-
-    /* set/delete exclusion */
-    if (change_exclusion(part_num, partner, delete) != TCL_OK) {
-      if (delete)
-	Tcl_AppendResult(interp, "exclusion to delete did not exist", (char *)NULL);
-      else
-	Tcl_AppendResult(interp, "particle to exclude from interaction does not exist or is the same", (char *)NULL);	
-      return TCL_ERROR;
-    }
-
-    argc--; argv++;
-    (*change)++;
-  }
-  return TCL_OK;
-}
-#endif
-
-int tclcommand_part_parse_cmd(Tcl_Interp *interp, int argc, char **argv,
-		   int part_num)
-{
-  int change = 0, err = TCL_OK;
-#ifdef DIPOLES
-  int dipm_set = 0;
-#endif
-#if defined(ROTATION) || defined(DIPOLES)
-  int quat_set = 0, dip_set = 0;
-#endif
-
-#ifdef ADDITIONAL_CHECKS
-  if (!particle_node)
-    build_particle_node();
-  mpi_bcast_event(CHECK_PARTICLES);
-#endif
-
-  if (ARG0_IS_S("print"))
-    err = tclcommand_part_parse_print(interp, argc-1, argv+1, part_num);
-  else while (argc > 0) {
-    if (ARG0_IS_S("delete"))
-      err = tclcommand_part_parse_delete(interp, argc-1, argv+1, part_num, &change);
-
-    else if (ARG0_IS_S("pos"))
-      err = tclcommand_part_parse_pos(interp, argc-1, argv+1, part_num, &change);
-
-    else if (ARG0_IS_S("type"))
-      err = tclcommand_part_parse_type(interp, argc-1, argv+1, part_num, &change);
-
-    else if (ARG0_IS_S("molecule_id"))
-      err = tclcommand_part_parse_mol_id(interp, argc-1, argv+1, part_num, &change);
-#ifdef MASS
-    else if (ARG0_IS_S("mass"))
-      err = tclcommand_part_parse_mass(interp, argc-1, argv+1, part_num, &change);
-#endif
-    else if (ARG0_IS_S("q"))
-      err = tclcommand_part_parse_q(interp, argc-1, argv+1, part_num, &change);
-
-#ifdef LB_ELECTROHYDRODYNAMICS
-    else if (ARG0_IS_S("mu_E"))
-      err = tclcommand_part_parse_mu_E(interp, argc-1, argv+1, part_num, &change);
-#endif
-
-    else if (ARG0_IS_S("v"))
-      err = tclcommand_part_parse_v(interp, argc-1, argv+1, part_num, &change);
-
-    else if (ARG0_IS_S("f"))
-      err = tclcommand_part_parse_f(interp, argc-1, argv+1, part_num, &change);
-
-#ifdef ROTATION
-
-    else if (ARG0_IS_S("quat")) {
-      if (dip_set) {
-	      Tcl_AppendResult(interp, "(vector) dipole and orientation can not be set at the same time", (char *)NULL);	
-        return TCL_ERROR;
-      }
-      err = tclcommand_part_parse_quat(interp, argc-1, argv+1, part_num, &change);
-      quat_set = 1;
-    }
-
-    else if (ARG0_IS_S("omega"))
-      err = tclcommand_part_parse_omega(interp, argc-1, argv+1, part_num, &change);
-
-    else if (ARG0_IS_S("torque"))
-      err = tclcommand_part_parse_torque(interp, argc-1, argv+1, part_num, &change);
-
-#endif
-
-#ifdef ROTATIONAL_INERTIA
-    else if (ARG0_IS_S("rinertia"))
-      err = tclcommand_part_parse_rotational_inertia(interp, argc-1, argv+1, part_num, &change);
-#endif
-
-#ifdef ROTATION_PER_PARTICLE
-    else if (ARG0_IS_S("rotation"))
-      err = tclcommand_part_parse_rotation(interp, argc-1, argv+1, part_num, &change);
-#endif
-
-#ifdef DIPOLES
-
-    else if (ARG0_IS_S("dip")) {
-      if (quat_set) {
-	      Tcl_AppendResult(interp, "(vector) dipole and orientation can not be set at the same time", (char *)NULL);	
-        return TCL_ERROR;
-      }
-      if (dipm_set) {
-	      Tcl_AppendResult(interp, "(vector) dipole and scalar dipole moment can not be set at the same time", (char *)NULL);	
-        return TCL_ERROR;
-      }
-      err = tclcommand_part_parse_dip(interp, argc-1, argv+1, part_num, &change);
-      dip_set = 1;
-    }
-
-    else if (ARG0_IS_S("dipm")) {
-      if (dip_set) {
-	      Tcl_AppendResult(interp, "(vector) dipole and scalar dipole moment can not be set at the same time", (char *)NULL);	
-        return TCL_ERROR;
-      }
-      err = tclcommand_part_parse_dipm(interp, argc-1, argv+1, part_num, &change);
-      dipm_set = 1;
-    }
-
-#endif
-
-#ifdef VIRTUAL_SITES
-
-    else if (ARG0_IS_S("virtual"))
-      err = tclcommand_part_parse_virtual(interp, argc-1, argv+1, part_num, &change);
-
-#endif
-
-#ifdef VIRTUAL_SITES_RELATIVE
-
-    else if (ARG0_IS_S("vs_relative"))
-      err = part_parse_vs_relative(interp, argc-1, argv+1, part_num, &change);
-    else if (ARG0_IS_S("vs_auto_relate_to"))
-      err = part_parse_vs_relate_to(interp, argc-1, argv+1, part_num, &change);
-#endif
-
-#ifdef EXTERNAL_FORCES
-
-    else if (ARG0_IS_S("unfix"))
-      err = tclcommand_part_parse_unfix(interp, argc-1, argv+1, part_num, &change);
-
-    else if (ARG0_IS_S("fix"))
-      err = tclcommand_part_parse_fix(interp, argc-1, argv+1, part_num, &change);
-
-    else if (ARG0_IS_S("ext_force"))
-      err = tclcommand_part_parse_ext_force(interp, argc-1, argv+1, part_num, &change);
-
-#endif
-
-    else if (ARG0_IS_S("bond"))
-      err = tclcommand_part_parse_bond(interp, argc-1, argv+1, part_num, &change);
-
-#ifdef EXCLUSIONS
-    else if (ARG0_IS_S("exclude"))
-      err = tclcommand_part_parse_exclusion(interp, argc-1, argv+1, part_num, &change);
-#endif
-
-#ifdef LANGEVIN_PER_PARTICLE
-    else if (ARG0_IS_S("temp"))
-      err = part_parse_temp(interp, argc-1, argv+1, part_num, &change);
-	else if (ARG0_IS_S("gamma"))
-	  err = part_parse_gamma(interp, argc-1, argv+1, part_num, &change);
-#endif
-
-    else {
-      Tcl_AppendResult(interp, "unknown particle parameter \"",
-		       argv[0],"\"", (char *)NULL);
-      err = TCL_ERROR;
-    }
-    
-    if (err == TCL_ERROR)
-      break;
-
-    argc -= (change + 1);
-    argv += (change + 1);
-  }
-
-#ifdef ADDITIONAL_CHECKS
-  mpi_bcast_event(CHECK_PARTICLES);
-#endif
-
-  return mpi_gather_runtime_errors(interp, err);
-}
-
-int tclcommand_part(ClientData data, Tcl_Interp *interp,
-	 int argc, char **argv)
-{
-  int part_num = -1;
-
-  /* if no further arguments are given, print out all stored particles */
-  if (argc == 1)
-    return tclcommand_part_print_all(interp);
-  
-  /* parse away all non particle number arguments */
-  if (ARG1_IS_S("deleteall")) {
-    if (argc != 2) {
-      Tcl_AppendResult(interp, "part deleteall takes no arguments", (char *)NULL);
-      return TCL_ERROR;
-    }
-    remove_all_particles();
-    return TCL_OK;
-  }
-#ifdef EXCLUSIONS
-  else if (ARG1_IS_S("delete_exclusions")) {
-    if (argc != 2) {
-      Tcl_AppendResult(interp, "part delete_exclusions takes no arguments", (char *)NULL);
-      return TCL_ERROR;
-    }
-    remove_all_exclusions();
-    return TCL_OK;
-  }
-  else if (ARG1_IS_S("auto_exclusions")) {
-    int bond_neighbors = 2;
-    if (argc > 3) {
-      Tcl_AppendResult(interp, "usage: part auto_exclusions {distance (bond neighbors to exclude, defaults to 2)}", (char *)NULL);
-      return TCL_ERROR;
-    }
-    if (argc == 3 && !ARG_IS_I(2, bond_neighbors))
-      return TCL_ERROR;
-    auto_exclusion(bond_neighbors);
-    return TCL_OK;
-  }
-#endif
-
-  /* only one argument is given */
-  if (argc == 2) {
-
-    if (ARG1_IS_I(part_num)) {
-      if (tclprint_to_result_Particle(interp, part_num) == TCL_ERROR)
-	Tcl_AppendResult(interp, "na", (char *)NULL);
-      return TCL_OK;
-    }
-
-    return TCL_ERROR;
-  }
-
-  /* from here we have at least two arguments */
-  /* The first one has to be an integer */
-  if (! ARG1_IS_I(part_num))
-    return TCL_ERROR;
-
-  if (part_num < 0) {
-    Tcl_AppendResult(interp, "particle identities must be positive",
-		     (char *)NULL);
-
-    return TCL_ERROR;
-  }
-
-  return tclcommand_part_parse_cmd(interp, argc-2, argv+2, part_num);
-}
-
-=======
->>>>>>> 15a6a4f5
 int get_particle_data(int part, Particle *data)
 {
   int pnode;
