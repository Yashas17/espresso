--- conflicted
+++ resolved
@@ -155,10 +155,6 @@
   for ( j = 0 ; j < 3 ; j++) {
 #ifdef EXTERNAL_FORCES
     if (!(p->l.ext_flag & COORD_FIXED(j)))
-<<<<<<< HEAD
-//    if (1==1)
-=======
->>>>>>> cc4c011a
 #endif
     {
 #ifdef LANGEVIN_PER_PARTICLE  
