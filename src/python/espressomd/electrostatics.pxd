#
# Copyright (C) 2013,2014,2015,2016 The ESPResSo project
#
# This file is part of ESPResSo.
#
# ESPResSo is free software: you can redistribute it and/or modify
# it under the terms of the GNU General Public License as published by
# the Free Software Foundation, either version 3 of the License, or
# (at your option) any later version.
#
# ESPResSo is distributed in the hope that it will be useful,
# but WITHOUT ANY WARRANTY; without even the implied warranty of
# MERCHANTABILITY or FITNESS FOR A PARTICULAR PURPOSE.  See the
# GNU General Public License for more details.
#
# You should have received a copy of the GNU General Public License
# along with this program.  If not, see <http://www.gnu.org/licenses/>.
#
# Handling of electrostatics

from __future__ import print_function, absolute_import
include "myconfig.pxi"
from espressomd._system cimport *
cimport numpy as np
from espressomd.utils cimport *

cdef extern from "SystemInterface.hpp":
    cdef cppclass SystemInterface:
        pass
cdef extern from "EspressoSystemInterface.hpp":
    cdef cppclass EspressoSystemInterface(SystemInterface):
        @staticmethod
        EspressoSystemInterface * _Instance()
        bool requestRGpu()
        void update()


IF ELECTROSTATICS:
    cdef extern from "communication.hpp":
        void mpi_bcast_coulomb_params()

    IF P3M:
        from p3m_common cimport p3m_parameter_struct
    cdef extern from "interaction_data.hpp":
        cdef enum CoulombMethod:
            COULOMB_NONE, \
                COULOMB_DH, \
                COULOMB_P3M, \
                COULOMB_MMM1D, \
                COULOMB_MMM2D, \
                COULOMB_MAGGS, \
                COULOMB_ELC_P3M, \
                COULOMB_RF, \
                COULOMB_INTER_RF, \
                COULOMB_P3M_GPU, \
                COULOMB_MMM1D_GPU, \
                COULOMB_EWALD_GPU, \
                COULOMB_EK, \
                COULOMB_SCAFACOS

        int coulomb_set_bjerrum(double bjerrum)

        ctypedef struct Coulomb_parameters:
            double bjerrum
            double prefactor
            CoulombMethod method

        cdef extern Coulomb_parameters coulomb

    IF P3M:
        cdef extern from "p3m-common.hpp":
            ctypedef struct p3m_parameter_struct:
                double alpha_L
                double r_cut_iL
                int    mesh[3]
                double mesh_off[3]
                int    cao
                int    inter
                double accuracy
                double epsilon
                double cao_cut[3]
                double a[3]
                double ai[3]
                double alpha
                double r_cut
                int    inter2
                int    cao3
                double additional_mesh[3]

        cdef extern from "p3m.hpp":
            int p3m_set_params(double r_cut, int * mesh, int cao, double alpha, double accuracy)
            void p3m_set_tune_params(double r_cut, int mesh[3], int cao, double alpha, double accuracy, int n_interpol)
            int p3m_set_mesh_offset(double x, double y, double z)
            int p3m_set_eps(double eps)
            int p3m_set_ninterpol(int n)
            int p3m_adaptive_tune(char ** log)

            ctypedef struct p3m_data_struct:
                p3m_parameter_struct params

            # links intern C-struct with python object
            cdef extern p3m_data_struct p3m

        IF CUDA:
            cdef extern from "p3m_gpu.hpp":
                void p3m_gpu_init(int cao, int * mesh, double alpha, double * box)

            cdef inline python_p3m_gpu_init(params):
                cdef int cao
                cdef int mesh[3]
                cdef double alpha
                cdef double box[3]
                cao = params["cao"]
                # Mesh can be specified as single int, but here, an array is
                # needed
                if not hasattr(params["mesh"], "__getitem__"):
                    for i in range(3):
                        mesh[i] = params["mesh"]
                else:
                    mesh = params["mesh"]
                alpha = params["alpha"]
                box = params["box"]
                p3m_gpu_init(cao, mesh, alpha, box)

        # Convert C arguments into numpy array
        cdef inline python_p3m_set_mesh_offset(mesh_off):
            cdef double mesh_offset[3]
            mesh_offset[0] = mesh_off[0]
            mesh_offset[1] = mesh_off[1]
            mesh_offset[2] = mesh_off[2]
            return p3m_set_mesh_offset(mesh_offset[0], mesh_offset[1], mesh_offset[2])

        cdef inline python_p3m_adaptive_tune():
            cdef char * log = NULL
            cdef int response
            response = p3m_adaptive_tune(& log)
            print(log)
            return response

        cdef inline python_p3m_set_params(p_r_cut, p_mesh, p_cao, p_alpha, p_accuracy):
            cdef int mesh[3]
            cdef double r_cut
            cdef int cao
            cdef double alpha
            cdef double accuracy
            r_cut = p_r_cut
            cao = p_cao
            alpha = p_alpha
            accuracy = p_accuracy
            if isinstance(p_mesh, int):
                mesh[0] = p_mesh
                mesh[1] = p_mesh
                mesh[2] = p_mesh
            else:
                mesh = p_mesh

            return p3m_set_params(r_cut, mesh, cao, alpha, accuracy)

        cdef inline python_p3m_set_tune_params(p_r_cut, p_mesh, p_cao, p_alpha, p_accuracy, p_n_interpol):
            # cdef inline python_p3m_set_tune_params():
            cdef int mesh[3]
            cdef double r_cut
            cdef int cao
            cdef double alpha
            cdef double accuracy
            cdef int n_interpol
            r_cut = p_r_cut
            cao = p_cao
            alpha = p_alpha
            accuracy = p_accuracy
            n_interpol = p_n_interpol
            if isinstance(p_mesh, int):
                mesh[0] = p_mesh
                mesh[1] = p_mesh
                mesh[2] = p_mesh
            else:
                mesh = p_mesh

            p3m_set_tune_params(r_cut, mesh, cao, alpha, accuracy, n_interpol)

    cdef extern from "debye_hueckel.hpp":
        IF COULOMB_DEBYE_HUECKEL:
            ctypedef struct Debye_hueckel_params:
                double r_cut
                double kappa
                double eps_int, eps_ext
                double r0, r1
                double alpha
        ELSE:
            ctypedef struct Debye_hueckel_params:
                double r_cut
                double kappa

        cdef extern Debye_hueckel_params dh_params

        int dh_set_params(double kappa, double r_cut)
        int dh_set_params_cdh(double kappa, double r_cut, double eps_int, double eps_ext, double r0, double r1, double alpha)

IF ELECTROSTATICS and CUDA and EWALD_GPU:
    cdef extern from "actor/EwaldGPU.hpp":
        cdef cppclass EwaldgpuForce:
            EwaldgpuForce(EspressoSystemInterface & s, double r_cut, int num_kx, int num_ky, int num_kz, double alpha)
            int set_params(double rcut, int num_kx, int num_ky, int num_kz, double alpha)
            int set_params_tune(double accuracy, double precision, int K_max, int time_calc_steps)
            int adaptive_tune(char ** log, EspressoSystemInterface & s)
            double tune_alpha(double accuracy, double precision, int K, double V, double q_sqr, int N)
            double tune_rcut(double accuracy, double precision, double alpha, double V, double q_sqr, int N)
            int determine_calc_time_steps()

        ctypedef struct Ewaldgpu_params:
            double rcut
            int num_kx
            int num_ky
            int num_kz
            double alpha
            double accuracy
            double precision
            bint isTuned  # Tuning is over
            bint isTunedFlag  # Flag tuning is over
            int K_max  # Maximal reciprocal K-vector in tuning
            int time_calc_steps  # Steps in time_force_calc function

        cdef extern Ewaldgpu_params ewaldgpu_params

        # ctypedef extern class EwaldgpuForce ewaldgpuForce
#    cdef extern from "EspressoSystemInterface.cpp":
#        cdef cppclass extern EspressoSystemInterface *EspressoSystemInterface;

IF ELECTROSTATICS:
    cdef extern from "mmm1d.hpp":
        ctypedef struct MMM1D_struct:
            double far_switch_radius_2
            double maxPWerror
            int    bessel_cutoff

        cdef extern MMM1D_struct mmm1d_params

        int MMM1D_set_params(double switch_rad, double maxPWerror)
        void MMM1D_init()
        int MMM1D_sanity_checks()
        int mmm1d_tune(char ** log)

    cdef extern from "interaction_data.hpp":
        int coulomb_set_bjerrum(double bjerrum)

        ctypedef enum CoulombMethod:
            COULOMB_NONE,
            COULOMB_DH,
            COULOMB_P3M,
            COULOMB_MMM1D,
            COULOMB_MMM2D,
            COULOMB_MAGGS,
            COULOMB_ELC_P3M,
            COULOMB_RF,
            COULOMB_INTER_RF,
            COULOMB_P3M_GPU,
            COULOMB_MMM1D_GPU,
            COULOMB_EWALD_GPU,
            COULOMB_EK

        ctypedef struct Coulomb_parameters:
            double bjerrum
            double prefactor
            CoulombMethod method

        cdef extern Coulomb_parameters coulomb

    cdef inline pyMMM1D_tune():
        cdef char * log = NULL
        cdef int resp
        MMM1D_init()
        if MMM1D_sanity_checks() == 1:
            raise ValueError(
                "MMM1D Sanity check failed: wrong periodicity or wrong cellsystem, PRTFM")
        resp = mmm1d_tune( & log)
        if resp:
            print(log)
        return resp

IF ELECTROSTATICS:
    cdef extern from "mmm2d.hpp":
        ctypedef struct MMM2D_struct:
            double maxPWerror
            double far_cut
            double far_cut2
            int far_calculated
            int dielectric_contrast_on
            int const_pot_on
            double pot_diff
            double delta_mid_top
            double delta_mid_bot
            double delta_mult

        cdef extern MMM2D_struct mmm2d_params

        int MMM2D_set_params(double maxPWerror, double far_cut, double delta_top, double delta_bot, int const_pot_on, double pot_diff)

        void MMM2D_init()

        int MMM2D_sanity_checks()

IF ELECTROSTATICS and MMM1D_GPU:

    cdef extern from "actor/Mmm1dgpuForce.hpp":
        ctypedef float mmm1dgpu_real
        cdef cppclass Mmm1dgpuForce:
<<<<<<< HEAD
            Mmm1dgpuForce(SystemInterface & s, mmm1dgpu_real coulomb_prefactor, mmm1dgpu_real maxPWerror, mmm1dgpu_real far_switch_radius=-1, int bessel_cutoff=-1)
            void setup(SystemInterface & s)
            void tune(SystemInterface & s, mmm1dgpu_real _maxPWerror, mmm1dgpu_real _far_switch_radius, int _bessel_cutoff)
            void set_params(mmm1dgpu_real _boxz, mmm1dgpu_real _coulomb_prefactor, mmm1dgpu_real _maxPWerror, mmm1dgpu_real _far_switch_radius, int _bessel_cutoff, bool manual=False)
=======
            Mmm1dgpuForce(SystemInterface &s, mmm1dgpu_real coulomb_prefactor, mmm1dgpu_real maxPWerror, mmm1dgpu_real far_switch_radius, int bessel_cutoff);
            Mmm1dgpuForce(SystemInterface &s, mmm1dgpu_real coulomb_prefactor, mmm1dgpu_real maxPWerror, mmm1dgpu_real far_switch_radius);
            Mmm1dgpuForce(SystemInterface &s, mmm1dgpu_real coulomb_prefactor, mmm1dgpu_real maxPWerror);
            void setup(SystemInterface &s);
            void tune(SystemInterface &s, mmm1dgpu_real _maxPWerror, mmm1dgpu_real _far_switch_radius, int _bessel_cutoff);
            void set_params(mmm1dgpu_real _boxz, mmm1dgpu_real _coulomb_prefactor, mmm1dgpu_real _maxPWerror, mmm1dgpu_real _far_switch_radius, int _bessel_cutoff, bool manual = False);
>>>>>>> 9b213c33

            unsigned int numThreads
            unsigned int numBlocks(SystemInterface & s)

            mmm1dgpu_real host_boxz
            int host_npart
            bool need_tune

<<<<<<< HEAD
            int pairs
            mmm1dgpu_real * dev_forcePairs, *dev_energyBlocks
=======
            int pairs;
            mmm1dgpu_real *dev_forcePairs;
            mmm1dgpu_real *dev_energyBlocks;
>>>>>>> 9b213c33

            mmm1dgpu_real coulomb_prefactor, maxPWerror, far_switch_radius
            int bessel_cutoff

            float force_benchmark(SystemInterface & s)

            void check_periodicity()<|MERGE_RESOLUTION|>--- conflicted
+++ resolved
@@ -111,11 +111,10 @@
                 cdef double alpha
                 cdef double box[3]
                 cao = params["cao"]
-                # Mesh can be specified as single int, but here, an array is
-                # needed
-                if not hasattr(params["mesh"], "__getitem__"):
-                    for i in range(3):
-                        mesh[i] = params["mesh"]
+                # Mesh can be specified as single int, but here, an array is needed
+                if not hasattr(params["mesh"],"__getitem__"):
+                    for i in range(3): 
+                        mesh[i]=params["mesh"]
                 else:
                     mesh = params["mesh"]
                 alpha = params["alpha"]
@@ -229,34 +228,34 @@
 IF ELECTROSTATICS:
     cdef extern from "mmm1d.hpp":
         ctypedef struct MMM1D_struct:
-            double far_switch_radius_2
-            double maxPWerror
-            int    bessel_cutoff
-
-        cdef extern MMM1D_struct mmm1d_params
-
-        int MMM1D_set_params(double switch_rad, double maxPWerror)
-        void MMM1D_init()
-        int MMM1D_sanity_checks()
-        int mmm1d_tune(char ** log)
+            double far_switch_radius_2;
+            double maxPWerror;
+            int    bessel_cutoff;
+
+        cdef extern MMM1D_struct mmm1d_params;
+
+        int MMM1D_set_params(double switch_rad, double maxPWerror);
+        void MMM1D_init();
+        int MMM1D_sanity_checks();
+        int mmm1d_tune(char **log);
 
     cdef extern from "interaction_data.hpp":
         int coulomb_set_bjerrum(double bjerrum)
 
-        ctypedef enum CoulombMethod:
-            COULOMB_NONE,
-            COULOMB_DH,
-            COULOMB_P3M,
-            COULOMB_MMM1D,
-            COULOMB_MMM2D,
-            COULOMB_MAGGS,
+        ctypedef enum CoulombMethod :
+            COULOMB_NONE, 
+            COULOMB_DH, 
+            COULOMB_P3M, 
+            COULOMB_MMM1D, 
+            COULOMB_MMM2D, 
+            COULOMB_MAGGS, 
             COULOMB_ELC_P3M,
-            COULOMB_RF,
-            COULOMB_INTER_RF,
+            COULOMB_RF, 
+            COULOMB_INTER_RF, 
             COULOMB_P3M_GPU,
             COULOMB_MMM1D_GPU,
             COULOMB_EWALD_GPU,
-            COULOMB_EK
+            COULOMB_EK 
 
         ctypedef struct Coulomb_parameters:
             double bjerrum
@@ -266,13 +265,12 @@
         cdef extern Coulomb_parameters coulomb
 
     cdef inline pyMMM1D_tune():
-        cdef char * log = NULL
+        cdef char *log = NULL 
         cdef int resp
-        MMM1D_init()
-        if MMM1D_sanity_checks() == 1:
-            raise ValueError(
-                "MMM1D Sanity check failed: wrong periodicity or wrong cellsystem, PRTFM")
-        resp = mmm1d_tune( & log)
+        MMM1D_init();
+        if MMM1D_sanity_checks()==1:
+            raise ValueError("MMM1D Sanity check failed: wrong periodicity or wrong cellsystem, PRTFM")
+        resp=mmm1d_tune(&log)
         if resp:
             print(log)
         return resp
@@ -280,63 +278,52 @@
 IF ELECTROSTATICS:
     cdef extern from "mmm2d.hpp":
         ctypedef struct MMM2D_struct:
-            double maxPWerror
-            double far_cut
-            double far_cut2
-            int far_calculated
-            int dielectric_contrast_on
-            int const_pot_on
-            double pot_diff
-            double delta_mid_top
-            double delta_mid_bot
-            double delta_mult
-
-        cdef extern MMM2D_struct mmm2d_params
-
-        int MMM2D_set_params(double maxPWerror, double far_cut, double delta_top, double delta_bot, int const_pot_on, double pot_diff)
-
-        void MMM2D_init()
-
-        int MMM2D_sanity_checks()
+            double maxPWerror;
+            double far_cut;
+            double far_cut2;
+            int far_calculated;
+            int dielectric_contrast_on;
+            int const_pot_on;
+            double pot_diff;
+            double delta_mid_top;
+            double delta_mid_bot;
+            double delta_mult;
+
+        cdef extern MMM2D_struct mmm2d_params;
+
+        int MMM2D_set_params(double maxPWerror, double far_cut, double delta_top, double delta_bot, int const_pot_on, double pot_diff);
+
+        void MMM2D_init();
+
+        int MMM2D_sanity_checks();
 
 IF ELECTROSTATICS and MMM1D_GPU:
 
     cdef extern from "actor/Mmm1dgpuForce.hpp":
         ctypedef float mmm1dgpu_real
         cdef cppclass Mmm1dgpuForce:
-<<<<<<< HEAD
-            Mmm1dgpuForce(SystemInterface & s, mmm1dgpu_real coulomb_prefactor, mmm1dgpu_real maxPWerror, mmm1dgpu_real far_switch_radius=-1, int bessel_cutoff=-1)
-            void setup(SystemInterface & s)
-            void tune(SystemInterface & s, mmm1dgpu_real _maxPWerror, mmm1dgpu_real _far_switch_radius, int _bessel_cutoff)
-            void set_params(mmm1dgpu_real _boxz, mmm1dgpu_real _coulomb_prefactor, mmm1dgpu_real _maxPWerror, mmm1dgpu_real _far_switch_radius, int _bessel_cutoff, bool manual=False)
-=======
             Mmm1dgpuForce(SystemInterface &s, mmm1dgpu_real coulomb_prefactor, mmm1dgpu_real maxPWerror, mmm1dgpu_real far_switch_radius, int bessel_cutoff);
             Mmm1dgpuForce(SystemInterface &s, mmm1dgpu_real coulomb_prefactor, mmm1dgpu_real maxPWerror, mmm1dgpu_real far_switch_radius);
             Mmm1dgpuForce(SystemInterface &s, mmm1dgpu_real coulomb_prefactor, mmm1dgpu_real maxPWerror);
             void setup(SystemInterface &s);
             void tune(SystemInterface &s, mmm1dgpu_real _maxPWerror, mmm1dgpu_real _far_switch_radius, int _bessel_cutoff);
             void set_params(mmm1dgpu_real _boxz, mmm1dgpu_real _coulomb_prefactor, mmm1dgpu_real _maxPWerror, mmm1dgpu_real _far_switch_radius, int _bessel_cutoff, bool manual = False);
->>>>>>> 9b213c33
-
-            unsigned int numThreads
-            unsigned int numBlocks(SystemInterface & s)
-
-            mmm1dgpu_real host_boxz
-            int host_npart
-            bool need_tune
-
-<<<<<<< HEAD
-            int pairs
-            mmm1dgpu_real * dev_forcePairs, *dev_energyBlocks
-=======
+
+            unsigned int numThreads;
+            unsigned int numBlocks(SystemInterface &s);
+
+            mmm1dgpu_real host_boxz;
+            int host_npart;
+            bool need_tune;
+
             int pairs;
             mmm1dgpu_real *dev_forcePairs;
             mmm1dgpu_real *dev_energyBlocks;
->>>>>>> 9b213c33
-
-            mmm1dgpu_real coulomb_prefactor, maxPWerror, far_switch_radius
-            int bessel_cutoff
-
-            float force_benchmark(SystemInterface & s)
-
-            void check_periodicity()+
+            mmm1dgpu_real coulomb_prefactor, maxPWerror, far_switch_radius;
+            int bessel_cutoff;
+
+            float force_benchmark(SystemInterface &s);
+
+            void check_periodicity();
+
