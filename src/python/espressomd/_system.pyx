#
# Copyright (C) 2013,2014,2015,2016 The ESPResSo project
#
# This file is part of ESPResSo.
#
# ESPResSo is free software: you can redistribute it and/or modify
# it under the terms of the GNU General Public License as published by
# the Free Software Foundation, either version 3 of the License, or
# (at your option) any later version.
#
# ESPResSo is distributed in the hope that it will be useful,
# but WITHOUT ANY WARRANTY; without even the implied warranty of
# MERCHANTABILITY or FITNESS FOR A PARTICULAR PURPOSE.  See the
# GNU General Public License for more details.
#
# You should have received a copy of the GNU General Public License
# along with this program.  If not, see <http://www.gnu.org/licenses/>.
#
from __future__ import print_function, absolute_import
include "myconfig.pxi"

from globals cimport *
import numpy as np

from . cimport integrate
from . import interactions
from . import integrate
from .actors import Actors
from . cimport cuda_init
from . import particle_data
from . import cuda_init
from . import code_info
from .thermostat import Thermostat
from .cellsystem import CellSystem
from .minimize_energy import MinimizeEnergy
from .polymer import Polymer
from .analyze import Analysis
from .galilei import GalileiTransform

import sys
<<<<<<< HEAD
import random #for true random numbers from os.urandom()

setable_properties = ["box_l", "max_num_cells", "min_num_cells",
                      "node_grid", "npt_piston", "npt_p_diff",
                      "periodicity", "skin", "time",
                      "time_step", "timings", "random_number_generator_state"]
=======
import random  # for true random numbers from os.urandom()

setable_properties = ["box_l", "periodicity", "time",
                      "time_step", "timings"]
>>>>>>> e1b42bfa

cdef class System:
    # NOTE: every attribute has to be declared at the class level.
    # This means that methods cannot define an attribute by using
    # `self.new_attr = somevalue` without declaring it inside this
    # indentation level, either as method, property or reference.
    doge = 1
    part = particle_data.ParticleList()
    non_bonded_inter = interactions.NonBondedInteractions()
    bonded_inter = interactions.BondedInteractions()
    cell_system = CellSystem()
    thermostat = Thermostat()
    minimize_energy = MinimizeEnergy()
    polymer = Polymer()
    actors = None
    analysis = None
    galilei = GalileiTransform()
    integrator = integrate.Integrator()

    def __init__(self):
        self.actors = Actors(_system=self)
        self.analysis = Analysis(self)

#        self.part = particle_data.particleList()
#        self.non_bonded_inter = interactions.NonBondedInteractions()
#        self.bonded_inter = interactions.BondedInteractions()

    # __getstate__ and __setstate__ define the pickle interaction
    def __getstate__(self):
        odict = {}
        for property_ in setable_properties:
            odict[property_] = System.__getattribute__(self, property_)
        return odict

    def __setstate__(self, params):
        for property_ in params.keys():
            System.__setattr__(self, property_, params[property_])

    property box_l:
        def __set__(self, _box_l):
            if len(_box_l) != 3:
                raise ValueError("Box length must be of length 3")
            for i in range(3):
                if _box_l[i] <= 0:
                    raise ValueError(
                        "Box length must be > 0 in all directions")
                box_l[i] = _box_l[i]

            mpi_bcast_parameter(0)

        def __get__(self):
            return np.array([box_l[0], box_l[1], box_l[2]])

    property integ_switch:
        def __get__(self):
            return integ_switch

    property periodicity:
        def __set__(self, _periodic):
            global periodic
            if len(_periodic) != 3:
                raise ValueError(
                    "periodicity must be of length 3, got length " + str(len(_periodic)))
            periodicity = np.zeros(3)
            for i in range(3):
                if _periodic[i] != 1:
                    IF PARTIAL_PERIODIC:
                        pass
                    ELSE:
                        raise ValueError(
                            "The feature PARTIAL_PERIODIC needs to be activated in myconfig.hpp")
            for i in range(3):
                periodicity[i] = _periodic[i]
            periodic = 4 * _periodic[2] + 2 * _periodic[1] + _periodic[0]
            # first 3 bits of periodic determine the periodicity
            mpi_bcast_parameter(FIELD_PERIODIC)

        def __get__(self):
            periodicity = np.zeros(3)
            periodicity[0] = periodic % 2
            periodicity[1] = int(periodic / 2) % 2
            periodicity[2] = int(periodic / 4) % 2
            return periodicity

    property time:
        def __set__(self, double _time):
            if _time <= 0:
                raise ValueError("Simulation time must be >= 0")
            global sim_time
            sim_time = _time
            mpi_bcast_parameter(FIELD_SIMTIME)

        def __get__(self):
            global sim_time
            return sim_time

    property smaller_time_step:
        def __set__(self, double _smaller_time_step):
            IF MULTI_TIMESTEP:
                global smaller_time_step
                if _smaller_time_step <= 0:
                    raise ValueError("Smaller time step must be positive")
                mpi_set_smaller_time_step(_smaller_time_step)

        def __get__(self):
            return smaller_time_step

    property time_step:
        def __set__(self, double _time_step):
            IF LB:
                global lbpar
            IF LB_GPU:
                global lbpar_gpu
            if _time_step <= 0:
                raise ValueError("Time Step must be positive")
            IF LB:
                if lbpar.tau >= 0.0 and _time_step > lbpar.tau:
                    raise ValueError(
                        "Time Step must be > LB_time_step (" + str(lbpar.tau) + ")")
            IF LB_GPU:
                if lbpar_gpu.tau >= 0.0 and _time_step > lbpar_gpu.tau:
                    raise ValueError(
                        "Time Step must be > LB_time_step (" + str(lbpar_gpu.tau) + ")")
            mpi_set_time_step(_time_step)

        def __get__(self):
            return time_step

    property timings:
        def __set__(self, int _timings):
            global timing_samples
            if _timings <= 0:
                timing_samples = 0
            else:
                timing_samples = _timings

        def __get__(self):
            return timing_samples

    property transfer_rate:
        def __get__(self):
            return transfer_rate

    property max_cut_nonbonded:
        def __get__(self):
            return max_cut_nonbonded

    property lattice_switch:
        def __get__(self):
            return lattice_switch

    property max_cut_bonded:
        def __get__(self):
            return max_cut_bonded

    __seed = None
<<<<<<< HEAD
    
    def _get_PRNG_state_size(self):
        return get_state_size_of_generator()
    
    def set_random_state_PRNG(self):
        _state_size_plus_one=self._get_PRNG_state_size()+1
        states=string_vec(n_nodes)
        rng = random.SystemRandom() #true RNG that uses os.urandom()
        for i in range(self.n_nodes):
            states_on_node_i=[]
            for j in range(_state_size_plus_one+1):
                states_on_node_i.append(rng.randint(0, sys.maxint))
            states[i]=" ".join(map(str,states_on_node_i))
        mpi_random_set_stat(states);
        
    
=======

    def _get_PRNG_state_size(self):
        return get_state_size_of_generator()

    def set_random_state_PRNG(self):
        _state_size_plus_one = self._get_PRNG_state_size() + 1
        states = string_vec(n_nodes)
        rng = random.SystemRandom()  # true RNG that uses os.urandom()
        for i in range(self.n_nodes):
            states_on_node_i = []
            for j in range(_state_size_plus_one + 1):
                states_on_node_i.append(rng.randint(0, sys.maxint))
            states[i] = " ".join(map(str, states_on_node_i))
        mpi_random_set_stat(states)

>>>>>>> e1b42bfa
    property seed:
        def __set__(self, _seed):
            cdef vector[int] seed_array
            self.__seed = _seed
            if(isinstance(_seed, int) and self.n_nodes == 1):
                seed_array.resize(1)
                seed_array[0] = int(_seed)
                mpi_random_seed(0, seed_array)
            elif(hasattr(_seed, "__iter__")):
                if(len(_seed) < self.n_nodes or len(_seed) > self.n_nodes):
                    raise ValueError(
                        "The list needs to contain one seed value per node")
                seed_array.resize(len(_seed))
                for i in range(len(_seed)):
                    seed_array[i] = int(_seed[i])

                mpi_random_seed(self.n_nodes, seed_array)
            else:
                raise ValueError(
                    "The seed has to be an integer or a list of integers with one integer per node")

        def __get__(self):
            return self.__seed

    property random_number_generator_state:
<<<<<<< HEAD
        #sets the random number generator state in the core. this is of interest for deterministic checkpointing
        def __set__(self,rng_state):
            _state_size_plus_one=self._get_PRNG_state_size()+1
            if(len(rng_state)== n_nodes*_state_size_plus_one):
                states=string_vec(n_nodes) 
                for i in range(n_nodes):
                        states[i]=" ".join(map(str,rng_state[i*_state_size_plus_one:(i+1)*_state_size_plus_one]))
                mpi_random_set_stat(states);
            else:
                raise ValueError("Wrong # of args: Usage: 'random_number_generator_state \"<state(1)> ... <state(n_nodes*(state_size+1))>, where each <state(i)> is an integer. The state size of the PRNG can be obtained by calling _get_PRNG_state_size().")
        def __get__(self):
            rng_state=map(int, (mpi_random_get_stat().c_str()).split())
=======
        # sets the random number generator state in the core. this is of
        # interest for deterministic checkpointing
        def __set__(self, rng_state):
            _state_size_plus_one = self._get_PRNG_state_size() + 1
            if(len(rng_state) == n_nodes * _state_size_plus_one):
                states = string_vec(n_nodes)
                for i in range(n_nodes):
                    states[i] = " ".join(
                        map(str, rng_state[i * _state_size_plus_one:(i + 1) * _state_size_plus_one]))
                mpi_random_set_stat(states)
            else:
                raise ValueError("Wrong # of args: Usage: 'random_number_generator_state \"<state(1)> ... <state(n_nodes*(state_size+1))>, where each <state(i)> is an integer. The state size of the PRNG can be obtained by calling _get_PRNG_state_size().")

        def __get__(self):
            rng_state = map(int, (mpi_random_get_stat().c_str()).split())
>>>>>>> e1b42bfa
            return rng_state

    def change_volume_and_rescale_particles(d_new, dir="xyz"):
        """Change box size and rescale particle coordinates
           change_volume_and_rescale_particles(d_new, dir="xyz")
           d_new: new length, dir=coordinate tow work on, "xyz" for isotropic
        """
        if d_new < 0:
            raise ValueError("No negative lengths")
        if dir == "xyz":
            d_new = d_new**(1. / 3.)
            rescale_boxl(3, d_new)
        elif dir == "x":
            rescale_boxl(0, d_new)
        elif dir == "y":
            rescale_boxl(1, d_new)
        elif dir == "z":
            rescale_boxl(2, d_new)
        else:
            raise ValueError(
                'Usage: changeVolume { <V_new> | <L_new> { "x" | "y" | "z" | "xyz" } }')

    def volume(self):
        """Return box volume"""
        return self.box_l[0] * self.box_l[1] * self.box_l[2]

    def distance(self, p1, p2):
        """Return the distance between the particles, respecting periodic boundaries"""
        cdef double[3] res, a, b
        a = p1.pos
        b = p2.pos
        get_mi_vector(res, a, b)
        return np.sqrt(res[0]**2 + res[1]**2 + res[2]**2)


# lbfluid=lb.DeviceList()
IF CUDA == 1:
    cu = cuda_init.CudaInitHandle()<|MERGE_RESOLUTION|>--- conflicted
+++ resolved
@@ -38,19 +38,10 @@
 from .galilei import GalileiTransform
 
 import sys
-<<<<<<< HEAD
-import random #for true random numbers from os.urandom()
-
-setable_properties = ["box_l", "max_num_cells", "min_num_cells",
-                      "node_grid", "npt_piston", "npt_p_diff",
-                      "periodicity", "skin", "time",
-                      "time_step", "timings", "random_number_generator_state"]
-=======
 import random  # for true random numbers from os.urandom()
 
 setable_properties = ["box_l", "periodicity", "time",
                       "time_step", "timings"]
->>>>>>> e1b42bfa
 
 cdef class System:
     # NOTE: every attribute has to be declared at the class level.
@@ -207,24 +198,6 @@
             return max_cut_bonded
 
     __seed = None
-<<<<<<< HEAD
-    
-    def _get_PRNG_state_size(self):
-        return get_state_size_of_generator()
-    
-    def set_random_state_PRNG(self):
-        _state_size_plus_one=self._get_PRNG_state_size()+1
-        states=string_vec(n_nodes)
-        rng = random.SystemRandom() #true RNG that uses os.urandom()
-        for i in range(self.n_nodes):
-            states_on_node_i=[]
-            for j in range(_state_size_plus_one+1):
-                states_on_node_i.append(rng.randint(0, sys.maxint))
-            states[i]=" ".join(map(str,states_on_node_i))
-        mpi_random_set_stat(states);
-        
-    
-=======
 
     def _get_PRNG_state_size(self):
         return get_state_size_of_generator()
@@ -240,7 +213,6 @@
             states[i] = " ".join(map(str, states_on_node_i))
         mpi_random_set_stat(states)
 
->>>>>>> e1b42bfa
     property seed:
         def __set__(self, _seed):
             cdef vector[int] seed_array
@@ -266,20 +238,6 @@
             return self.__seed
 
     property random_number_generator_state:
-<<<<<<< HEAD
-        #sets the random number generator state in the core. this is of interest for deterministic checkpointing
-        def __set__(self,rng_state):
-            _state_size_plus_one=self._get_PRNG_state_size()+1
-            if(len(rng_state)== n_nodes*_state_size_plus_one):
-                states=string_vec(n_nodes) 
-                for i in range(n_nodes):
-                        states[i]=" ".join(map(str,rng_state[i*_state_size_plus_one:(i+1)*_state_size_plus_one]))
-                mpi_random_set_stat(states);
-            else:
-                raise ValueError("Wrong # of args: Usage: 'random_number_generator_state \"<state(1)> ... <state(n_nodes*(state_size+1))>, where each <state(i)> is an integer. The state size of the PRNG can be obtained by calling _get_PRNG_state_size().")
-        def __get__(self):
-            rng_state=map(int, (mpi_random_get_stat().c_str()).split())
-=======
         # sets the random number generator state in the core. this is of
         # interest for deterministic checkpointing
         def __set__(self, rng_state):
@@ -295,7 +253,6 @@
 
         def __get__(self):
             rng_state = map(int, (mpi_random_get_stat().c_str()).split())
->>>>>>> e1b42bfa
             return rng_state
 
     def change_volume_and_rescale_particles(d_new, dir="xyz"):
