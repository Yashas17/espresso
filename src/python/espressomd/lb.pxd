--- conflicted
+++ resolved
@@ -76,10 +76,7 @@
         void lb_lbfluid_load_checkpoint(string filename, int binary) except +
         void lb_lbfluid_set_lattice_switch(ActiveLB local_lattice_switch) except +
         ActiveLB lb_lbfluid_get_lattice_switch() except +
-<<<<<<< HEAD
-=======
         Vector6d lb_lbfluid_get_stress() except +
->>>>>>> 31292d64
         bool lb_lbnode_is_index_valid(const Vector3i & ind) except +
         const Vector3d lb_lbnode_get_velocity(const Vector3i & ind) except +
         void lb_lbnode_set_velocity(const Vector3i & ind, const Vector3d & u) except +
