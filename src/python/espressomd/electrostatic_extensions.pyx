#
# Copyright (C) 2013,2014 The ESPResSo project
#
# This file is part of ESPResSo.
#
# ESPResSo is free software: you can redistribute it and/or modify
# it under the terms of the GNU General Public License as published by
# the Free Software Foundation, either version 3 of the License, or
# (at your option) any later version.
#
# ESPResSo is distributed in the hope that it will be useful,
# but WITHOUT ANY WARRANTY; without even the implied warranty of
# MERCHANTABILITY or FITNESS FOR A PARTICULAR PURPOSE.  See the
# GNU General Public License for more details.
#
# You should have received a copy of the GNU General Public License
# along with this program.  If not, see <http://www.gnu.org/licenses/>.
#

cimport utils
include "myconfig.pxi"
from actors import Actor

IF ELECTROSTATICS and P3M:
    class ElectrostaticExtensions(Actor):
        pass

    class ELC(ElectrostaticExtensions):

        def validateParams(self):
            default_params = self.defaultParams()
            checkTypeOrExcept(self._params["maxPWerror"], 1, float, "")
            checkRangeOrExcept(
<<<<<<< HEAD
                self._params, "maxPWerror", 0, False, "inf", True)
            checkTypeOrExcept(self._params["gap_size"], 1, float, "")
            checkRangeOrExcept(self._params, "gap_size", 0, False, "inf", True)
=======
                self._params["maxPWerror"], 0, False, "inf", True)
            checkTypeOrExcept(self._params["gap_size"], 1, float, "")
            checkRangeOrExcept(self._params["gap_size"], 0, False, "inf", True)
>>>>>>> c4531554
            checkTypeOrExcept(self._params["far_cut"], 1, float, "")
            checkTypeOrExcept(self._params["neutralize"], 1, type(True), "")

        def validKeys(self):
            return "maxPWerror", "gap_size", "far_cut", "neutralize"

        def requiredKeys(self):
            return ["maxPWerror", "gap_size"]

        def defaultParams(self):
            return {"maxPWerror": -1,
                    "gap_size": -1,
                    "far_cut": -1,
                    "neutralize": True}

        def _getParamsFromEsCore(self):
            params = {}
            params.update(elc_params)
            return params

        def _setParamsInEsCore(self):
            if ELC_set_params(self._params["maxPWerror"], self._params["gap_size"], self._params["far_cut"], int(self._params["neutralize"]), 0, 0, 0, 0):
                raise ValueError(
                    "Choose a 3d electrostatics method prior to ELC")

        def _activateMethod(self):
            self._setParamsInEsCore()

        def _deactivateMethod(self):
            pass<|MERGE_RESOLUTION|>--- conflicted
+++ resolved
@@ -31,15 +31,9 @@
             default_params = self.defaultParams()
             checkTypeOrExcept(self._params["maxPWerror"], 1, float, "")
             checkRangeOrExcept(
-<<<<<<< HEAD
-                self._params, "maxPWerror", 0, False, "inf", True)
-            checkTypeOrExcept(self._params["gap_size"], 1, float, "")
-            checkRangeOrExcept(self._params, "gap_size", 0, False, "inf", True)
-=======
                 self._params["maxPWerror"], 0, False, "inf", True)
             checkTypeOrExcept(self._params["gap_size"], 1, float, "")
             checkRangeOrExcept(self._params["gap_size"], 0, False, "inf", True)
->>>>>>> c4531554
             checkTypeOrExcept(self._params["far_cut"], 1, float, "")
             checkTypeOrExcept(self._params["neutralize"], 1, type(True), "")
 
