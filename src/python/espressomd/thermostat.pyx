--- conflicted
+++ resolved
@@ -16,13 +16,9 @@
 # You should have received a copy of the GNU General Public License
 # along with this program.  If not, see <http://www.gnu.org/licenses/>.
 #
-<<<<<<< HEAD
 from __future__ import print_function, absolute_import
 from . cimport thermostat
-=======
 include "myconfig.pxi"
-cimport thermostat
->>>>>>> 45f5da09
 
 cdef class Thermostat:
 
