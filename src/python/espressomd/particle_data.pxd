--- conflicted
+++ resolved
@@ -45,17 +45,6 @@
     # level.        
 
     ctypedef struct particle "Particle":
-<<<<<<< HEAD
-        particle_properties p
-        particle_position r
-        particle_momentum m
-        particle_force f
-        particle_local l
-        vector[int] exclusions_as_vector() except +
-        bool has_exclusion(int pid) except +
-=======
-        vector[int] exclusions() except +
->>>>>>> 77cb67ca
         Vector3d calc_dip()
         int type()
         int identity()
@@ -68,7 +57,6 @@
         Vector3i image_box()
         double lees_edwards_offset()
         int lees_edwards_flag()
-
         Vector3d rinertia()
         Vector3d mu_E()
         double q()
@@ -79,6 +67,8 @@
         bint is_virtual()
         Vector3d ext_force()
         Vector3d ext_torque()
+        vector[int] exclusions_as_vector() except +
+        bool has_exclusion(int pid) except +
         particle_parameters_swimming swimming()
 
     # Setter/getter/modifier functions functions
