from __future__ import print_function, absolute_import
include "myconfig.pxi"
<<<<<<< HEAD
from .c_analyze cimport PartCfg, partCfg
from libcpp cimport bool
=======
from .analyze cimport PartCfg, partCfg
>>>>>>> d41bdc00

cdef extern from "diamond.hpp":
    int create_diamond(PartCfg &, double a, double bond_length, int MPC, int N_CI, double val_nodes, double val_cM, double val_CI, int cM_dist, bool nonet)


cdef class Diamond:
    cdef _params<|MERGE_RESOLUTION|>--- conflicted
+++ resolved
@@ -1,14 +1,9 @@
 from __future__ import print_function, absolute_import
 include "myconfig.pxi"
-<<<<<<< HEAD
-from .c_analyze cimport PartCfg, partCfg
-from libcpp cimport bool
-=======
 from .analyze cimport PartCfg, partCfg
->>>>>>> d41bdc00
 
 cdef extern from "diamond.hpp":
-    int create_diamond(PartCfg &, double a, double bond_length, int MPC, int N_CI, double val_nodes, double val_cM, double val_CI, int cM_dist, bool nonet)
+    int create_diamond(PartCfg &, double a, double bond_length, int MPC, int N_CI, double val_nodes, double val_cM, double val_CI, int cM_dist, int nonet)
 
 
 cdef class Diamond:
