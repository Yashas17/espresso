#
# Copyright (C) 2013,2014,2015,2016 The ESPResSo project
#
# This file is part of ESPResSo.
#
# ESPResSo is free software: you can redistribute it and/or modify
# it under the terms of the GNU General Public License as published by
# the Free Software Foundation, either version 3 of the License, or
# (at your option) any later version.
#
# ESPResSo is distributed in the hope that it will be useful,
# but WITHOUT ANY WARRANTY; without even the implied warranty of
# MERCHANTABILITY or FITNESS FOR A PARTICULAR PURPOSE.  See the
# GNU General Public License for more details.
#
# You should have received a copy of the GNU General Public License
# along with this program.  If not, see <http://www.gnu.org/licenses/>.
#
from __future__ import print_function, absolute_import
include "myconfig.pxi"
from . import utils
# Non-bonded interactions

cdef class NonBondedInteraction(object):

    cdef public object _part_types
    cdef object _params

    # init dict to access all user defined nonbonded-inters via
    # user_interactions[type1][type2][parameter]
    user_interactions = {}

    def __init__(self, *args, **kwargs):
        """Represents an instance of a non-bonded interaction, such as lennard jones
        Either called with two particle type id, in which case, the interaction
        will represent the bonded interaction as it is defined in Espresso core
        Or called with keyword arguments describing a new interaction."""

        # Interaction id as argument
        if len(args) == 2 and isinstance(args[0], int) and isinstance(args[1], int):
            self._part_types = args

            # Load the parameters currently set in the Espresso core
            self._params = self._get_params_from_es_core()

        # Or have we been called with keyword args describing the interaction
        elif len(args) == 0:
            # Initialize default values
            self._params = self.default_params()
            self._part_types = [-1, -1]

            # Check if all required keys are given
            for k in self.required_keys():
                if k not in kwargs:
                    raise ValueError(
                        "At least the following keys have to be given as keyword arguments: " + self.required_keys().__str__())

            self._params.update(kwargs)

            # Validation of parameters
            self.validate_params()

        else:
            raise Exception(
                "The constructor has to be called either with two particle type ids (as interger), or with a set of keyword arguments describing a new interaction")

    def is_valid(self):
        """Check, if the data stored in the instance still matches what is in Espresso"""

        # check, if the bond parameters saved in the class still match those
        # saved in Espresso
        temp_params = self._get_params_from_es_core()
        if self._params != temp_params:
            return False

        # If we're still here, the instance is valid
        return True

    def get_params(self):
        """Get interaction parameters"""
        # If this instance refers to an actual interaction defined in the es core, load
        # current parameters from there
        if self._part_types[0] >= 0 and self._part_types[1] >= 0:
            self._params = self._get_params_from_es_core()

        return self._params

    def __str__(self):
        return self.__class__.__name__ + "(" + str(self.get_params()) + ")"

    def set_params(self, **p):
        """Update parameters. Only given """
        # Check, if any key was passed, which is not known
        for k in p.keys():
            if k not in self.valid_keys():
                raise ValueError(
                    "Only the following keys are supported: " + self.valid_keys().__str__())

        # When an interaction is newly activated, all required keys must be
        # given
        if not self.is_active():
            for k in self.required_keys():
                if k not in p:
                    raise ValueError(
                        "At least the following keys have to be given as keyword arguments: " + self.required_keys().__str__())

        # If this instance refers to an interaction defined in the espresso core,
        # load the parameters from there

        if self._part_types[0] >= 0 and self._part_types[1] >= 0:
            self._params = self._get_params_from_es_core()

        # Put in values given by the user
        self._params.update(p)

        if self._part_types[0] >= 0 and self._part_types[1] >= 0:
            self._set_params_in_es_core()

        # update interaction dict when user sets interaction
        if self._part_types[0] not in self.user_interactions:
            self.user_interactions[self._part_types[0]] = {}
        self.user_interactions[self._part_types[0]][self._part_types[1]] = {}
        new_params = self.get_params()
        for p_key in new_params:
            self.user_interactions[self._part_types[0]][
                self._part_types[1]][p_key] = new_params[p_key]
        self.user_interactions[self._part_types[0]][
            self._part_types[1]]['type_name'] = self.type_name()

    def validate_params(self):
        return True

    def __getattribute__(self, name):
        """Every time _set_params_in_es_core is called, the parameter dict is also updated."""
        attr = object.__getattribute__(self, name)
        if hasattr(attr, '__call__') and attr.__name__ == "_set_params_in_es_core":
            def sync_params(*args, **kwargs):
                result = attr(*args, **kwargs)
                self._params.update(self._get_params_from_es_core())
                return result
            return sync_params
        else:
            return attr

    def _get_params_from_es_core(self):
        raise Exception(
            "Subclasses of NonBondedInteraction must define the _get_params_from_es_core() method.")

    def _set_params_in_es_core(self):
        raise Exception(
            "Subclasses of NonBondedInteraction must define the _set_params_in_es_core() method.")

    def default_params(self):
        raise Exception(
            "Subclasses of NonBondedInteraction must define the default_params() method.")

    def is_active(self):
        # If this instance refers to an actual interaction defined in the es core, load
        # current parameters from there
        if self._part_types[0] >= 0 and self._part_types[1] >= 0:
            self._params = self._get_params_from_es_core()
        raise Exception(
            "Subclasses of NonBondedInteraction must define the is_active() method.")

    def type_name(self):
        raise Exception(
            "Subclasses of NonBondedInteraction must define the type_name() method.")

    def valid_keys(self):
        raise Exception(
            "Subclasses of NonBondedInteraction must define the valid_keys() method.")

    def required_keys(self):
        raise Exception(
            "Subclasses of NonBondedInteraction must define the required_keys() method.")

# Lennard Jones

IF LENNARD_JONES == 1:
    cdef class LennardJonesInteraction(NonBondedInteraction):

        def validate_params(self):
            if self._params["epsilon"] < 0:
                raise ValueError("Lennard-Jones eps has to be >=0")
            if self._params["sigma"] < 0:
                raise ValueError("Lennard-Jones sigma has to be >=0")
            if self._params["cutoff"] < 0:
                raise ValueError("Lennard-Jones cutoff has to be >=0")
            return True

        def _get_params_from_es_core(self):
            cdef ia_parameters * ia_params
            ia_params = get_ia_param_safe(
                self._part_types[0],
                self._part_types[1])
            return {
                "epsilon": ia_params.LJ_eps,
                "sigma": ia_params.LJ_sig,
                "cutoff": ia_params.LJ_cut,
                "shift": ia_params.LJ_shift,
                "offset": ia_params.LJ_offset,
                "min": ia_params.LJ_min}

        def is_active(self):
            return (self._params["epsilon"] > 0)

        def set_params(self, **kwargs):
            """ Set parameters for the Lennard-Jones interaction.

            Parameters
            ----------

            epsilon : float
                      The magnitude of the interaction.
            sigma : float
                    Determines the interaction length scale.
            cutoff : float
                     Cutoff distance of the interaction.
            shift : float, string
                    Constant shift of the potential. (4*epsilon*shift).
            offset : float, optional
                     Offset distance of the interaction.
            min : float, optional
                  Restricts the interaction to a minimal distance.
            """
            super(LennardJonesInteraction, self).set_params(**kwargs)

        def _set_params_in_es_core(self):
            # Handle the case of shift="auto"
            if self._params["shift"] == "auto":
                # Calc shift
                self._params["shift"] = -((self._params["sigma"] / self._params["cutoff"])**12 - (
                    self._params["sigma"] / self._params["cutoff"])**6)

            if lennard_jones_set_params(
                self._part_types[0], self._part_types[1],
                                        self._params["epsilon"],
                                        self._params["sigma"],
                                        self._params["cutoff"],
                                        self._params["shift"],
                                        self._params["offset"],
                                        self._params["min"]):
                raise Exception("Could not set Lennard Jones parameters")

        def default_params(self):
            return {
                "epsilon": 0.,
                "sigma": 0.,
                "cutoff": 0.,
                "shift": 0.,
                "offset": 0.,
                "min": 0.}

        def type_name(self):
            return "LennardJones"

        def valid_keys(self):
            return "epsilon", "sigma", "cutoff", "shift", "offset", "min"

        def required_keys(self):
            return "epsilon", "sigma", "cutoff", "shift"

# Lennard Jones

IF GAY_BERNE:
    cdef class GayBerneInteraction(NonBondedInteraction):

        def validate_params(self):
            return True

        def _get_params_from_es_core(self):
            cdef ia_parameters * ia_params
            ia_params = get_ia_param_safe(
                self._part_types[0],
                self._part_types[1])
            return {
                "eps": ia_params.GB_eps,
                "sig": ia_params.GB_sig,
                "cut": ia_params.GB_cut,
                "k1": ia_params.GB_k1,
                "k2": ia_params.GB_k2,
                "mu": ia_params.GB_mu,
                "nu": ia_params.GB_nu}

        def is_active(self):
            return (self._params["eps"] > 0)

        def set_params(self, **kwargs):
            """ Set parameters for the Lennard-Jones interaction.

            Parameters
            ----------

            eps : float
                  Potential well depth.
            sig : float
                  Interaction range.
            cut : float
                  Cutoff distance of the interaction.
            k1  : float, string
                  Molecular elongation.
            k2  : float, optional
                  Ratio of the potential well depths for the side-by-side
                  and end-to-end configurations.
            mu  : float, optional
                  Adjustable exponent.
            nu  : float, optional
                  Adjustable exponent.
            """
            super(GayBerneInteraction, self).set_params(**kwargs)

        def _set_params_in_es_core(self):
            if gay_berne_set_params(self._part_types[0], self._part_types[1],
                                    self._params["eps"],
                                    self._params["sig"],
                                    self._params["cut"],
                                    self._params["k1"],
                                    self._params["k2"],
                                    self._params["mu"],
                                    self._params["nu"]):
                raise Exception("Could not set Gay Berne parameters")

        def default_params(self):
            return {
                "eps": 0.0,
                "sig": 0.0,
                "cut": 0.0,
                "k1": 0.0,
                "k2": 0.0,
                "mu": 0.0,
                "nu": 0.0}

        def type_name(self):
            return "GayBerne"

        def valid_keys(self):
            return "eps", "sig", "cut", "k1", "k2", "mu", "nu"

        def required_keys(self):
            return "eps", "sig", "cut", "k1", "k2", "mu", "nu"

# Generic Lennard Jones
IF LENNARD_JONES_GENERIC == 1:

    cdef class GenericLennardJonesInteraction(NonBondedInteraction):

        def validate_params(self):
            if self._params["epsilon"] < 0:
                raise ValueError("Generic Lennard-Jones eps has to be >=0")
            if self._params["sigma"] < 0:
                raise ValueError("Generic Lennard-Jones sigma has to be >=0")
            if self._params["cutoff"] < 0:
                raise ValueError("Generic Lennard-Jones cutoff has to be >=0")
            return True

        def _get_params_from_es_core(self):
            cdef ia_parameters * ia_params
            ia_params = get_ia_param_safe(
                self._part_types[0],
                self._part_types[1])
            return {
                "epsilon": ia_params.LJGEN_eps,
                "sigma": ia_params.LJGEN_sig,
                "cutoff": ia_params.LJGEN_cut,
                "shift": ia_params.LJGEN_shift,
                "offset": ia_params.LJGEN_offset,
                "e1": ia_params.LJGEN_a1,
                "e2": ia_params.LJGEN_a2,
                "b1": ia_params.LJGEN_b1,
                "b2": ia_params.LJGEN_b2,
                "lam": ia_params.LJGEN_lambda,
                "delta": ia_params.LJGEN_softrad
            }

        def is_active(self):
            return (self._params["epsilon"] > 0)

        def _set_params_in_es_core(self):
            # Handle the case of shift="auto"
            if self._params["shift"] == "auto":
                # Calc shift
                self._params["shift"] = -(self._params["b1"] * (self._params["sigma"] / self._params["cutoff"])**self._params[
                                          "e1"] - self._params["b2"] * (self._params["sigma"] / self._params["cutoff"])**self._params["e2"])
            IF LJGEN_SOFTCORE:
                if ljgen_set_params(self._part_types[0], self._part_types[1],
                                    self._params["epsilon"],
                                    self._params["sigma"],
                                    self._params["cutoff"],
                                    self._params["shift"],
                                    self._params["offset"],
                                    self._params["e1"],
                                    self._params["e2"],
                                    self._params["b1"],
                                    self._params["b2"],
<<<<<<< HEAD
                                    self._params["lambda"],
=======
                                    0.0,
                                    self._params["lam"],
>>>>>>> 41756c49
                                    self._params["delta"]):
                    raise Exception(
                        "Could not set Generic Lennard Jones parameters")
            ELSE:
                if ljgen_set_params(self._part_types[0], self._part_types[1],
                                    self._params["epsilon"],
                                    self._params["sigma"],
                                    self._params["cutoff"],
                                    self._params["shift"],
                                    self._params["offset"],
                                    self._params["e1"],
                                    self._params["e2"],
                                    self._params["b1"],
                                    self._params["b2"],
                                    ):
                    raise Exception(
                        "Could not set Generic Lennard Jones parameters")

        def default_params(self):
            return {
                "epsilon": 0.,
                "sigma": 0.,
                "cutoff": 0.,
                "shift": 0.,
                "offset": 0.,
                "e1": 0,
                "e2": 0,
                "b1": 0.,
                "b2": 0.,
                "delta": 0.,
                "lam": 0.}

        def type_name(self):
            return "GenericLennardJones"

        def set_params(self, **kwargs):
            """
            Set parameters for the generic Lennard-Jones interaction.

            Parameters
            ----------
            epsilon : float
                      The magnitude of the interaction.
            sigma : float
                    Determines the interaction length scale.
            cutoff : float
                     Cutoff distance of the interaction.
            shift : float, string
                    Constant shift of the potential.
            offset : float
                     Offset distance of the interaction.
            e1 : int
                 Exponent of the repulsion term.
            e2 : int
                 Exponent of the attraction term.
            b1 : float
                 Prefactor of the repulsion term.
            b2 : float
                 Prefactor of the attraction term.
            delta : float, optional
                    LJGEN_SOFTCORE parameter. Allows control over how smoothly
                    the potential drops to zero as lambda approaches zero.
            lam : float, optional
                     LJGEN_SOFTCORE parameter lambda. Tune the strength of the
                     interaction.
            """
            super(GenericLennardJonesInteraction, self).set_params(**kwargs)

        def valid_keys(self):
            return "epsilon", "sigma", "cutoff", "shift", "offset", "e1", "e2", "b1", "b2", "delta", "lam"

        def required_keys(self):
            return "epsilon", "sigma", "cutoff", "shift", "offset", "e1", "e2", "b1", "b2"


class NonBondedInteractionHandle(object):

    """Provides access to all Non-bonded interactions between
    two particle types."""

    type1 = -1
    type2 = -1

    # Here, one line per non-bonded ia
    lennard_jones = None
    generic_lennard_jones = None
    tabulated = None
    gay_berne = None

    def __init__(self, _type1, _type2):
        """Takes two particle types as argument"""
        if not (isinstance(_type1, int) and isinstance(_type2, int)):
            raise TypeError("The particle types have to be of type integer.")
        self.type1 = _type1
        self.type2 = _type2

        # Here, add one line for each nonbonded ia
        IF LENNARD_JONES:
            self.lennard_jones = LennardJonesInteraction(_type1, _type2)
        IF LENNARD_JONES_GENERIC:
            self.generic_lennard_jones = GenericLennardJonesInteraction(
                _type1, _type2)
        IF TABULATED == 1:
            self.tabulated = TabulatedNonBonded(_type1, _type2)
        IF GAY_BERNE:
            self.gay_berne = GayBerneInteraction(_type1, _type2)


cdef class NonBondedInteractions(object):

    """Access to non-bonded interaction parameters via [i,j], where i,j are particle
    types. Returns NonBondedInteractionHandle.
    Also: access to force capping
    """

    def __getitem__(self, key):
        if not isinstance(key, tuple):
            raise ValueError(
                "NonBondedInteractions[] expects two particle types as indices.")
        if len(key) != 2 or (not isinstance(key[0], int)) or (not isinstance(key[1], int)):
            raise ValueError(
                "NonBondedInteractions[] expects two particle types as indices.")
        return NonBondedInteractionHandle(key[0], key[1])

    def __getstate__(self):
        # contains info about ALL nonbonded interactions
        odict = NonBondedInteractionHandle(-1, -
                                           1).lennard_jones.user_interactions
        return odict

    def __setstate__(self, odict):
        for _type1 in odict:
            for _type2 in odict[_type1]:
                attrs = dir(NonBondedInteractionHandle(_type1, _type2))
                for a in attrs:
                    attr_ref = getattr(
                        NonBondedInteractionHandle(_type1, _type2), a)
                    type_name_ref = getattr(attr_ref, "type_name", None)
                    if callable(type_name_ref) and type_name_ref() == odict[_type1][_type2]['type_name']:
                        # found nonbonded inter, e.g.
                        # LennardJonesInteraction(_type1, _type2)
                        inter_instance = attr_ref
                        break
                    else:
                        continue

                del odict[_type1][_type2]['type_name']
                inter_instance.set_params(**odict[_type1][_type2])


cdef class BondedInteraction(object):

    # This means, the instance does not yet represent a bond in the simulation
    _bond_id = -1

    def __init__(self, *args, **kwargs):
        """
           Either called with an interaction id, in which case, the interaction
           will represent the bonded interaction as it is defined in Espresso core
           Or called with keyword arguments describing a new interaction.
        """
        # Interaction id as argument
        if len(args) == 1 and isinstance(args[0], int):
            bond_id = args[0]
            # Check, if the bond in Espresso core is really defined as a FENE
            # bond
            if bonded_ia_params[bond_id].type != self.type_number():
                raise Exception(
                    "The bond with this id is not defined as a " + self.type_name() + " bond in the Espresso core.")

            self._bond_id = bond_id

            # Load the parameters currently set in the Espresso core
            self._params = self._get_params_from_es_core()
            self._bond_id = bond_id

        # Or have we been called with keyword args describing the interaction
        elif len(args) == 0:
            # Check if all required keys are given
            for k in self.required_keys():
                if k not in kwargs:
                    raise ValueError(
                        "At least the following keys have to be given as keyword arguments: " + self.required_keys().__str__())

            self.params = kwargs

            # Validation of parameters
            self.validate_params()

        else:
            raise Exception(
                "The constructor has to be called either with a bond id (as interger), or with a set of keyword arguments describing a new interaction")

    def is_valid(self):
        """Check, if the data stored in the instance still matches what is in Espresso"""
        # Check if the bond type in Espresso still matches the bond type saved
        # in this class
        if bonded_ia_params[self._bond_id].type != self.type_number():
            return False

        # check, if the bond parameters saved in the class still match those
        # saved in Espresso
        temp_params = self._get_params_from_es_core()
        if self._params != temp_params:
            return False

        # If we're still here, the instance is valid
        return True

    property params:
        def __get__(self):
            return self._params

        def __set__(self, p):
            # Check, if any key was passed, which is not known
            for k in p.keys():
                if k not in self.valid_keys():
                    raise ValueError(
                        "Only the following keys are supported: " + self.valid_keys().__str__)

            # Initialize default values
            self.set_default_params()
            # Put in values given by the user
            self._params.update(p)

    def validate_params(self):
        return True

    def __getattribute__(self, name):
        """Every time _set_params_in_es_core is called, the parameter dict is also updated."""
        attr = object.__getattribute__(self, name)
        if hasattr(attr, '__call__') and attr.__name__ == "_set_params_in_es_core":
            def sync_params(*args, **kwargs):
                result = attr(*args, **kwargs)
                self._params.update(self._get_params_from_es_core())
                return result
            return sync_params
        else:
            return attr

    def _get_params_from_es_core(self):
        raise Exception(
            "Subclasses of BondedInteraction must define the _get_params_from_es_core() method.")

    def _set_params_in_es_core(self):
        raise Exception(
            "Subclasses of BondedInteraction must define the _set_params_in_es_core() method.")

    def __str__(self):
        return self.__class__.__name__ + "(" + str(self._params) + ")"

    def set_default_params(self):
        raise Exception(
            "Subclasses of BondedInteraction must define the set_default_params() method.")

    def type_number(self):
        raise Exception(
            "Subclasses of BondedInteraction must define the type_number() method.")

    def type_name(self):
        raise Exception(
            "Subclasses of BondedInteraction must define the type_name() method.")

    def valid_keys(self):
        raise Exception(
            "Subclasses of BondedInteraction must define the valid_keys() method.")

    def required_keys(self):
        raise Exception(
            "Subclasses of BondedInteraction must define the required_keys() method.")

    def __repr__(self):
        if self._bond_id == -1:
            id_str = "inactive"
        else:
            id_str = str(self._bond_id)

        return self.__class__.__name__ + "(" + id_str + "): " + self._params.__str__()

    def __richcmp__(self, other, i):
        if i != 2:
            raise Exception("only == supported")
        if self.__class__ != other.__class__:
            return False
        if self._bond_id != other._bond_id:
            return False
        return self._params == other._params


class BondedInteractionNotDefined(object):

    def __init__(self, *args, **kwargs):
        raise Exception(
            self.__class__.__name__ + " not compiled into Espresso core")

    def type_number(self):
        raise Exception(("%s has to be defined in myconfig.hpp.") % self.name)

    def type_name(self):
        raise Exception(("%s has to be defined in myconfig.hpp.") % self.name)

    def valid_keys(self):
        raise Exception(("%s has to be defined in myconfig.hpp.") % self.name)

    def required_keys(self):
        raise Exception(("%s has to be defined in myconfig.hpp.") % self.name)

    def set_default_params(self):
        raise Exception(("%s has to be defined in myconfig.hpp.") % self.name)

    def _get_params_from_es_core(self):
        raise Exception(("%s has to be defined in myconfig.hpp.") % self.name)

    def _set_params_in_es_core(self):
        raise Exception(("%s has to be defined in myconfig.hpp.") % self.name)


class FeneBond(BondedInteraction):

    def __init__(self, *args, **kwargs):
        """
        FeneBond initialiser. Used to instatiate a FeneBond identifier
        with a given set of parameters.

        Parameters
        ----------
        k : float
            Specifies the magnitude of the bond interaction.
        d_r_max : float
                  Specifies the maximum stretch and compression length of the
                  bond.
        r_0 : float, optional
              Specifies the equilibrium length of the bond.
        """
        super(FeneBond, self).__init__(*args, **kwargs)

    def type_number(self):
        return BONDED_IA_FENE

    def type_name(self):
        return "FENE"

    def valid_keys(self):
        return "k", "d_r_max", "r_0"

    def required_keys(self):
        return "k", "d_r_max"

    def set_default_params(self):
        self._params = {"r_0": 0.}
        # Everything else has to be supplied by the user, anyway

    def _get_params_from_es_core(self):
        return \
            {"k": bonded_ia_params[self._bond_id].p.fene.k,
             "d_r_max": bonded_ia_params[self._bond_id].p.fene.drmax,
             "r_0": bonded_ia_params[self._bond_id].p.fene.r0}

    def _set_params_in_es_core(self):
        fene_set_params(
            self._bond_id, self._params["k"], self._params["d_r_max"], self._params["r_0"])


class HarmonicBond(BondedInteraction):

    def __init__(self, *args, **kwargs):
        """
        HarmonicBond initialiser. Used to instatiate a HarmonicBond identifier
        with a given set of parameters.

        Parameters
        ----------
        k : float
            Specifies the magnitude of the bond interaction.
        r_0 : float
              Specifies the equilibrium length of the bond.
        r_cut : float, optional
                Specifies maximum distance beyond which the bond is considered
                broken.
        """
        super(HarmonicBond, self).__init__(*args, **kwargs)

    def type_number(self):
        return BONDED_IA_HARMONIC

    def type_name(self):
        return "HARMONIC"

    def valid_keys(self):
        return "k", "r_0", "r_cut"

    def required_keys(self):
        return "k", "r_0"

    def set_default_params(self):
        self._params = {"k'": 0., "r_0": 0., "r_cut": 0.}

    def _get_params_from_es_core(self):
        return \
            {"k": bonded_ia_params[self._bond_id].p.harmonic.k,
             "r_0": bonded_ia_params[self._bond_id].p.harmonic.r,
             "r_cut": bonded_ia_params[self._bond_id].p.harmonic.r_cut}

    def _set_params_in_es_core(self):
        harmonic_set_params(
            self._bond_id, self._params["k"], self._params["r_0"], self._params["r_cut"])


IF ROTATION:
    class HarmonicDumbbellBond(BondedInteraction):

        def __init__(self, *args, **kwargs):
            """
            HarmonicDumbbellBond initialiser. Used to instatiate a
            HarmonicDumbbellBond identifier with a given set of parameters.

            Parameters
            ----------
            k1 : float
                Specifies the magnitude of the bond interaction.
            k2 : float
                Specifies the magnitude of the angular interaction.
            r_0 : float
                  Specifies the equilibrium length of the bond.
            r_cut : float, optional
                    Specifies maximum distance beyond which the bond is considered
                    broken.
            """
            super(HarmonicDumbbellBond, self).__init__(*args, **kwargs)

        def type_number(self):
            return BONDED_IA_HARMONIC_DUMBBELL

        def type_name(self):
            return "HARMONIC_DUMBBELL"

        def valid_keys(self):
            return "k1", "k2", "r_0", "r_cut"

        def required_keys(self):
            return "k1", "k2", "r_0"

        def set_default_params(self):
            self._params = {"r_cut": 0.}

        def _get_params_from_es_core(self):
            return \
                {"k1": bonded_ia_params[self._bond_id].p.harmonic_dumbbell.k1,
                 "k2": bonded_ia_params[self._bond_id].p.harmonic_dumbbell.k2,
                 "r_0": bonded_ia_params[self._bond_id].p.harmonic_dumbbell.r,
                 "r_cut": bonded_ia_params[self._bond_id].p.harmonic_dumbbell.r_cut}

        def _set_params_in_es_core(self):
            harmonic_dumbbell_set_params(
                self._bond_id, self._params["k1"], self._params["k2"],
                self._params["r_0"], self._params["r_cut"])

IF ROTATION != 1:
    class HarmonicDumbbellBond(BondedInteraction):

        def __init__(self, *args, **kwargs):
            """
            HarmonicDumbbellBond initialiser. Used to instatiate a
            HarmonicDumbbellBond identifier with a given set of parameters.

            Parameters
            ----------
            k1 : float
                Specifies the magnitude of the bond interaction.
            k2 : float
                Specifies the magnitude of the angular interaction.
            r_0 : float
                  Specifies the equilibrium length of the bond.
            r_cut : float, optional
                    Specifies maximum distance beyond which the bond is considered
                    broken.
            """
            raise Exception(
                "HarmonicDumbbellBond: ROTATION has to be defined in myconfig.hpp.")

        def type_number(self):
            raise Exception(
                "HarmonicDumbbellBond: ROTATION has to be defined in myconfig.hpp.")

        def type_name(self):
            raise Exception(
                "HarmonicDumbbellBond: ROTATION has to be defined in myconfig.hpp.")

        def valid_keys(self):
            raise Exception(
                "HarmonicDumbbellBond: ROTATION has to be defined in myconfig.hpp.")

        def required_keys(self):
            raise Exception(
                "HarmonicDumbbellBond: ROTATION has to be defined in myconfig.hpp.")

        def set_default_params(self):
            raise Exception(
                "HarmonicDumbbellBond: ROTATION has to be defined in myconfig.hpp.")

        def _get_params_from_es_core(self):
            raise Exception(
                "HarmonicDumbbellBond: ROTATION has to be defined in myconfig.hpp.")

        def _set_params_in_es_core(self):
            raise Exception(
                "HarmonicDumbbellBond: ROTATION has to be defined in myconfig.hpp.")


IF BOND_CONSTRAINT == 1:
    class RigidBond(BondedInteraction):

        def __init__(self, *args, **kwargs):
            """
            RigidBond initialiser. Used to instantiate a RigidBond identifier
            with a given set of parameters.

            Parameters
            ----------
            r : float
                Specifies the length of the rigid bond.
            ptol : float, optional
                   Specifies the tolerance for positional deviations.
            vtop : float, optional
                   Specifies the tolerance for velocity deviations.
            """
            super(RigidBond, self).__init__(*args, **kwargs)

        def type_number(self):
            return BONDED_IA_RIGID_BOND

        def type_name(self):
            return "RIGID"

        def valid_keys(self):
            return "r", "ptol", "vtol"

        def required_keys(self):
            return "r"

        def set_default_params(self):
            # TODO rationality of Default Parameters has to be checked
            self._params = {"r": 0.,
                            "ptol": 0.001,
                            "vtol": 0.001}

        def _get_params_from_es_core(self):
            return {"r": bonded_ia_params[self._bond_id].p.rigid_bond.d2**0.5, "ptol": bonded_ia_params[self._bond_id].p.rigid_bond.p_tol, "vtol": bonded_ia_params[self._bond_id].p.rigid_bond.v_tol}

        def _set_params_in_es_core(self):
            rigid_bond_set_params(
                self._bond_id, self._params["r"], self._params["ptol"], self._params["vtol"])
ELSE:
    class RigidBond(BondedInteractionNotDefined):
        name = "RIGID"


class Dihedral(BondedInteraction):

    def type_number(self):
        return BONDED_IA_DIHEDRAL

    def type_name(self):
        return "DIHEDRAL"

    def valid_keys(self):
        return "mult", "bend", "phase"

    def required_keys(self):
        return "mult", "bend", "phase"

    def set_default_params(self):
        self._params = {"mult'": 1., "bend": 0., "phase": 0.}

    def _get_params_from_es_core(self):
        return \
            {"mult": bonded_ia_params[self._bond_id].p.dihedral.mult,
             "bend": bonded_ia_params[self._bond_id].p.dihedral.bend,
             "phase": bonded_ia_params[self._bond_id].p.dihedral.phase}

    def _set_params_in_es_core(self):
        dihedral_set_params(
            self._bond_id, self._params["mult"], self._params["bend"], self._params["phase"])


IF TABULATED == 1:
    class Tabulated(BondedInteraction):

        def __init__(self, *args, **kwargs):
            """
            RigidBond initialiser. Used to instantiate a RigidBond identifier
            with a given set of parameters.

            Parameters
            ----------
            type : str
                   Specifies the type of bonded interaction. Possible inputs:
                   'distance', 'angle' and 'dihedral'.
            filename : str
                       Filename of the tabular.
            """
            super(Tabulated, self).__init__(*args, **kwargs)

        def type_number(self):
            return BONDED_IA_TABULATED

        def type_name(self):
            return "TABULATED"

        def valid_keys(self):
            return "type", "filename", "npoints", "minval", "maxval", "invstepsize"

        def required_keys(self):
            return "type", "filename"

        def set_default_params(self):
            self._params = {"type": "bond", "filename": ""}

        def _get_params_from_es_core(self):
            make_bond_type_exist(self._bond_id)
            res = \
                {"type": bonded_ia_params[self._bond_id].p.tab.type,
                 "filename":
                     utils.to_str(
                         bonded_ia_params[self._bond_id].p.tab.filename),
                 "npoints": bonded_ia_params[self._bond_id].p.tab.npoints,
                 "minval": bonded_ia_params[self._bond_id].p.tab.minval,
                 "maxval": bonded_ia_params[self._bond_id].p.tab.maxval,
                 "invstepsize": bonded_ia_params[self._bond_id].p.tab.invstepsize}
            if res["type"] == 1:
                res["type"] = "distance"
            if res["type"] == 2:
                res["type"] = "angle"
            if res["type"] == 3:
                res["type"] = "dihedral"
            return res

        def _set_params_in_es_core(self):
            if self._params["type"] == "distance":
                type_num = 1
            else:
                if self._params["type"] == "angle":
                    type_num = 2
                else:
                    if self._params["type"] == "dihedral":
                        type_num = 3
                    else:
                        raise ValueError(
                            "Tabulated type needs to be distance, angle, or diherdal")

            res = tabulated_bonded_set_params(
                self._bond_id, < TabulatedBondedInteraction > type_num, utils.to_char_pointer(self._params["filename"]))
            msg = ""
            if res == 1:
                msg = "unknon bond type"
            if res == 3:
                msg = "cannot open file"
            if res == 4:
                msg = "file too short"
            if msg == 5:
                msg = "file broken"
            if msg == 6:
                msg = "parameter out of bound"
            if res:
                raise Exception("Could not setup tabulated bond. " + msg)
            # Retrieve some params, Es calculates.
            self._params = self._get_params_from_es_core()

    cdef class TabulatedNonBonded(NonBondedInteraction):

        cdef int state

        def __init__(self, *args, **kwargs):
            self.state = -1
            super(TabulatedNonBonded, self).__init__(*args, **kwargs)

        def type_number(self):
            return "TABULATED_NONBONDED"

        def type_name(self):
            return "TABULATED"

        def valid_keys(self):
            return "filename"

        def required_keys(self):
            return ["filename", ]

        def set_default_params(self):
            self._params = {"filename": ""}

        def _get_params_from_es_core(self):
            cdef ia_parameters * ia_params
            ia_params = get_ia_param_safe(
                self._part_types[0],
                self._part_types[1])
            return {
                "filename": utils.to_str(ia_params.TAB_filename)}

        def _set_params_in_es_core(self):
            self.state = tabulated_set_params(self._part_types[0], self._part_types[
                                              1], utils.to_char_pointer(self._params["filename"]))

        def is_active(self):
            if self.state == 0:
                return True

IF TABULATED != 1:
    class Tabulated(BondedInteraction):

        def type_number(self):
            raise Exception("TABULATED has to be defined in myconfig.hpp.")

        def type_name(self):
            raise Exception("TABULATED has to be defined in myconfig.hpp.")

        def valid_keys(self):
            raise Exception("TABULATED has to be defined in myconfig.hpp.")

        def required_keys(self):
            raise Exception("TABULATED has to be defined in myconfig.hpp.")

        def set_default_params(self):
            raise Exception("TABULATED has to be defined in myconfig.hpp.")

        def _get_params_from_es_core(self):
            raise Exception("TABULATED has to be defined in myconfig.hpp.")

        def _set_params_in_es_core(self):
            raise Exception("TABULATED has to be defined in myconfig.hpp.")


IF LENNARD_JONES == 1:
    class Subt_Lj(BondedInteraction):

        def type_number(self):
            return BONDED_IA_SUBT_LJ

        def type_name(self):
            return "SUBT_LJ"

        def valid_keys(self):
            return "r", "k"

        def required_keys(self):
            return "r", "k"

        def set_default_params(self):
            self._params = {"k": 0, "r": 0}

        def _get_params_from_es_core(self):
            return \
                {"k": bonded_ia_params[self._bond_id].p.subt_lj.k,
                 "r": bonded_ia_params[self._bond_id].p.subt_lj.r}

        def _set_params_in_es_core(self):
            subt_lj_set_params(
                self._bond_id, self._params["k"], self._params["r"])

IF BOND_VIRTUAL == 1:
    class Virtual(BondedInteraction):

        def __init__(self, *args, **kwargs):
            """
            VirtualBond initialiser. Used to instantiate a VirtualBond identifier.
            """
            super(Virtual, self).__init__(*args, **kwargs)

        def type_number(self):
            return BONDED_IA_VIRTUAL_BOND

        def type_name(self):
            return "VIRTUAL"

        def valid_keys(self):
            return {}

        def required_keys(self):
            return []

        def set_default_params(self):
            self._params = {}

        def _get_params_from_es_core(self):
            return {}

        def _set_params_in_es_core(self):
            virtual_set_params(self._bond_id)

ELSE:
    class Virtual(BondedInteractionNotDefined):
        name = "BOND_VIRTUAL"

IF BOND_ENDANGLEDIST == 1:
    class Endangledist(BondedInteraction):

        def type_number(self):
            return BONDED_IA_ENDANGLEDIST

        def type_name(self):
            return "ENDANGLEDIST"

        def valid_keys(self):
            return "bend", "phi0", "distmin", "distmax"

        def required_keys(self):
            return "bend", "phi0", "distmin", "distmax"

        def set_default_params(self):
            self._params = {"bend": 0, "phi0": 0, "distmin": 0, "distmax": 1}

        def _get_params_from_es_core(self):
            return \
                {"bend": bonded_ia_params[self._bond_id].p.endangledist.bend,
                 "phi0": bonded_ia_params[self._bond_id].p.endangledist.phi0,
                 "distmin":
                     bonded_ia_params[self._bond_id].p.endangledist.distmin,
                 "distmax": bonded_ia_params[self._bond_id].p.endangledist.distmax}

        def _set_params_in_es_core(self):
            endangledist_set_params(
                self._bond_id, self._params["bend"], self._params[
                    "phi0"], self._params["distmin"],
                                    self._params["distmax"])

ELSE:
    class Endangledist(BondedInteractionNotDefined):
        name = "BOND_ENDANGLEDIST"

IF OVERLAPPED == 1:
    class Overlapped(BondedInteraction):

        def type_number(self):
            return BONDED_IA_OVERLAPPED

        def type_name(self):
            return "OVERLAPPED"

        def valid_keys(self):
            return "overlap_type", "filename"

        def required_keys(self):
            return "overlap_type", "filename"

        def set_default_params(self):
            self._params = {"overlap_type": 0, "filename": ""}

        def _get_params_from_es_core(self):
            make_bond_type_exist(self._bond_id)
            return \
                {"bend": bonded_ia_params[self._bond_id].p.overlap.type,
                 "phi0": utils.to_str(bonded_ia_params[self._bond_id].p.overlap.filename)}

        def _set_params_in_es_core(self):
            overlapped_bonded_set_params(
                self._bond_id, self._params["overlap_type"], utils.to_char_pointer(self._params["filename"]))

ELSE:
    class Overlapped(BondedInteractionNotDefined):
        name = "OVERLAPPED"

IF BOND_ANGLE == 1:
    class Angle_Harmonic(BondedInteraction):

        def type_number(self):
            return BONDED_IA_ANGLE_HARMONIC

        def type_name(self):
            return "ANGLE_HARMONIC"

        def valid_keys(self):
            return "bend", "phi0"

        def required_keys(self):
            return "bend", "phi0"

        def set_default_params(self):
            self._params = {"bend": 0, "phi0": 0}

        def _get_params_from_es_core(self):
            return \
                {"bend": bonded_ia_params[self._bond_id].p.angle_harmonic.bend,
                 "phi0": bonded_ia_params[self._bond_id].p.angle_harmonic.phi0}

        def _set_params_in_es_core(self):
            angle_harmonic_set_params(
                self._bond_id, self._params["bend"], self._params["phi0"])
ELSE:
    class Angle_Harmonic(BondedInteractionNotDefined):
        name = "BOND_ANGLE"

IF BOND_ANGLE == 1:
    class Angle_Cosine(BondedInteraction):

        def type_number(self):
            return BONDED_IA_ANGLE_COSINE

        def type_name(self):
            return "ANGLE_COSINE"

        def valid_keys(self):
            return "bend", "phi0"

        def required_keys(self):
            return "bend", "phi0"

        def set_default_params(self):
            self._params = {"bend": 0, "phi0": 0}

        def _get_params_from_es_core(self):
            return \
                {"bend": bonded_ia_params[self._bond_id].p.angle_cosine.bend,
                 "phi0": bonded_ia_params[self._bond_id].p.angle_cosine.phi0}

        def _set_params_in_es_core(self):
            angle_cosine_set_params(
                self._bond_id, self._params["bend"], self._params["phi0"])
ELSE:
    class Angle_Cosine(BondedInteractionNotDefined):
        name = "BOND_ANGLE"

IF BOND_ANGLE == 1:
    class Angle_Cossquare(BondedInteraction):

        def type_number(self):
            return BONDED_IA_ANGLE_COSSQUARE

        def type_name(self):
            return "ANGLE_COSSQUARE"

        def valid_keys(self):
            return "bend", "phi0"

        def required_keys(self):
            return "bend", "phi0"

        def set_default_params(self):
            self._params = {"bend": 0, "phi0": 0}

        def _get_params_from_es_core(self):
            return \
                {"bend": bonded_ia_params[self._bond_id].p.angle_cossquare.bend,
                 "phi0": bonded_ia_params[self._bond_id].p.angle_cossquare.phi0}

        def _set_params_in_es_core(self):
            angle_cossquare_set_params(
                self._bond_id, self._params["bend"], self._params["phi0"])
ELSE:
    class Angle_Cossquare(BondedInteractionNotDefined):
        name = "BOND_ANGLE"


class Oif_Global_Forces(BondedInteraction):

    def type_number(self):
        return BONDED_IA_OIF_GLOBAL_FORCES

    def type_name(self):
        return "OIF_GLOBAL_FORCES"

    def valid_keys(self):
        return "A0_g", "ka_g", "V0", "kv"

    def required_keys(self):
        return "A0_g", "ka_g", "V0", "kv"

    def set_default_params(self):
        self._params = {"A0_g": 1., "ka_g": 0., "V0": 1., "kv": 0.}

    def _get_params_from_es_core(self):
        return \
            {"A0_g": bonded_ia_params[self._bond_id].p.oif_global_forces.A0_g,
             "ka_g": bonded_ia_params[self._bond_id].p.oif_global_forces.ka_g,
             "V0": bonded_ia_params[self._bond_id].p.oif_global_forces.V0,
             "kv": bonded_ia_params[self._bond_id].p.oif_global_forces.kv}

    def _set_params_in_es_core(self):
        oif_global_forces_set_params(
            self._bond_id, self._params["A0_g"], self._params["ka_g"], self._params["V0"], self._params["kv"])


class Oif_Local_Forces(BondedInteraction):

    def type_number(self):
        return BONDED_IA_OIF_LOCAL_FORCES

    def type_name(self):
        return "OIF_LOCAL_FORCES"

    def valid_keys(self):
        return "r0", "ks", "kslin", "phi0", "kb", "A01", "A02", "kal"

    def required_keys(self):
        return "r0", "ks", "kslin", "phi0", "kb", "A01", "A02", "kal"

    def set_default_params(self):
        self._params = {"r0": 1., "ks": 0., "kslin": 0.,
                        "phi0": 0., "kb": 0., "A01": 0., "A02": 0., "kal": 0.}

    def _get_params_from_es_core(self):
        return \
            {"r0": bonded_ia_params[self._bond_id].p.oif_local_forces.r0,
             "ks": bonded_ia_params[self._bond_id].p.oif_local_forces.ks,
             "kslin": bonded_ia_params[self._bond_id].p.oif_local_forces.kslin,
             "phi0": bonded_ia_params[self._bond_id].p.oif_local_forces.phi0,
             "kb": bonded_ia_params[self._bond_id].p.oif_local_forces.kb,
             "A01": bonded_ia_params[self._bond_id].p.oif_local_forces.A01,
             "A02": bonded_ia_params[self._bond_id].p.oif_local_forces.A02,
             "kal": bonded_ia_params[self._bond_id].p.oif_local_forces.kal}

    def _set_params_in_es_core(self):
        oif_local_forces_set_params(
            self._bond_id, self._params["r0"], self._params["ks"], self._params["kslin"], self._params["phi0"], self._params["kb"], self._params["A01"], self._params["A02"], self._params["kal"])


bonded_interaction_classes = {
    int(BONDED_IA_FENE): FeneBond,
    int(BONDED_IA_HARMONIC): HarmonicBond,
    int(BONDED_IA_HARMONIC_DUMBBELL): HarmonicDumbbellBond,
    int(BONDED_IA_RIGID_BOND): RigidBond,
    int(BONDED_IA_DIHEDRAL): Dihedral,
    int(BONDED_IA_TABULATED): Tabulated,
    int(BONDED_IA_VIRTUAL_BOND): Virtual,
    int(BONDED_IA_ENDANGLEDIST): Endangledist,
    int(BONDED_IA_OVERLAPPED): Overlapped,
    int(BONDED_IA_ANGLE_HARMONIC): Angle_Harmonic,
    int(BONDED_IA_ANGLE_COSINE): Angle_Cosine,
    int(BONDED_IA_ANGLE_COSSQUARE): Angle_Cossquare,
    int(BONDED_IA_OIF_GLOBAL_FORCES): Oif_Global_Forces,
    int(BONDED_IA_OIF_LOCAL_FORCES): Oif_Local_Forces,
}
IF LENNARD_JONES:
    bonded_interaction_classes[int(BONDED_IA_SUBT_LJ)] = Subt_Lj


class BondedInteractions(object):

    """Represents the bonded interactions. Individual interactions can be accessed using
    BondedInteractions[i], where i is the bond id. Will return a bonded interaction
    from bonded_interaction_classes"""

    def __getitem__(self, key):
        if not isinstance(key, int):
            raise ValueError(
                "Index to BondedInteractions[] has to be an integer referring to a bond id")

        # Find out the type of the interaction from Espresso
        if key >= n_bonded_ia:
            raise IndexError(
                "Index to BondedInteractions[] out of range")
        bond_type = bonded_ia_params[key].type

        # Check if the bonded interaction exists in Espresso core
        if bond_type == -1:
            raise ValueError(
                "The bonded interaction with the id " + str(key) + " is not yet defined.")

        # Find the appropriate class representing such a bond
        bond_class = bonded_interaction_classes[bond_type]

        # And return an instance of it, which refers to the bonded interaction
        # id in Espresso
        return bond_class(key)

    def __setitem__(self, key, value):
        # Validate arguments

        # type of key must be int
        if not isinstance(key, int):
            raise ValueError(
                "Index to BondedInteractions[] has to ba an integer referring to a bond id")

        # Value must be subclass off BondedInteraction
        if not isinstance(value, BondedInteraction):
            raise ValueError(
                "Only subclasses of BondedInteraction can be assigned.")

        # Save the bond id in the BondedInteraction instance
        value._bond_id = key

        # Set the parameters of the BondedInteraction instance in the Es core
        value._set_params_in_es_core()

    def __len__(self):
        return n_bonded_ia

    # Support iteration over active bonded interactions
    def __iter__(self):
        for i in range(n_bonded_ia):
            if bonded_ia_params[i].type != -1:
                yield self[i]

    def add(self, bonded_ia):
        """Add a bonded ia to the simulation>"""
        self[n_bonded_ia] = bonded_ia

    def __getstate__(self):
        params = {}
        for i, bonded_instance in enumerate(self):
            if hasattr(bonded_instance, 'params'):
                params[i] = bonded_instance.params
                params[i]['bond_type'] = bonded_instance.type_number()
            else:
                params[i] = None
        return params

    def __setstate__(self, params):
        for i in params:
            if params[i] is not None:
                bond_type = params[i]['bond_type']
                del params[i]['bond_type']
                self[i] = bonded_interaction_classes[bond_type](**params[i])<|MERGE_RESOLUTION|>--- conflicted
+++ resolved
@@ -392,12 +392,7 @@
                                     self._params["e2"],
                                     self._params["b1"],
                                     self._params["b2"],
-<<<<<<< HEAD
-                                    self._params["lambda"],
-=======
-                                    0.0,
                                     self._params["lam"],
->>>>>>> 41756c49
                                     self._params["delta"]):
                     raise Exception(
                         "Could not set Generic Lennard Jones parameters")
