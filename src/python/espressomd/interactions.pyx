--- conflicted
+++ resolved
@@ -141,70 +141,6 @@
     raise Exception("Subclasses of NonBondedInteraction must define the requiredKeys() method.")
 
 # Lennard Jones
-<<<<<<< HEAD
-
-cdef class LennardJonesInteraction(NonBondedInteraction):
-  if LENNARD_JONES == 1:
-      def validateParams(self):
-        if self._params["epsilon"]<0:
-          raise ValueError("Lennard-Jones eps has to be >=0")
-        if self._params["sigma"]<0:
-          raise ValueError("Lennard-Jones sigma has to be >=0")
-        if self._params["cutoff"]<0:
-          raise ValueError("Lennard-Jones cutoff has to be >=0")
-        return True
-    
-      def _getParamsFromEsCore(self):
-        cdef IA_parameters* iaParams
-        iaParams =  get_ia_param(self._partTypes[0],self._partTypes[1]) 
-        return { \
-          "epsilon": iaParams.LJ_eps, \
-          "sigma": iaParams.LJ_sig, \
-          "cutoff": iaParams.LJ_cut, \
-          "shift": iaParams.LJ_shift, \
-          "offset": iaParams.LJ_offset, \
-          "min": iaParams.LJ_min }
-           
-    
-      def isActive(self):
-        return (self._params["epsilon"] >0)
-      
-      def _setParamsInEsCore(self):
-        # Handle the case of shift="auto"
-        if self._params["shift"]=="auto": 
-          # Calc shift
-          self._params["shift"]= -( (self._params["sigma"]/self._params["cutoff"])**12 - (self._params["sigma"]/self._params["cutoff"])**6 )
-        
-        if lennard_jones_set_params(self._partTypes[0],self._partTypes[1],\
-                                            self._params["epsilon"], \
-                                            self._params["sigma"], \
-                                            self._params["cutoff"], \
-                                            self._params["shift"], \
-                                            self._params["offset"], \
-    					0.0, \
-                                            self._params["min"]):
-          raise Exception("Could not set Lennard Jones parameters")					
-      
-      def defaultParams(self):
-        self._params={\
-          "epsilon":0.,\
-          "sigma":0.,\
-          "cutoff":0.,\
-          "shift":0.,\
-          "offset":0.,\
-          "min":0.}
-    
-      def typeName(self): 
-        return "LennardJones" 
-      
-      def validKeys(self): 
-        return "epsilon","sigma","cutoff","shift","offset","min"
-      
-      def requiredKeys(self): 
-        return "epsilon","sigma","cutoff","shift" 
-
-
-=======
 IF LENNARD_JONES == 1:
   cdef class LennardJonesInteraction(NonBondedInteraction):
     def validateParams(self):
@@ -274,7 +210,7 @@
   
   
   
->>>>>>> 7dc59282
+
 class NonBondedInteractionHandle(object):
   """Provides access to all Non-bonded interactions between 
   two particle types.""" 
