--- conflicted
+++ resolved
@@ -37,11 +37,8 @@
     void mpi_random_set_stat(const vector[string] &stat)
     int get_state_size_of_generator()
 
-<<<<<<< HEAD
-=======
 cdef extern from "utils.hpp":
     void get_mi_vector(double* res,double* a, double* b)
 
->>>>>>> e1b42bfa
 
 cdef bool skin_set