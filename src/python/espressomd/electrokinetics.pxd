--- conflicted
+++ resolved
@@ -109,12 +109,6 @@
         IF EK_BOUNDARIES:
             void ek_init_species_density_wallcharge(ekfloat * wallcharge_species_density, int wallcharge_species)
 
-<<<<<<< HEAD
     cdef extern from "grid_based_algorithms/lb.hpp":
-        int lb_lbfluid_print_vtk_boundary(char* filename)
-        int lb_lbnode_get_pi(int* ind, double* p_pi)
-=======
-    cdef extern from "lb.hpp":
         int lb_lbfluid_print_vtk_boundary(char * filename)
-        int lb_lbnode_get_pi(int * ind, double * p_pi)
->>>>>>> 210fba01
+        int lb_lbnode_get_pi(int * ind, double * p_pi)