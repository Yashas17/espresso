--- conflicted
+++ resolved
@@ -35,23 +35,8 @@
         return self._integrator
 
     def __setstate__(self, state):
-<<<<<<< HEAD
-        self.__init__()
-        self._method = state['_method']
-        if self._method == "STEEPEST_DESCENT":
-            self.set_steepest_descent(**state['_steepest_descent_params'])
-        elif self._method == "VV":
-            self.set_vv()
-        elif self._method == "NVT":
-            self.set_nvt()
-        elif self._method == "BD":
-            self.set_brownian_dynamics()
-        elif self._method == "NPT":
-            self.set_isotropic_npt(**state['_isotropic_npt_params'])
-=======
         self._integrator = state
         self._integrator._set_params_in_es_core()
->>>>>>> d553bd52
 
     def get_state(self):
         """
@@ -108,6 +93,13 @@
 
         """
         self._integrator = VelocityVerletIsotropicNPT(*args, **kwargs)
+
+    def set_brownian_dynamics(self):
+        """
+        Set the integration method to BD.
+
+        """
+        self._integrator = BrownianDynamics()
 
 
 cdef class Integrator:
@@ -194,24 +186,12 @@
             Reuse the forces from previous time step.
 
         """
-<<<<<<< HEAD
-        if self._method in ["VV", "NVT", "NPT", "BD"]:
-            check_type_or_throw_except(
-                steps, 1, int, "Integrate requires a positive integer for the number of steps")
-            check_type_or_throw_except(
-                recalc_forces, 1, bool, "recalc_forces has to be a bool")
-            check_type_or_throw_except(
-                reuse_forces, 1, bool, "reuse_forces has to be a bool")
-
-            _integrate(steps, recalc_forces, reuse_forces)
-=======
         check_type_or_throw_except(steps, 1, int, "steps must be an int")
         assert steps >= 0, "steps has to be positive"
         check_type_or_throw_except(
             recalc_forces, 1, bool, "recalc_forces has to be a bool")
         check_type_or_throw_except(
             reuse_forces, 1, bool, "reuse_forces has to be a bool")
->>>>>>> d553bd52
 
         _integrate(steps, recalc_forces, reuse_forces)
 
@@ -336,22 +316,9 @@
     def _set_params_in_es_core(self):
         integrate_set_nvt()
 
-<<<<<<< HEAD
-    def set_brownian_dynamics(self):
-        """
-        Set the integration method to BD.
-
-        """
-        self._method = "BD"
-        integrate_set_bd()
-
-    def set_isotropic_npt(self, ext_pressure, piston,
-                          direction=(True, True, True), cubic_box=False):
-=======
 
 IF NPT:
     cdef class VelocityVerletIsotropicNPT(Integrator):
->>>>>>> d553bd52
         """
         Modified velocity Verlet integrator, suitable for simulations in the
         NpT ensemble with isotropic rescaling. Requires the NpT thermostat,
@@ -410,4 +377,32 @@
 ELSE:
     cdef class VelocityVerletIsotropicNPT(Integrator):
         def __init__(self, *args, **kwargs):
-            raise Exception("NPT not compiled in.")+            raise Exception("NPT not compiled in.")
+
+
+cdef class BrownianDynamics(Integrator):
+    """
+    Brownian Dynamics integrator.
+
+    """
+
+    def default_params(self):
+        return {}
+
+    def valid_keys(self):
+        """All parameters that can be set.
+
+        """
+        return {}
+
+    def required_keys(self):
+        """Parameters that have to be set.
+
+        """
+        return {}
+
+    def validate_params(self):
+        return True
+
+    def _set_params_in_es_core(self):
+        integrate_set_bd()