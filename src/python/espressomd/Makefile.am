--- conflicted
+++ resolved
@@ -59,12 +59,8 @@
 	utils.pyx \
 	h5md.pyx \
 	grand_canonical.pyx \
-<<<<<<< HEAD
-	reaction_ensemble.pyx
-
-=======
+	reaction_ensemble.pyx \
 	galilei.pyx
->>>>>>> 89eae7b6
 
 PXDFILES = \
 	_espresso/globals.pxd \
@@ -93,12 +89,8 @@
 	actors.pxd \
 	h5md.pxd \
 	grand_canonical.pxd \
-<<<<<<< HEAD
-	reaction_ensemble.pxd
-
-=======
+	reaction_ensemble.pxd \
 	galilei.pxd
->>>>>>> 89eae7b6
 
 LIBS +=	$(top_builddir)/src/core/libEspresso.la
 
