#
# Copyright (C) 2013,2014,2015,2016 The ESPResSo project
#
# This file is part of ESPResSo.
#
# ESPResSo is free software: you can redistribute it and/or modify
# it under the terms of the GNU General Public License as published by
# the Free Software Foundation, either version 3 of the License, or
# (at your option) any later version.
#
# ESPResSo is distributed in the hope that it will be useful,
# but WITHOUT ANY WARRANTY; without even the implied warranty of
# MERCHANTABILITY or FITNESS FOR A PARTICULAR PURPOSE.  See the
# GNU General Public License for more details.
#
# You should have received a copy of the GNU General Public License
# along with this program.  If not, see <http://www.gnu.org/licenses/>.
#
from cython.operator cimport dereference
include "myconfig.pxi"
cimport actors
import actors
cimport globals
import numpy as np

cdef class ElectrostaticInteraction(actors.Actor):
    def _tune(self):
        raise Exception(
            "Subclasses of ElectrostaticInteraction must define the _tune() method or chosen method does not support tuning.")

    def _set_params_in_es_core(self):
        raise Exception(
            "Subclasses of ElectrostaticInteraction must define the _set_params_in_es_core() method.")



IF COULOMB_DEBYE_HUECKEL:
    cdef class CDH(ElectrostaticInteraction):
        def validate_params(self):
            if (self._params["bjerrum_length"] <= 0):
                raise ValueError("Bjerrum_length should be a positive double")
            if (self._params["kappa"] < 0):
                raise ValueError("kappa should be a non-negative double")
            if (self._params["r_cut"] < 0):
                raise ValueError("r_cut should be a non-negative double")
            if (self._params["eps_int"] <= 0):
                raise ValueError("eps_int should be a positive double")
            if (self._params["eps_ext"] <= 0):
                raise ValueError("eps_ext should be a positive double")
            if (self._params["r0"] <= 0 or self._params["r0"] >= self._params["r1"]):
                raise ValueError(
                    "r0 should be a positive double smaller than r1")
            if (self._params["r1"] <= 0 or self._params["r1"] >= self._params["r_cut"]):
                raise ValueError(
                    "r1 should be a positive double larger than r0 and smaller than r_cut")
            if (self._params["alpha"] < 0):
                raise ValueError("alpha should be a non-negative double")

        def valid_keys(self):
            return "bjerrum_length", "kappa", "r_cut", "eps_int", "eps_ext", "r0", "r1", "alpha"

        def required_keys(self):
            return "bjerrum_length", "kappa", "r_cut", "eps_int", "eps_ext", "r0", "r1", "alpha"

        def _set_params_in_es_core(self):
            coulomb_set_bjerrum(self._params["bjerrum_length"])
            dh_set_params_cdh(self._params["kappa"], self._params["r_cut"], self._params[
                              "eps_int"], self._params["eps_ext"], self._params["r0"], self._params["r1"], self._params["alpha"])

        def _get_params_from_es_core(self):
            params = {}
            params.update(dh_params)
            return params

        def _activate_method(self):
            coulomb.method = COULOMB_DH

        def default_params(self):
            return {"bjerrum_length": -1,
                    "kappa": -1,
                    "r_cut": -1,
                    "eps_int": -1,
                    "eps_ext": -1,
                    "r0": -1,
                    "r1": -1,
                    "alpha": -1}

ELSE:
    IF ELECTROSTATICS:
        cdef class DH(ElectrostaticInteraction):
            def validate_params(self):
                if (self._params["bjerrum_length"] <= 0):
                    raise ValueError(
                        "Bjerrum_length should be a positive double")
                if (self._params["kappa"] < 0):
                    raise ValueError("kappa should be a non-negative double")
                if (self._params["r_cut"] < 0):
                    raise ValueError("r_cut should be a non-negative double")

            def valid_keys(self):
                return "bjerrum_length", "kappa", "r_cut"

            def required_keys(self):
                return "bjerrum_length", "kappa", "r_cut"

            def _set_params_in_es_core(self):
                coulomb_set_bjerrum(self._params["bjerrum_length"])
                dh_set_params(self._params["kappa"], self._params["r_cut"])

            def _get_params_from_es_core(self):
                params = {}
                params.update(dh_params)
                return params

            def _activate_method(self):
                coulomb.method = COULOMB_DH
                self._set_params_in_es_core()

            def default_params(self):
                return {"bjerrum_length": -1,
                        "kappa": -1,
                        "r_cut": -1}


IF P3M == 1:
    cdef class P3M(ElectrostaticInteraction):

        def validate_params(self):
            print "validate_params"
            default_params = self.default_params()
            if not (self._params["bjerrum_length"] > 0.0):
                raise ValueError("Bjerrum_length should be a positive double")

            if not (self._params["r_cut"] >= 0 or self._params["r_cut"] == default_params["r_cut"]):
                raise ValueError("P3M r_cut has to be >=0")

            if not (isinstance(self._params["mesh"], int) or len(self._params["mesh"])):
                raise ValueError(
                    "P3M mesh has to be an integer or integer list of length 3")

            if (isinstance(self._params["mesh"], basestring) and len(self._params["mesh"]) == 3):
                if (self._params["mesh"][0] % 2 != 0 and self._params["mesh"][0] != -1) or (self._params["mesh"][1] % 2 != 0 and self._params["mesh"][1] != -1) or (self._params["mesh"][2] % 2 != 0 and self._params["mesh"][2] != -1):
                    raise ValueError(
                        "P3M requires an even number of mesh points in all directions")

            if not (self._params["cao"] >= -1 and self._params["cao"] <= 7):
                raise ValueError(
                    "P3M cao has to be an integer between -1 and 7")

            if not (self._params["accuracy"] > 0):
                raise ValueError("P3M accuracy has to be positive")

            if self._params["epsilon"] == "metallic":
                self._params = 0.0

            if not (isinstance(self._params["epsilon"], float) or self._params["epsilon"] == "metallic"):
                raise ValueError("epsilon should be a double or 'metallic'")

            if not (self._params["inter"] == default_params["inter"] or self._params["inter"] > 0):
                raise ValueError("inter should be a positive integer")

            if not (self._params["mesh_off"] == default_params["mesh_off"] or len(self._params) != 3):
                raise ValueError(
                    "mesh_off should be a list of length 3 and values between 0.0 and 1.0")

            if not (self._params["alpha"] == default_params["alpha"] or self._params["alpha"] > 0):
                raise ValueError(
                    "alpha should be positive")

        def valid_keys(self):
            return "alpha_L", "r_cut_iL", "mesh", "mesh_off", "cao", "inter", "accuracy", "epsilon", "cao_cut", "a", "ai", "alpha", "r_cut", "inter2", "cao3", "additional_mesh", "bjerrum_length", "tune"

        def required_keys(self):
            return ["bjerrum_length", "accuracy"]

        def default_params(self):
            print "default_params"
            return {"cao": -1,
                    "inter": -1,
                    "r_cut": -1,
                    "alpha": -1,
                    "accuracy": -1,
                    "mesh": [-1, -1, -1],
                    "epsilon": 0.0,
                    "mesh_off": [-1, -1, -1],
                    "alpha" : -1,
                    "tune": True}

        def _get_params_from_es_core(self):
            print "_get_params_from_es_core"
            params = {}
            params.update(p3m.params)
            params["bjerrum_length"] = coulomb.bjerrum
            params["tune"] = self._params["tune"]
            return params

        def _set_params_in_es_core(self):
<<<<<<< HEAD
            print "_set_params_in_es_core"

            python_p3m_set_params(self._params["r_cut"], self._params["mesh"], self._params[
                                  "cao"], self._params["alpha"], self._params["accuracy"])
            p3m_set_eps(self._params["epsilon"])
            coulomb_set_bjerrum(self._params["bjerrum_length"])
            p3m_set_ninterpol(self._params["inter"])
            python_p3m_set_mesh_offset(self._params["mesh_off"])

=======
            default_params=self.default_params()
            coulomb_set_bjerrum(self._params["bjerrum_length"])
            if self._params["r_cut"] != default_params["r_cut"] or self._params["mesh"] != default_params["mesh"] or self._params["cao"] != default_params["cao"] or self._params["alpha"] != default_params["alpha"]:
                para_err=python_p3m_set_params(self._params["r_cut"], self._params["mesh"], self._params[
                                  "cao"], self._params["alpha"], self._params["accuracy"])
                if para_err == -1:
                    raise ValueError("r_cut must be positive")
                elif para_err == -2:
                    raise ValueError("mesh must be positive")
                elif para_err == -3:
                    raise ValueError("cao must be between 1 and 7 and less than mesh")
                elif para_err == -4:
                    raise ValueError("alpha must be positive")
                elif para_err == -5:
                    raise ValueError("accuracy must be positive")
                
                self._params["tune"] = False

            if self._params["inter"] != default_params["inter"]:
                p3m_set_ninterpol(self._params["inter"])
            if self._params["mesh_off"] != self._params["mesh_off"]:
                python_p3m_set_mesh_offset(self._params["mesh_off"])
            if self._params["epsilon"] != default_params["epsilon"]:
                p3m_set_eps(self._params["epsilon"])
>>>>>>> b111ccae

        def _tune(self):
            print "_tune"
            python_p3m_set_tune_params(self._params["r_cut"], self._params["mesh"], self._params[
                                       "cao"], -1.0, self._params["accuracy"], self._params["inter"])
<<<<<<< HEAD
#           p3m_set_eps(self._params["epsilon"])
#           coulomb_set_bjerrum(self._params["bjerrum_length"])
            resp, log = python_p3m_adaptive_tune()
=======
            resp = python_p3m_adaptive_tune()
>>>>>>> b111ccae
            if resp:
                raise Exception(
                    "failed to tune P3M parameters to required accuracy")
            self._params.update(self._get_params_from_es_core())

        def _activate_method(self):
            print "_activate_method"
            if self._params["tune"]:
                self._tune()
            self._set_params_in_es_core()

    IF CUDA:
        cdef class P3M_GPU(ElectrostaticInteraction):

            def validate_params(self):
                default_params = self.default_params()
                if not (self._params["bjerrum_length"] > 0.0):
                    raise ValueError(
                        "Bjerrum_length should be a positive double")

                if not (self._params["r_cut"] >= 0 or self._params["r_cut"] == default_params["r_cut"]):
                    raise ValueError("P3M r_cut has to be >=0")

                if not (isinstance(self._params["mesh"], int) or len(self._params["mesh"])):
                    raise ValueError(
                        "P3M mesh has to be an integer or integer list of length 3")

                if (isinstance(self._params["mesh"], basestring) and len(self._params["mesh"]) == 3):
                    if (self._params["mesh"][0] % 2 != 0 and self._params["mesh"][0] != -1) or (self._params["mesh"][1] % 2 != 0 and self._params["mesh"][1] != -1) or (self._params["mesh"][2] % 2 != 0 and self._params["mesh"][2] != -1):
                        raise ValueError(
                            "P3M requires an even number of mesh points in all directions")

                if not (self._params["cao"] >= -1 and self._params["cao"] <= 7):
                    raise ValueError(
                        "P3M cao has to be an integer between -1 and 7")

                if not (self._params["accuracy"] > 0):
                    raise ValueError("P3M accuracy has to be positive")

                # if self._params["epsilon"] == "metallic":
                #  self._params = 0.0

                if not (isinstance(self._params["epsilon"], float) or self._params["epsilon"] == "metallic"):
                    raise ValueError(
                        "epsilon should be a double or 'metallic'")

                if not (self._params["inter"] == default_params["inter"] or self._params["inter"] > 0):
                    raise ValueError("inter should be a positive integer")

                if not (self._params["mesh_off"] == default_params["mesh_off"] or len(self._params) != 3):
                    raise ValueError(
                        "mesh_off should be a list of length 3 and values between 0.0 and 1.0")

            def valid_keys(self):
                return "alpha_L", "r_cut_iL", "mesh", "mesh_off", "cao", "inter", "accuracy", "epsilon", "cao_cut", "a", "ai", "alpha", "r_cut", "inter2", "cao3", "additional_mesh", "bjerrum_length", "tune"

            def required_keys(self):
                return ["bjerrum_length", "accuracy"]

            def default_params(self):
                return {"cao": -1,
                        "inter": -1,
                        "r_cut": -1,
                        "accuracy": -1,
                        "mesh": [-1, -1, -1],
                        "epsilon": 0.0,
                        "mesh_off": [-1, -1, -1],
                        "tune": True,
                        "box": [-1, -1, -1],
                        "alpha": -1}

            def _get_params_from_es_core(self):
                params = {}
                params.update(p3m.params)
                params["bjerrum_length"] = coulomb.bjerrum
                params["tune"] = self._params["tune"]
                params["box"] = self.system.box_l
                return params

            def _tune(self):
                python_p3m_set_tune_params(self._params["r_cut"], self._params["mesh"], self._params[
                                           "cao"], -1.0, self._params["accuracy"], self._params["inter"])
                resp= python_p3m_adaptive_tune()
                if resp:
                    raise Exception(
                        "failed to tune P3M parameters to required accuracy")
                self._params.update(self._get_params_from_es_core())

            def _activate_method(self):
                coulomb.method = COULOMB_P3M_GPU
                coulomb_set_bjerrum(self._params["bjerrum_length"])
                python_p3m_gpu_init(self._params)
                if self._params["tune"]:
                    self._tune()

                self._set_params_in_es_core()

            def _set_params_in_es_core(self):
                python_p3m_set_params(self._params["r_cut"], self._params["mesh"], self._params[
                                      "cao"], self._params["alpha"], self._params["accuracy"])
                p3m_set_eps(self._params["epsilon"])
                coulomb_set_bjerrum(self._params["bjerrum_length"])
                p3m_set_ninterpol(self._params["inter"])
                python_p3m_set_mesh_offset(self._params["mesh_off"])

IF ELECTROSTATICS and CUDA and EWALD_GPU:
    cdef class EwaldGpu(ElectrostaticInteraction):
        cdef EwaldgpuForce * thisptr
        cdef EspressoSystemInterface * interface
        cdef char * log
        cdef int resp

        def __cinit__(self):
            self.interface = EspressoSystemInterface._Instance()
            default_params = self.default_params()
            self.thisptr = new EwaldgpuForce(dereference(self.interface), default_params["rcut"], default_params["num_kx"], default_params["num_ky"], default_params["num_kz"], default_params["alpha"])

        def __dealloc__(self):
            del self.thisptr

        def valid_keys(self):
            return "bjerrum_length", "rcut", "num_kx", "num_ky", "num_kz", "K_max", "alpha", "accuracy", "precision", "time_calc_steps"

        def default_params(self):
            return {"bjerrum_length": -1,
                    "rcut": -1,
                    "num_kx": -1,
                    "num_ky": -1,
                    "num_kz": -1,
                    "alpha": -1,
                    "accuracy": -1,
                    "precision": -1,
                    "isTuned": False,
                    "isTunedFlag": False,
                    "K_max": -1,
                    "time_calc_steps": -1}

        def validate_params(self):
            default_params = self.default_params()
            if self._params["bjerrum_length"] <= 0.0 and self._params["bjerrum_length"] != default_params["bjerrum_length"]:
                raise ValueError("Bjerrum_length should be a positive double")
            if isinstance(self._params["K_max"], (list, np.ndarray) ) :
                if isinstance(self._params["K_max"], int) and len(self._params["K_max"]) == 3:
                    if self._params["K_max"][0] < 0 or self._params["K_max"][1] < 0 or self._params["K_max"][2] < 0:
                        raise ValueError("K_max has to be a positive integer or a list of three positive integers")
            elif self._params["K_max"] < 0 :
                raise ValueError("K_max has to be a positive integer or a list of three positive integers")
            if self._params["rcut"] < 0 and self._params["rcut"] != default_params["rcut"]:
                raise ValueError("rcut should be a positive float")
            if self._params["accuracy"] < 0 and self._params["accuracy"] != default_params["accuracy"]:
                raise ValueError("accuracy has to be a positive double")
            if self._params["precision"] < 0 and self._params["precision"] != default_params["precision"]:
                raise ValueError("precision has to be a positive double")
            if self._params["alpha"] < 0 and self._params["alpha"] != default_params["alpha"]:
                raise ValueError("alpha has to be a positive double")

        def required_keys(self):
            return "bjerrum_length", "accuracy", "precision", "K_max"

        def _tune(self):
            coulomb_set_bjerrum(self._params["bjerrum_length"])
            default_params = self.default_params()
            if self._params["time_calc_steps"] == default_params["time_calc_steps"]:
                self._params[
                    "time_calc_steps"] = self.thisptr.determine_calc_time_steps()
            if isinstance(self._params["K_max"], (list, np.ndarray)) :
                self.thisptr.set_params(self._params["rcut"], self._params["K_max"][0], self._params["K_max"][1], self._params["K_max"][2], self._params["alpha"])
            else:
                self.thisptr.set_params_tune(self._params["accuracy"], self._params[
                                         "precision"], self._params["K_max"], self._params["time_calc_steps"])
            resp = self.thisptr.adaptive_tune(& self.log, dereference(self.interface))
            if resp != 0:
                print self.log

        def _set_params_in_es_core(self):
            coulomb_set_bjerrum(self._params["bjerrum_length"])
            self.thisptr.set_params(self._params["rcut"], self._params[
                                    "num_kx"], self._params["num_ky"], self._params["num_kz"], self._params["alpha"])

        def _get_params_from_es_core(self):
            params = {}
            params.update(ewaldgpu_params)
            params["bjerrum_length"] = coulomb.bjerrum
            return params

        def _activate_method(self):
            coulomb.method = COULOMB_EWALD_GPU
            if not self._params["isTuned"]:
                self._tune()
                self._params["isTuned"] = True

            self._set_params_in_es_core()

IF ELECTROSTATICS:
    cdef class MMM1D(electrostatics.ElectrostaticInteraction):

        def validate_params(self):
            default_params = self.default_params()
            if self._params["bjerrum_length"] < 0 :
                raise ValueError("Bjerrum_length should be a positive double")
            if self._params["maxPWerror"] < 0 and self._params["maxPWerror"] != default_params["maxPWerror"]:
                raise ValueError("maxPWerror should be a positive double")
            if self._params["far_switch_radius_2"] < 0 and self._params["far_switch_radius_2"] != default_params["far_switch_radius_2"]:
                raise ValueError("switch radius shoulb be a positive double")
            if self._params["far_switch_radius"] < 0 and self._params["far_switch_radius"] != default_params["far_switch_radius"]:
                raise ValueError("switch radius shoulb be a positive double")
            if self._params["bessel_cutoff"] < 0 and self._params["bessel_cutoff"] != default_params["bessel_cutoff"]: 
                raise ValueError("bessel_cutoff should be a positive integer")



        def default_params(self):
            return { "bjerrum_length": -1, 
                     "maxPWerror": -1, 
                     "far_switch_radius_2" : -1, 
                     "far_switch_radius" : -1,
                     "bessel_cutoff" : -1, 
                     "tune" : True}

        def valid_keys(self):
            return "bjerrum_length", "maxPWerror", "far_switch_radius", "bessel_cutoff", "tune"

        def required_keys(self):
            return ["bjerrum_length", "maxPWerror"]

        def _get_params_from_es_core(self):
            params={}
            params.update(mmm1d_params)
            params["far_switch_radius"] = np.sqrt(params["far_switch_radius_2"])
            params["bjerrum_length"] = coulomb.bjerrum
            return params

        def _set_params_in_es_core(self):
            coulomb_set_bjerrum(self._params["bjerrum_length"])
            if self._params["far_switch_radius"] == -1:
                self._params["far_switch_radius_2"] =-1
            else:
                self._params["far_switch_radius_2"] = self._params["far_switch_radius"] * self._params["far_switch_radius"]
            MMM1D_set_params(self._params["far_switch_radius_2"], self._params["maxPWerror"])

        def _tune(self):
            cdef int resp 
            resp= pyMMM1D_tune()
            if resp:
                raise Exception("failed to tune mmm1d ")
            self._params.update(self._get_params_from_es_core())

        def _activate_method(self):
            coulomb.method = COULOMB_MMM1D
            self._set_params_in_es_core()
            if self._params["tune"]:
                self._tune()

            self._set_params_in_es_core()

IF ELECTROSTATICS and MMM1D_GPU:
    cdef class MMM1D_GPU(ElectrostaticInteraction):
        cdef Mmm1dgpuForce * thisptr
        cdef EspressoSystemInterface * interface
        cdef char * log
        cdef int resp

        def __cinit__(self):
            self.interface = EspressoSystemInterface._Instance()
            default_params = self.default_params()
            self.thisptr = new Mmm1dgpuForce(dereference(self.interface), 0.0, default_params["maxPWerror"])
            self.interface.update()
            self.interface.requestRGpu()

        def __dealloc__(self):
            del self.thisptr

        def validate_params(self):
            default_params = self.default_params()
            if self._params["bjerrum_length"] < 0 :
                raise ValueError("Bjerrum_length should be a positive double")
            if self._params["maxPWerror"] < 0 and self._params["maxPWerror"] != default_params["maxPWerror"]:
                raise ValueError("maxPWerror should be a positive double")
            if self._params["far_switch_radius"] < 0 and self._params["far_switch_radius"] != default_params["far_switch_radius"]:
                raise ValueError("switch radius shoulb be a positive double")
            if self._params["bessel_cutoff"] < 0 and self._params["bessel_cutoff"] != default_params["bessel_cutoff"]: 
                raise ValueError("bessel_cutoff should be a positive integer")



        def default_params(self):
            return { "bjerrum_length": -1, 
                     "maxPWerror": -1.0, 
                     "far_switch_radius" : -1.0, 
                     "far_switch_radius_2" : -1.0, 
                     "bessel_cutoff" : -1, 
                     "tune" : True}

        def valid_keys(self):
            return "bjerrum_length", "maxPWerror", "far_switch_radius", "bessel_cutoff", "tune"

        def required_keys(self):
            return ["bjerrum_length", "maxPWerror"]

        def _get_params_from_es_core(self):
            params={}
            params.update(mmm1d_params)
            params["far_switch_radius"] = np.sqrt(params["far_switch_radius_2"])
            params["bjerrum_length"] = coulomb.bjerrum
            return params

        def _set_params_in_es_core(self):
            coulomb_set_bjerrum(self._params["bjerrum_length"])
            default_params=self.default_params()
            if self._params["far_switch_radius"] == default_params["far_switch_radius"]:
                self._params["far_switch_radius_2"] =-1
            else:
                self._params["far_switch_radius_2"] = self._params["far_switch_radius"] * self._params["far_switch_radius"]

            self.thisptr.set_params(globals.box_l[2], globals.temperature*coulomb.bjerrum, self._params["maxPWerror"], self._params["far_switch_radius"], self._params["bessel_cutoff"]) 

        def _tune(self):
            self.thisptr.setup(dereference(self.interface))
            self.thisptr.tune(dereference(self.interface), self._params["maxPWerror"], self._params["far_switch_radius"], self._params["bessel_cutoff"]) 

        def _activate_method(self):
            coulomb.method = COULOMB_MMM1D_GPU
            if self._params["tune"]:
                self._tune()


            self._set_params_in_es_core()

IF ELECTROSTATICS:
    cdef class MMM2D(ElectrostaticInteraction):
        def validate_params(self):
            default_params = self.default_params()
            if self._params["bjerrum_length"] < 0 :
                raise ValueError("Bjerrum_length should be a positive double")
            if self._params["maxPWerror"] < 0 and self._params["maxPWerror"] != default_params["maxPWerror"]:
                raise ValueError("maxPWerror should be a positive double")
            if self._params["dielectric"] == 1 and ( self._params["top"] < 0 or self._params["mid"] < 0 or self._params["bot"] < 0 ):
                raise ValueError("Dielectric constants should be > 0!")
            if self._params["dielectric_contrast_on"] == 1 and (self._params["delta_mid_top"] == default_params["delta_mid_top"] or self._params["delta_mid_bot"] == default_params["delta_mid_bot"] ):
                raise ValueError("Dielectric constrast not set!")
            if self._params["capacitor"] == 1 and self._params["pot_diff"] == default_params["pot_diff"]:
                raise ValueError("Potential difference not set!")
            if self._params["dielectric"] == 1 and self._params["dielectric_contrast_on"]==1 :
                raise ValueError("dielectric and dielectric_contrast are mutually exclusive!")
            if self._params["dielectric"] == 1 and self._params["capacitor"] ==1:
                raise ValueError("dielectric and constant potential are mutually exclusive")
            if self._params["dielectric_contrast_on"] == 1 and self._params["capacitor"] == 1:
                raise ValueError("dielectric contrast and constant potential are mutually exclusive")


        def default_params(self):
            return { "bjerrum_length": -1, 
                     "maxPWerror": -1, 
                     "far_cut" : -1, 
                     "top" : 0,
                     "mid" : 0,
                     "bot" : 0,
                     "dielectric" : 0,
                     "top"  : 0,
                     "mid"  : 0,
                     "bot"  : 0,
                     "dielectric_contrast_on": 0,
                     "capacitor": 0,
                     "delta_mid_top": 0,
                     "delta_mid_bot": 0,
                     "pot_diff" : 0 }

        def required_keys(self):
            return ["bjerrum_length", "maxPWerror"]

        def valid_keys(self):
            return "bjerrum_length", "maxPWerror", "top", "mid", "bot", "delta_mid_top", "delta_mid_bot", "pot_diff", "dielectric", "dielectric_contrast_on", "capacitor", "far_cut"

        def _get_params_from_es_core(self):
            params={}
            params.update(mmm2d_params)
            params["bjerrum_length"] = coulomb.bjerrum
            if params["dielectric_contrast_on"] or params["const_pot_on"]:
                params["dielectric"] = 0
            else:
                params["dielectric"] = 1
            return params
        
        def _set_params_in_es_core(self):
            coulomb_set_bjerrum(self._params["bjerrum_length"])
            if self._params["dielectric"]:
                self._params["delta_mid_top"] = (self._params["mid"] - self._params["top"])/(self._params["mid"] + self._params["top"])
                self._params["delta_mid_bot"] = (self._params["mid"] - self._params["bot"])/(self._params["mid"] + self._params["bot"])
            
            if self._params["capacitor"] :
                self._params["delta_mid_top"] = -1
                self._params["delta_mid_bot"] = -1
                self._params["const_pot_on"] = 1

            print MMM2D_set_params(self._params["maxPWerror"], self._params["far_cut"], self._params["delta_mid_top"], self._params["delta_mid_bot"], self._params["capacitor"], self._params["pot_diff"])

        def _activate_method(self):
            coulomb.method = COULOMB_MMM2D
            self._set_params_in_es_core()
            MMM2D_init()
            print MMM2D_sanity_checks()<|MERGE_RESOLUTION|>--- conflicted
+++ resolved
@@ -126,7 +126,6 @@
     cdef class P3M(ElectrostaticInteraction):
 
         def validate_params(self):
-            print "validate_params"
             default_params = self.default_params()
             if not (self._params["bjerrum_length"] > 0.0):
                 raise ValueError("Bjerrum_length should be a positive double")
@@ -174,7 +173,6 @@
             return ["bjerrum_length", "accuracy"]
 
         def default_params(self):
-            print "default_params"
             return {"cao": -1,
                     "inter": -1,
                     "r_cut": -1,
@@ -183,11 +181,9 @@
                     "mesh": [-1, -1, -1],
                     "epsilon": 0.0,
                     "mesh_off": [-1, -1, -1],
-                    "alpha" : -1,
                     "tune": True}
 
         def _get_params_from_es_core(self):
-            print "_get_params_from_es_core"
             params = {}
             params.update(p3m.params)
             params["bjerrum_length"] = coulomb.bjerrum
@@ -195,9 +191,6 @@
             return params
 
         def _set_params_in_es_core(self):
-<<<<<<< HEAD
-            print "_set_params_in_es_core"
-
             python_p3m_set_params(self._params["r_cut"], self._params["mesh"], self._params[
                                   "cao"], self._params["alpha"], self._params["accuracy"])
             p3m_set_eps(self._params["epsilon"])
@@ -205,53 +198,21 @@
             p3m_set_ninterpol(self._params["inter"])
             python_p3m_set_mesh_offset(self._params["mesh_off"])
 
-=======
-            default_params=self.default_params()
-            coulomb_set_bjerrum(self._params["bjerrum_length"])
-            if self._params["r_cut"] != default_params["r_cut"] or self._params["mesh"] != default_params["mesh"] or self._params["cao"] != default_params["cao"] or self._params["alpha"] != default_params["alpha"]:
-                para_err=python_p3m_set_params(self._params["r_cut"], self._params["mesh"], self._params[
-                                  "cao"], self._params["alpha"], self._params["accuracy"])
-                if para_err == -1:
-                    raise ValueError("r_cut must be positive")
-                elif para_err == -2:
-                    raise ValueError("mesh must be positive")
-                elif para_err == -3:
-                    raise ValueError("cao must be between 1 and 7 and less than mesh")
-                elif para_err == -4:
-                    raise ValueError("alpha must be positive")
-                elif para_err == -5:
-                    raise ValueError("accuracy must be positive")
-                
-                self._params["tune"] = False
-
-            if self._params["inter"] != default_params["inter"]:
-                p3m_set_ninterpol(self._params["inter"])
-            if self._params["mesh_off"] != self._params["mesh_off"]:
-                python_p3m_set_mesh_offset(self._params["mesh_off"])
-            if self._params["epsilon"] != default_params["epsilon"]:
-                p3m_set_eps(self._params["epsilon"])
->>>>>>> b111ccae
 
         def _tune(self):
-            print "_tune"
             python_p3m_set_tune_params(self._params["r_cut"], self._params["mesh"], self._params[
                                        "cao"], -1.0, self._params["accuracy"], self._params["inter"])
-<<<<<<< HEAD
-#           p3m_set_eps(self._params["epsilon"])
-#           coulomb_set_bjerrum(self._params["bjerrum_length"])
             resp, log = python_p3m_adaptive_tune()
-=======
-            resp = python_p3m_adaptive_tune()
->>>>>>> b111ccae
             if resp:
                 raise Exception(
                     "failed to tune P3M parameters to required accuracy")
+            print log
             self._params.update(self._get_params_from_es_core())
 
         def _activate_method(self):
-            print "_activate_method"
             if self._params["tune"]:
                 self._tune()
+
             self._set_params_in_es_core()
 
     IF CUDA:
@@ -325,15 +286,15 @@
             def _tune(self):
                 python_p3m_set_tune_params(self._params["r_cut"], self._params["mesh"], self._params[
                                            "cao"], -1.0, self._params["accuracy"], self._params["inter"])
-                resp= python_p3m_adaptive_tune()
+                resp, log = python_p3m_adaptive_tune()
                 if resp:
                     raise Exception(
                         "failed to tune P3M parameters to required accuracy")
+                print log
                 self._params.update(self._get_params_from_es_core())
 
             def _activate_method(self):
                 coulomb.method = COULOMB_P3M_GPU
-                coulomb_set_bjerrum(self._params["bjerrum_length"])
                 python_p3m_gpu_init(self._params)
                 if self._params["tune"]:
                     self._tune()
