--- conflicted
+++ resolved
@@ -39,11 +39,8 @@
 ENGINE                          implies ROTATION, EXTERNAL_FORCES
 ENGINE                          requires not SEMI_INTEGRATED
 CONFIGTEMP
-<<<<<<< HEAD
 VERLET_STEP4_VELOCITY
-=======
 PARTICLE_ANISOTROPY
->>>>>>> e7c78841
 
 /* Rotation */
 ROTATION
