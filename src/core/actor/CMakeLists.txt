file(GLOB Actor_SRC *.cpp)

add_library(Actor SHARED ${Actor_SRC})
<<<<<<< HEAD
add_dependencies(Actor EspressoConfig)
=======
set_target_properties(Actor PROPERTIES MACOSX_RPATH TRUE)
>>>>>>> dea9cf76

if(CUDA)
  file(GLOB ActorCuda_SRC *.cu)
  cuda_add_library(ActorCuda SHARED ${ActorCuda_SRC})

  add_dependencies(Actor ActorCuda)
  set_target_properties(ActorCuda PROPERTIES MACOSX_RPATH TRUE)
  CUDA_ADD_CUFFT_TO_TARGET(ActorCuda)
  target_link_libraries(Actor ActorCuda)
endif(CUDA)<|MERGE_RESOLUTION|>--- conflicted
+++ resolved
@@ -1,11 +1,9 @@
 file(GLOB Actor_SRC *.cpp)
 
 add_library(Actor SHARED ${Actor_SRC})
-<<<<<<< HEAD
 add_dependencies(Actor EspressoConfig)
-=======
+
 set_target_properties(Actor PROPERTIES MACOSX_RPATH TRUE)
->>>>>>> dea9cf76
 
 if(CUDA)
   file(GLOB ActorCuda_SRC *.cu)
