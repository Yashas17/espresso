--- conflicted
+++ resolved
@@ -807,25 +807,16 @@
 /**
 * Calculates the normed vector of a given vector
 */
-<<<<<<< HEAD
 std::vector<double> vecnorm(std::vector<double> vec, double desired_length) {
   for (int i = 0; i < vec.size(); i++) {
-    vec[i] = vec[i] / utils::veclen(vec) * desired_length;
+    vec[i] = vec[i] / Utils::veclen(vec) * desired_length;
   }
   return vec;
-=======
-std::vector<double> vecnorm(std::vector<double> vec, double desired_length){
-	for(int i=0;i<vec.size();i++){
-		vec[i]=vec[i]/Utils::veclen(vec)*desired_length;	
-	}
-	return vec;
->>>>>>> 48dde25a
 }
 
 /**
 * Calculates a uniformly distributed vector on a sphere of given radius.
 */
-<<<<<<< HEAD
 std::vector<double> vec_random(double desired_length) {
   /**returns a random vector of length len
   *(uniform distribution on a sphere)
@@ -841,201 +832,32 @@
     for (int i = 0; i < 3; i++) {
       vec.push_back(2 * d_random() - 1.0);
     }
-    if (utils::veclen(vec) <= 1)
+    if (Utils::veclen(vec) <= 1)
       break;
   }
   vecnorm(vec, desired_length);
   return vec;
-=======
-std::vector<double> vec_random(double desired_length){
-	/**returns a random vector of length len
-	*(uniform distribution on a sphere)
-	*This is done by chosing 3 uniformly distributed random numbers [-1,1]
-	*If the length of the resulting vector is <= 1.0 the vector is taken and normalized
-	*to the desired length, otherwise the procedure is repeated until succes.
-	*On average the procedure needs 5.739 random numbers per vector.
-	*(This is probably not the most efficient way, but it works!)
-	*/
-	std::vector<double> vec;
-	while(1){
-		for(int i=0;i<3;i++){
-			vec.push_back(2*d_random()-1.0);
-		}
-		if (Utils::veclen(vec)<=1)
-			break;
-	}
-	vecnorm(vec,desired_length);
-	return vec;
->>>>>>> 48dde25a
 }
 
 /**
 * Adds a random vector of given length to the provided array named vector.
 */
-void ReactionAlgorithm::add_random_vector(double *vector, int len_vector,
+std::vector<double> ReactionAlgorithm::add_random_vector(double const *vector, int len_vector,
                                           double length_of_displacement) {
   // adds a vector which is uniformly distributed on a sphere
+  std::vector<double> temp_vector(len_vector);
   std::vector<double> random_direction_vector =
       vec_random(length_of_displacement);
   for (int i = 0; i < len_vector; i++) {
-    vector[i] += random_direction_vector[i];
-  }
-}
-
-<<<<<<< HEAD
+    temp_vector[i]=vector[i] +random_direction_vector[i];
+  }
+  return temp_vector;
+}
+
 void WangLandauReactionEnsemble::on_mc_rejection_directly_after_entry(
     int &old_state_index) {
   if (do_energy_reweighting)
     update_wang_landau_potential_and_histogram(old_state_index);
-=======
-/**
-* Performs a global mc move for a particle of the provided type.
-*/
-bool ReactionEnsemble::do_global_mc_move_for_particles_of_type(int type, int start_id_polymer, int end_id_polymer, int particle_number_of_type, bool use_wang_landau){
-	
-	m_tried_configurational_MC_moves+=1;
-	bool got_accepted=false;
-
-	int old_state_index = -1;
-	if(use_wang_landau==true){
-		old_state_index=get_flattened_index_wang_landau_of_current_state();
-		if(old_state_index>=0){
-			if(m_current_wang_landau_system.histogram[old_state_index]>=0)
-				m_current_wang_landau_system.monte_carlo_trial_moves+=1;
-		}
-	}
-
-	int p_id;
-	number_of_particles_with_type(type, &(particle_number_of_type));
-	if(particle_number_of_type==0){
-		//reject
-		if(m_current_wang_landau_system.do_energy_reweighting==true&& use_wang_landau== true){
-			update_wang_landau_potential_and_histogram(old_state_index);
-		}
-		return got_accepted;
-	}
-
-
-	const double E_pot_old=calculate_current_potential_energy_of_system_wrap(0, nullptr);
-
-        std::vector<double> particle_positions(3*particle_number_of_type);
-	int changed_particle_counter=0;
-        std::vector<int> p_id_s_changed_particles(particle_number_of_type);
-
-	//save old_position
-	double temp_pos[3];
-	get_random_position_in_box(temp_pos);
-	while(changed_particle_counter<particle_number_of_type){
-		if(changed_particle_counter==0){
-			find_particle_type(type, &p_id);
-		}else{
-			//determine a p_id you have not touched yet
-                        while(is_in_list(p_id,p_id_s_changed_particles.data(),changed_particle_counter) or changed_particle_counter==0){
-				find_particle_type(type, &p_id); //check wether you already touched this p_id
-			}
-		}
-
-		auto part = get_particle_data(p_id);
-		double ppos[3];
-		memmove(ppos, part->r.p, 3*sizeof(double));
-
-		particle_positions[3*changed_particle_counter]=ppos[0];
-		particle_positions[3*changed_particle_counter+1]=ppos[1];
-		particle_positions[3*changed_particle_counter+2]=ppos[2];
-		place_particle(p_id,temp_pos);
-		p_id_s_changed_particles[changed_particle_counter]=p_id;
-		changed_particle_counter+=1;
-	}
-	
-	//propose new positions
-	changed_particle_counter=0;
-	int max_tries=100*particle_number_of_type;//important for very dense systems
-	int attempts=0;
-	double new_pos[3];
-	while(changed_particle_counter<particle_number_of_type){
-		p_id=p_id_s_changed_particles[changed_particle_counter];
-		bool particle_inserted_too_close_to_another_one=true;
-		while(particle_inserted_too_close_to_another_one==true&& attempts<max_tries){
-			//change particle position
-			get_random_position_in_box(new_pos);
-//			get_random_position_in_box_enhanced_proposal_of_small_radii(new_pos); //enhanced proposal of small radii
-			place_particle(p_id,new_pos);
-			double d_min=distto(partCfg(), new_pos,p_id);
-			if(d_min>m_current_reaction_system.exclusion_radius){
-				particle_inserted_too_close_to_another_one=false;
-			}
-			attempts+=1;
-		}
-		changed_particle_counter+=1;
-	}
-		if(attempts==max_tries){
-		//reversing
-		//create particles again at the positions they were
-		for(int i=0;i<particle_number_of_type;i++)
-			place_particle(p_id_s_changed_particles[i],&particle_positions[3*i]);
-	}
-	
-	
-	//change polymer conformation if start and end id are provided
-        std::vector<double> old_pos_polymer_particle(3*(end_id_polymer-start_id_polymer+1));
-	if(start_id_polymer>=0 && end_id_polymer >=0 ){
-		
-		for(int i=start_id_polymer;i<=end_id_polymer;i++){
-			auto part = get_particle_data(i);
-			//move particle to new position nearby
-			const double length_of_displacement=0.05;
-      auto pos_new = Vector3d{part->r.p};
-			add_random_vector(pos_new.data(), 3, length_of_displacement);
-			place_particle(i,pos_new.data());
-		}
-		
-	}
-	
-	const double E_pot_new=calculate_current_potential_energy_of_system_wrap(0, nullptr);
-	double beta =1.0/m_current_reaction_system.temperature_reaction_ensemble;
-	
-	int new_state_index;
-	double bf=1.0;
-	if(use_wang_landau==true){
-		new_state_index=get_flattened_index_wang_landau_of_current_state();
-		std::vector<int> dummy_old_particle_numbers;
-		bf=calculate_boltzmann_factor_reaction_ensemble_wang_landau(nullptr, E_pot_old, E_pot_new, dummy_old_particle_numbers, old_state_index, new_state_index, true);
-	}else{
-		bf=std::min(1.0, bf*exp(-beta*(E_pot_new-E_pot_old))); //Metropolis Algorithm since proposal density is symmetric
-	}
-	
-	
-//	//correct for enhanced proposal of small radii by using the metropolis hastings algorithm for asymmetric proposal densities.
-//	double old_radius=std::sqrt(std::pow(particle_positions[0]-m_current_reaction_system.cyl_x,2)+std::pow(particle_positions[1]-m_current_reaction_system.cyl_y,2));
-//	double new_radius=std::sqrt(std::pow(new_pos[0]-m_current_reaction_system.cyl_x,2)+std::pow(new_pos[1]-m_current_reaction_system.cyl_y,2));
-//	bf=std::min(1.0, bf*exp(-beta*(E_pot_new-E_pot_old))*new_radius/old_radius); //Metropolis-Hastings Algorithm for asymmetric proposal density
-
-	if(d_random()<bf){
-		//accept
-		m_accepted_configurational_MC_moves+=1;
-		got_accepted=true;
-		if(use_wang_landau==true && m_current_wang_landau_system.do_energy_reweighting==true){
-			//modify wang_landau histogram and potential
-			update_wang_landau_potential_and_histogram(new_state_index);		
-		}
-	}else{
-		//reject
-		//modify wang_landau histogram and potential
-		if(use_wang_landau==true && m_current_wang_landau_system.do_energy_reweighting==true)
-			update_wang_landau_potential_and_histogram(old_state_index);
-
-		//create particles again at the positions they were
-		for(int i=0;i<particle_number_of_type;i++)
-			place_particle(p_id_s_changed_particles[i],&particle_positions[3*i]);
-		//restore polymer particle again at original position
-		if(start_id_polymer>=0 && end_id_polymer >=0 ){
-			//place_particle(random_polymer_particle_id, old_pos_polymer_particle);
-			for(int i=start_id_polymer;i<=end_id_polymer;i++)
-				place_particle(i,&old_pos_polymer_particle[3*i]);
-		}
-	}
-	return got_accepted;
->>>>>>> 48dde25a
 }
 
 void WangLandauReactionEnsemble::on_mc_accept(int &new_state_index) {
@@ -1149,8 +971,8 @@
       auto part = get_particle_data(i);
       // move particle to new position nearby
       const double length_of_displacement = 0.05;
-      add_random_vector(part->r.p, 3, length_of_displacement);
-      place_particle(i, part->r.p);
+      std::vector<double> new_pos_poly=add_random_vector(part->r.p, 3, length_of_displacement);
+      place_particle(i, new_pos_poly.data());
     }
   }
 
@@ -2018,7 +1840,6 @@
 
 /**
 * Constant-pH Ensemble, for derivation see Reed and Reed 1992
-<<<<<<< HEAD
 * For the constant pH reactions you need to provide the deprotonation and
 * afterwards the corresponding protonation reaction (in this order). If you want
 * to deal with multiple reactions do it multiple times.
@@ -2029,9 +1850,6 @@
 * reaction constant needs to be provided. Again: For the constant-pH algorithm
 * not the dimensionless reaction constant needs to be provided here, but the
 * apparent reaction constant.
-=======
-* For the constant pH reactions you need to provide the deprotonation and afterwards the corresponding protonation reaction (in this order). If you want to deal with multiple reactions do it multiple times.
->>>>>>> 48dde25a
 */
 
 /**
