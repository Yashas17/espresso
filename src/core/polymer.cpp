/*
  Copyright (C) 2010-2018 The ESPResSo project
  Copyright (C) 2002,2003,2004,2005,2006,2007,2008,2009,2010
    Max-Planck-Institute for Polymer Research, Theory Group

  This file is part of ESPResSo.

  ESPResSo is free software: you can redistribute it and/or modify
  it under the terms of the GNU General Public License as published by
  the Free Software Foundation, either version 3 of the License, or
  (at your option) any later version.

  ESPResSo is distributed in the hope that it will be useful,
  but WITHOUT ANY WARRANTY; without even the implied warranty of
  MERCHANTABILITY or FITNESS FOR A PARTICULAR PURPOSE.  See the
  GNU General Public License for more details.

  You should have received a copy of the GNU General Public License
  along with this program.  If not, see <http://www.gnu.org/licenses/>.
*/
/** \file
    This file contains everything needed to create a start-up configuration
    of (partially charged) polymer chains with counterions and salt molecules,
    assigning velocities to the particles and cross-linking the polymers if
   necessary.

    The corresponding header file is polymer.hpp.
*/

#include <cmath>
#include <cstddef>
#include <cstdio>
#include <cstdlib>
#include <cstring>

#include "PartCfg.hpp"
#include "bonded_interactions/bonded_interaction_data.hpp"
#include "communication.hpp"
#include "constraints.hpp"
#include "constraints/ShapeBasedConstraint.hpp"
#include "debug.hpp"
#include "global.hpp"
#include "integrate.hpp"
#include "polymer.hpp"
#include "random.hpp"
#include "utils.hpp"

#include "utils/vec_rotate.hpp"
#include <vector>
using Utils::vec_rotate;

bool is_valid_position(const Vector3d *pos, const std::vector<std::vector<Vector3d>> *positions, PartCfg &partCfg, const double shield, const int constr) {
    // check if constraint is violated
    if (constr == true) {
        Vector3d folded_pos = folded_position(*pos);
        for (auto &c : Constraints::constraints) {
            auto cs = std::dynamic_pointer_cast<const Constraints::ShapeBasedConstraint>(c);
            if (cs) {
                double d;
                double v[3];

                cs->calc_dist(folded_pos, &d, v);

                if (d <= 0) {
//                    std::cout << "CONSTRAINT violated." << std::endl;
                    return false;
                }
            }
        }
    }

    if (shield > 0) {
        // check for collision with existing particles
        if (mindist5(partCfg, *pos) < shield) {
//                    std::cout << "EXISTING violated." << std::endl;
            return false;
        }
        // check for collision with buffered positions
        double buff_mindist = std::numeric_limits<double>::infinity();
        double h;
        for (auto p = positions->begin(); p != positions->end(); ++p) {
            for (auto m = p->begin(); m != p->end(); ++m) {
                h = (*pos - *m).norm2();
                buff_mindist = std::min(h, buff_mindist);
            }
        }
        if (std::sqrt(buff_mindist) < shield) {
//                    std::cout << "BUFFERED violated." << std::endl;
            return false;
        }
    }
    return true;
}

Vector3d random_position() {
    Vector3d v;
    for (int i=0; i<3; ++i)
        v[i] = box_l[i] * d_random();
    return v;
}

Vector3d random_unit_vector() {
    Vector3d v;
    const int phi = acos( 1. - 2. * d_random() );
    const int theta = 2. * PI * d_random();
    v[0] = sin(phi) * cos(theta);
    v[1] = sin(phi) * sin(theta);
    v[2] = cos(phi);
    v /= v.norm();
    return v;
}

std::vector<std::vector<Vector3d>> draw_polymer_positions(PartCfg &partCfg, int N_P, int MPC, double bond_length,
              std::vector<Vector3d> &start_positions, int mode, double shield, int max_try,
              double angle, double angle2, int constr) {
    std::vector<std::vector<Vector3d>> positions(N_P, std::vector<Vector3d>(MPC));

    // make sure that if given, all starting positions are valid
    if ((not start_positions.empty())
            and std::any_of(start_positions.begin(), start_positions.end(),
                [&positions, &partCfg, shield, constr](Vector3d v)
                { return not is_valid_position(&v, &positions, partCfg, shield, constr); }))
        throw std::runtime_error("Invalid starting positions.");
    // else generate initial positions
    for (int p = 0; p < N_P; ++p) {
        int counter = 0;
        Vector3d trial_pos;
        // first monomer
        if (start_positions.empty()) {
            do {
                trial_pos = random_position();
                counter++;
            } while ((not is_valid_position(&trial_pos, &positions, partCfg, shield, constr))
                    and (counter < max_try));
            if (counter == max_try) {
                throw std::runtime_error("Failed to create polymer positions.");
            } else {
                positions[p][0] = trial_pos;
            }
        } else {
            positions[p][0] = start_positions[p];
        }
    }
    // remaining monomers
    for (int p = 0; p < N_P; ++p) {
        int counter = 0;
        Vector3d trial_pos;
        for (int m = 1; m < MPC; ++m) {
            do {
                if (angle < 0 or m < 2) {
                    // random step
                    trial_pos = positions[p][m-1] + bond_length * random_unit_vector();
                } else {
                    // use prescribed angle
                    Vector3d last_vec = positions[p][m-1] - positions[p][m-2];
                    trial_pos = positions[p][m-1] + vec_rotate(
                            last_vec.cross(random_unit_vector()),
                            angle,
                            last_vec);
                }
                counter++;
            } while ((not is_valid_position(&trial_pos, &positions, partCfg, shield, constr))
                    and (counter < max_try));
            if (counter == max_try) {
                throw std::runtime_error("22 Failed to create polymer positions.");
            }
            positions[p][m] = trial_pos;
            counter = 0;
        }
    }
    return positions;
}

/*************************************************************
 * Functions                                                 *
 * ---------                                                 *
 *************************************************************/

int mindist3(PartCfg &partCfg, int part_id, double r_catch, int *ids) {
  int caught = 0;

  auto const r_catch2 = r_catch * r_catch;
  auto const &part = partCfg[part_id];

  for (auto const &p : partCfg) {
    if (p != part) {
      if (get_mi_vector(part.r.p, p.r.p).norm2() < r_catch2)
        ids[caught++] = p.p.identity;
    }
  }

  return caught;
}

double mindist5(PartCfg &partCfg, const Vector3d pos) {
  if (partCfg.size() == 0) {
    return std::min(std::min(box_l[0], box_l[1]), box_l[2]);
  }

  auto const mindist = std::accumulate(
      partCfg.begin(), partCfg.end(), std::numeric_limits<double>::infinity(),
      [&pos](double mindist, Particle const &p) {
        return std::min(mindist, get_mi_vector(pos, p.r.p).norm2());
      });

  if (mindist < std::numeric_limits<double>::infinity())
    return std::sqrt(mindist);
  return -1.0;
}

double mindist4(PartCfg &partCfg, double pos[3]) {
  if (partCfg.size() == 0) {
    return std::min(std::min(box_l[0], box_l[1]), box_l[2]);
  }

  auto const mindist = std::accumulate(
      partCfg.begin(), partCfg.end(), std::numeric_limits<double>::infinity(),
      [&pos](double mindist, Particle const &p) {
        return std::min(mindist, get_mi_vector(pos, p.r.p).norm2());
      });

  if (mindist < std::numeric_limits<double>::infinity())
    return std::sqrt(mindist);
  return -1.0;
}

<<<<<<< HEAD

double buf_mindist4(double pos[3], int n_add, double *add) {
=======
double buf_mindist4(double const pos[3], int n_add, double const *const add) {
>>>>>>> 3ce5c5d9
  double mindist = 30000.0, dx, dy, dz;
  int i;

  if (n_add == 0)
    return (std::min(std::min(box_l[0], box_l[1]), box_l[2]));
  for (i = 0; i < n_add; i++) {
    dx = pos[0] - add[3 * i + 0];
    dx -= std::round(dx / box_l[0]) * box_l[0];
    dy = pos[1] - add[3 * i + 1];
    dy -= std::round(dy / box_l[1]) * box_l[1];
    dz = pos[2] - add[3 * i + 2];
    dz -= std::round(dz / box_l[2]) * box_l[2];
    mindist =
        std::min(mindist, Utils::sqr(dx) + Utils::sqr(dy) + Utils::sqr(dz));
  }
  if (mindist < 30000.0)
    return (sqrt(mindist));
  return (-1.0);
}

int collision(PartCfg &partCfg, double pos[3], double shield, int n_add,
              double *add) {
  if (mindist4(partCfg, pos) > shield && buf_mindist4(pos, n_add, add) > shield)
    return (0);
  return (1);
}

int constraint_collision(double *p1, double *p2) {
  Vector3d folded_pos1 = folded_position({p1, p1 + 3});
  Vector3d folded_pos2 = folded_position({p2, p2 + 3});

  for (auto &c : Constraints::constraints) {
    auto cs =
        std::dynamic_pointer_cast<const Constraints::ShapeBasedConstraint>(c);
    if (cs) {
      double d1, d2;
      double v[3];

      cs->calc_dist(folded_pos1, &d1, v);
      cs->calc_dist(folded_pos2, &d2, v);

      if (d1 * d2 < 0.0)
        return 1;
    }
  }
  return 0;
}

int polymerC(PartCfg &partCfg, int N_P, int MPC, double bond_length,
             int part_id, double const *posed, int mode, double shield,
             int max_try, double val_cM, int cM_dist, int type_nM, int type_cM,
             int type_bond, double angle, double angle2, double const *posed2,
             int constr) {
  int p, n, cnt1, cnt2, max_cnt, bond_size, i;
  double phi, zz, rr;
  double pos[3];
  double poz[3];
  double poy[3] = {0, 0, 0};
  double pox[3] = {0, 0, 0};
  double a[3] = {0, 0, 0};
  double b[3], c[3] = {0., 0., 0.}, d[3];
  double absc;

  std::vector<double> poly(3 * MPC);

  bond_size = bonded_ia_params[type_bond].num;
  std::vector<int> bond(bond_size + 1);
  bond[0] = type_bond;

  cnt1 = cnt2 = max_cnt = 0;
  for (p = 0; p < N_P; p++) {
    if (p > 0)
      posed = nullptr;

    for (cnt2 = 0; cnt2 < max_try; cnt2++) {
      /* place start monomer */
      if (posed != nullptr) {
        /* if position of 1st monomer is given */
        pos[0] = posed[0];
        pos[1] = posed[1];
        pos[2] = posed[2];
      } else {
        /* randomly set position */
        for (cnt1 = 0; cnt1 < max_try; cnt1++) {
          pos[0] = box_l[0] * d_random();
          pos[1] = box_l[1] * d_random();
          pos[2] = box_l[2] * d_random();
          if ((mode == 1) || (collision(partCfg, pos, shield, 0, nullptr) == 0))
            break;
          POLY_TRACE(printf("s"); fflush(nullptr));
        }
        if (cnt1 >= max_try) {
          return (-1);
        }
      }
      poly[0] = pos[0];
      poly[1] = pos[1];
      poly[2] = pos[2];

      max_cnt = std::max(cnt1, max_cnt);
      POLY_TRACE(printf("S"); fflush(nullptr));

      poz[0] = pos[0];
      poz[1] = pos[1];
      poz[2] = pos[2];

      /* place 2nd monomer */
      n = 1;
      if (posed2 != nullptr && posed != nullptr && angle2 > -1.0) {
        /* if position of 2nd monomer is given */
        pos[0] = posed2[0];
        pos[1] = posed2[1];
        pos[2] = posed2[2];
        /* calculate preceding monomer so that bond_length is correct */
        absc = sqrt(Utils::sqr(pos[0] - poz[0]) + Utils::sqr(pos[1] - poz[1]) +
                    Utils::sqr(pos[2] - poz[2]));
        poz[0] = pos[0] + (poz[0] - pos[0]) * bond_length / absc;
        poz[1] = pos[1] + (poz[1] - pos[1]) * bond_length / absc;
        poz[2] = pos[2] + (poz[2] - pos[2]) * bond_length / absc;
        // POLY_TRACE(/* printf("virtually shifted position of first monomer to
        // (%f,%f,%f)\n",poz[0],poz[1],poz[2]) */);
      } else {
        /* randomly place 2nd monomer */
        for (cnt1 = 0; cnt1 < max_try; cnt1++) {
          zz = (2.0 * d_random() - 1.0) * bond_length;
          rr = sqrt(Utils::sqr(bond_length) - Utils::sqr(zz));
          phi = 2.0 * Utils::pi() * d_random();
          pos[0] = poz[0] + rr * cos(phi);
          pos[1] = poz[1] + rr * sin(phi);
          pos[2] = poz[2] + zz;
          if (constr == 0 ||
              constraint_collision(pos, poly.data() + 3 * (n - 1)) == 0) {

            if (mode == 1 ||
                collision(partCfg, pos, shield, n, poly.data()) == 0)
              break;
            if (mode == 0) {
              cnt1 = -1;
              break;
            }
          }
          POLY_TRACE(printf("m"); fflush(nullptr));
        }
        if (cnt1 >= max_try) {
          fprintf(stderr,
                  "\nWarning! Attempt #%d to build polymer %d failed "
                  "while placing monomer 2!\n",
                  cnt2 + 1, p);
          fprintf(stderr, "         Retrying by re-setting the start-monomer "
                          "of current chain...\n");
        }
        if (cnt1 == -1 || cnt1 >= max_try) {
          continue; /* continue the main loop */
        }
      }
      if (posed2 != nullptr && p > 0) {
        posed2 = nullptr;
      }
      poly[3 * n] = pos[0];
      poly[3 * n + 1] = pos[1];
      poly[3 * n + 2] = pos[2];

      max_cnt = std::max(cnt1, max_cnt);
      POLY_TRACE(printf("M"); fflush(nullptr));

      /* place remaining monomers */
      for (n = 2; n < MPC; n++) {
        if (angle2 > -1.0) {
          if (n == 2) { /* if the 2nd angle is set, construct preceding monomer
                          with resulting plane perpendicular on the xy-plane */
            poy[0] = 2 * poz[0] - pos[0];
            poy[1] = 2 * poz[1] - pos[1];
            if (pos[2] == poz[2])
              poy[2] = poz[2] + 1;
            else
              poy[2] = poz[2];
          } else {
            /* save 3rd last monomer */
            pox[0] = poy[0];
            pox[1] = poy[1];
            pox[2] = poy[2];
          }
        }
        if (angle > -1.0) {
          /* save one but last monomer */
          poy[0] = poz[0];
          poy[1] = poz[1];
          poy[2] = poz[2];
        }
        /* save last monomer */
        poz[0] = pos[0];
        poz[1] = pos[1];
        poz[2] = pos[2];

        if (angle > -1.0) {
          a[0] = poy[0] - poz[0];
          a[1] = poy[1] - poz[1];
          a[2] = poy[2] - poz[2];

          b[0] = pox[0] - poy[0];
          b[1] = pox[1] - poy[1];
          b[2] = pox[2] - poy[2];

          vector_product(a, b, c);
        }

        for (cnt1 = 0; cnt1 < max_try; cnt1++) {
          if (angle > -1.0) {
            if (sqrlen(c) < ROUND_ERROR_PREC) {
              fprintf(stderr, "WARNING: rotation axis is 0,0,0, check the "
                              "angles given to the polymer command\n");
              c[0] = 1;
              c[1] = 0;
              c[2] = 0;
            }
            if (angle2 > -1.0 && n > 2) {
              vec_rotate(a, angle2, c, d);
            } else {
              phi = 2.0 * Utils::pi() * d_random();
              vec_rotate(a, phi, c, d);
            }

            vec_rotate(d, angle, a, b);

            pos[0] = poz[0] + b[0];
            pos[1] = poz[1] + b[1];
            pos[2] = poz[2] + b[2];

          } else {
            zz = (2.0 * d_random() - 1.0) * bond_length;
            rr = sqrt(Utils::sqr(bond_length) - Utils::sqr(zz));
            phi = 2.0 * Utils::pi() * d_random();
            pos[0] = poz[0] + rr * cos(phi);
            pos[1] = poz[1] + rr * sin(phi);
            pos[2] = poz[2] + zz;
          }

          // POLY_TRACE(/* printf("a=(%f,%f,%f) absa=%f M=(%f,%f,%f)
          // c=(%f,%f,%f) absMc=%f
          // a*c=%f)\n",a[0],a[1],a[2],sqrt(Utils::sqr(a[0])+Utils::sqr(a[1])+Utils::sqr(a[2])),M[0],M[1],M[2],c[0],c[1],c[2],sqrt(Utils::sqr(M[0]+c[0])+Utils::sqr(M[1]+c[1])+Utils::sqr(M[2]+c[2])),a[0]*c[0]+a[1]*c[1]+a[2]*c[2])
          // */);
          // POLY_TRACE(/* printf("placed Monomer %d at
          // (%f,%f,%f)\n",n,pos[0],pos[1],pos[2]) */);

          if (constr == 0 ||
              constraint_collision(pos, poly.data() + 3 * (n - 1)) == 0) {
            if (mode == 1 ||
                collision(partCfg, pos, shield, n, poly.data()) == 0)
              break;
            if (mode == 0) {
              cnt1 = -2;
              break;
            }
          }
          POLY_TRACE(printf("m"); fflush(nullptr));
        }
        if (cnt1 >= max_try) {
          fprintf(stderr,
                  "\nWarning! Attempt #%d to build polymer %d failed "
                  "after %d unsuccessful trials to place monomer %d!\n",
                  cnt2 + 1, p, cnt1, n);
          fprintf(stderr, "         Retrying by re-setting the start-monomer "
                          "of current chain...\n");
        }
        if (cnt1 == -2 || cnt1 >= max_try) {
          n = 0;
          break;
        }
        poly[3 * n] = pos[0];
        poly[3 * n + 1] = pos[1];
        poly[3 * n + 2] = pos[2];

        max_cnt = std::max(cnt1, max_cnt);

        POLY_TRACE(printf("M"); fflush(nullptr));
      }
      if (n > 0)
        break;
    } /* cnt2 */
    POLY_TRACE(printf(" %d/%d->%d \n", cnt1, cnt2, max_cnt));
    if (cnt2 >= max_try) {
      return (-2);
    }

    max_cnt = std::max(max_cnt, std::max(cnt1, cnt2));

    /* actually creating current polymer in ESPResSo */
    for (n = 0; n < MPC; n++) {

      pos[0] = poly[3 * n];
      pos[1] = poly[3 * n + 1];
      pos[2] = poly[3 * n + 2];
      if (place_particle(part_id, pos) == ES_PART_ERROR)
        return -3;

      set_particle_q(part_id, ((n % cM_dist == 0) ? val_cM : 0.0));
      set_particle_type(part_id, ((n % cM_dist == 0) ? type_cM : type_nM));

      if (n >= bond_size) {
        bond[1] = part_id - bond_size;
        for (i = 2; i <= bond_size; i++) {
          bond[i] = part_id - bond_size + i;
        }
        add_particle_bond(part_id - bond_size + 1, bond);
      }
      part_id++;
      // POLY_TRACE(/* printf("placed Monomer %d at
      // (%f,%f,%f)\n",n,pos[0],pos[1],pos[2]) */);
    }
  }

  return (std::max(max_cnt, cnt2));
}

int counterionsC(PartCfg &partCfg, int N_CI, int part_id, int mode,
                 double shield, int max_try, double val_CI, int type_CI) {
  int n, cnt1, max_cnt;
  double pos[3];

  cnt1 = max_cnt = 0;
  for (n = 0; n < N_CI; n++) {
    for (cnt1 = 0; cnt1 < max_try; cnt1++) {
      pos[0] = box_l[0] * d_random();
      pos[1] = box_l[1] * d_random();
      pos[2] = box_l[2] * d_random();
      if ((mode != 0) || (collision(partCfg, pos, shield, 0, nullptr) == 0))
        break;
      POLY_TRACE(printf("c"); fflush(nullptr));
    }
    if (cnt1 >= max_try)
      return (-1);
    if (place_particle(part_id, pos) == ES_PART_ERROR)
      return (-3);
    set_particle_q(part_id, val_CI);
    set_particle_type(part_id, type_CI);

    part_id++;
    max_cnt = std::max(cnt1, max_cnt);

    POLY_TRACE(printf("C"); fflush(nullptr));
  }
  POLY_TRACE(printf(" %d->%d \n", cnt1, max_cnt));
  if (cnt1 >= max_try)
    return (-1);

  return (std::max(max_cnt, cnt1));
}

int diamondC(PartCfg &partCfg, double a, double bond_length, int MPC, int N_CI,
             double val_nodes, double val_cM, double val_CI, int cM_dist,
             int nonet) {
  int i, j, k, part_id, bond[2], type_bond = 0, type_node = 0, type_cM = 1,
                                 type_nM = 1, type_CI = 2;
  double pos[3], off = bond_length / sqrt(3);
  double dnodes[8][3] = {{0, 0, 0}, {1, 1, 1}, {2, 2, 0}, {0, 2, 2},
                         {2, 0, 2}, {3, 3, 1}, {1, 3, 3}, {3, 1, 3}};
  int dchain[16][5] = {
      {0, 1, +1, +1, +1}, {1, 2, +1, +1, -1}, {1, 3, -1, +1, +1},
      {1, 4, +1, -1, +1}, {2, 5, +1, +1, +1}, {3, 6, +1, +1, +1},
      {4, 7, +1, +1, +1}, {5, 0, +1, +1, -1}, {5, 3, +1, -1, +1},
      {5, 4, -1, +1, +1}, {6, 0, -1, +1, +1}, {6, 2, +1, -1, +1},
      {6, 4, +1, +1, -1}, {7, 0, +1, -1, +1}, {7, 2, -1, +1, +1},
      {7, 3, +1, +1, -1}};

  part_id = 0;
  /* place 8 tetra-functional nodes */
  for (i = 0; i < 8; i++) {
    for (j = 0; j < 3; j++) {
      dnodes[i][j] *= a / 4.;
      pos[j] = dnodes[i][j];
    }
    if (place_particle(part_id, pos) == ES_PART_ERROR)
      set_particle_q(part_id, val_nodes);
    set_particle_type(part_id, type_node);

    part_id++;
  }

  /* place intermediate monomers on chains connecting the nodes */
  for (i = 0; i < 2 * 8; i++) {
    for (k = 1; k <= MPC; k++) {
      for (j = 0; j < 3; j++)
        pos[j] = dnodes[dchain[i][0]][j] + k * dchain[i][2 + j] * off;
      if (place_particle(part_id, pos) == ES_PART_ERROR)
        return (-3);
      set_particle_q(part_id, (k % cM_dist == 0) ? val_cM : 0.0);
      set_particle_type(part_id, (k % cM_dist == 0) ? type_cM : type_nM);

      bond[0] = type_bond;
      if (k == 1) {
        if (nonet != 1) {
          bond[1] = dchain[i][0];
          add_particle_bond(part_id, bond);
        }
      } else {
        bond[1] = part_id - 1;
        add_particle_bond(part_id, bond);
      }
      if ((k == MPC) && (nonet != 1)) {
        bond[1] = dchain[i][1];
        add_particle_bond(part_id, bond);
      }
      part_id++;
    }
  }

  /* place counterions (if any) */
  if (N_CI > 0)
    counterionsC(partCfg, N_CI, part_id, 1, 0.0, 30000, val_CI, type_CI);

  return (0);
}

int icosaederC(PartCfg &partCfg, double ico_a, int MPC, int N_CI, double val_cM,
               double val_CI, int cM_dist) {
  int i, j, k, l, part_id, bond[2], type_bond = 0, type_cM = 0, type_nM = 1,
                                    type_CI = 2;
  double pos[3], pos_shift[3], vec[3], e_vec[3], vec_l, bond_length;
  double ico_g = ico_a * (1 + sqrt(5)) / 2.0, shift = 0.0;
  double ico_coord[12][3] = {
      {0, +ico_a, +ico_g}, {0, +ico_a, -ico_g}, {0, -ico_a, +ico_g},
      {0, -ico_a, -ico_g}, {+ico_a, +ico_g, 0}, {+ico_a, -ico_g, 0},
      {-ico_a, +ico_g, 0}, {-ico_a, -ico_g, 0}, {+ico_g, 0, +ico_a},
      {-ico_g, 0, +ico_a}, {+ico_g, 0, -ico_a}, {-ico_g, 0, -ico_a}};
  int ico_NN[12][5] = {{2, 8, 4, 6, 9},   {3, 10, 4, 6, 11}, {0, 8, 5, 7, 9},
                       {1, 10, 5, 7, 11}, {0, 6, 1, 10, 8},  {2, 7, 3, 10, 8},
                       {0, 4, 1, 11, 9},  {2, 5, 3, 11, 9},  {0, 2, 5, 10, 4},
                       {0, 2, 7, 11, 6},  {1, 3, 5, 8, 4},   {1, 3, 7, 9, 6}};
  int ico_ind[12][10];

  /* make sure that the edges in ico_NN are sorted such that NearestNeighbours
   * are next to each other */
  /* int    ico_NN[12][5]    = {{2,4,6,8, 9}, {3,4,6,10,11}, {0,5,7,8, 9},
  {1,5,7,10,11}, {0,1,6,8,10}, {2,3,7,8,10},
                             {0,1,4,9,11}, {2,3,5, 9,11}, {0,2,4,5,10}, {0,2,6,
  7,11}, {1,3,4,5, 8}, {1,3,6,7, 9}};
  for(i=0; i<12; i++) {
    printf("%d: { ",i);
    for(j=0; j<5; j++) printf("%d ",ico_NN[i][j]);
    printf("} -> ");
    for(j=0; j<5; j++)
      for(l=0; l<5; l++)
        if(j!=l)
          for(k=0; k<5; k++)
            if(ico_NN[ico_NN[i][j]][k]==ico_NN[i][l]) printf("%d = %d (@%d)
  ",ico_NN[i][j],ico_NN[i][l],k);
    printf("\n");
  } */

  /* shift coordinates to not be centered around zero but rather be positive */
  if (ico_a > ico_g)
    shift = ico_a;
  else
    shift = ico_g;

  /* create fullerene & soccer-ball */
  part_id = 0;
  for (i = 0; i < 12; i++) {
    for (j = 0; j < 5; j++) {
      /* place chains along the 5 edges around each of the 12 icosaeder's
       * vertices */
      if (j < 4)
        for (l = 0; l < 3; l++)
          vec[l] =
              (ico_coord[ico_NN[i][j + 1]][l] - ico_coord[ico_NN[i][j]][l]) /
              3.;
      else
        for (l = 0; l < 3; l++)
          vec[l] =
              (ico_coord[ico_NN[i][0]][l] - ico_coord[ico_NN[i][4]][l]) / 3.;
      vec_l =
          sqrt(Utils::sqr(vec[0]) + Utils::sqr(vec[1]) + Utils::sqr(vec[2]));
      for (l = 0; l < 3; l++)
        e_vec[l] = vec[l] / vec_l;

      ico_ind[i][j] = part_id;
      bond_length = vec_l / (1. * MPC);
      for (l = 0; l < 3; l++)
        pos[l] = ico_coord[i][l] +
                 (ico_coord[ico_NN[i][j]][l] - ico_coord[i][l]) / 3.;
      for (k = 0; k < MPC; k++) {
        for (l = 0; l < 3; l++)
          pos_shift[l] = pos[l] + shift;
        if (place_particle(part_id, pos_shift) == ES_PART_ERROR)
          return (-3);
        set_particle_q(part_id, val_cM);
        set_particle_type(part_id, type_cM);

        bond[0] = type_bond;
        if (k > 0) {
          bond[1] = part_id - 1;
          add_particle_bond(part_id, bond);
        }
        part_id++;
        for (l = 0; l < 3; l++)
          pos[l] += bond_length * e_vec[l];
      }

      /* place chains along the 5 edges on the middle third of the connection
       * between two NN vertices */
      if (i < ico_NN[i][j]) {
        for (l = 0; l < 3; l++)
          vec[l] = (ico_coord[ico_NN[i][j]][l] - ico_coord[i][l]) / 3.;
        vec_l =
            sqrt(Utils::sqr(vec[0]) + Utils::sqr(vec[1]) + Utils::sqr(vec[2]));
        for (l = 0; l < 3; l++)
          e_vec[l] = vec[l] / vec_l;

        ico_ind[i][j + 5] = part_id;
        bond_length = vec_l / (1. * MPC);
        for (l = 0; l < 3; l++)
          pos[l] = ico_coord[i][l] +
                   (ico_coord[ico_NN[i][j]][l] - ico_coord[i][l]) / 3. +
                   bond_length * e_vec[l];
        for (k = 1; k < MPC; k++) {
          for (l = 0; l < 3; l++)
            pos_shift[l] = pos[l] + shift;
          if (place_particle(part_id, pos_shift) == ES_ERROR)
            return (-3);
          set_particle_q(part_id, 0.0);
          set_particle_type(part_id, type_nM);

          bond[0] = type_bond;
          if (k > 1) {
            bond[1] = part_id - 1;
            add_particle_bond(part_id, bond);
          } else {
            bond[1] = ico_ind[i][j];
            add_particle_bond(part_id, bond);
          }
          part_id++;
          for (l = 0; l < 3; l++)
            pos[l] += bond_length * e_vec[l];
        }
      }
    }

    for (j = 0; j < 5; j++) {
      /* add bonds between the edges around the vertices */
      bond[0] = type_bond;
      //      if(j>0) bond[1] = ico_ind[i][j-1] + (MPC-1); else bond[1] =
      //      ico_ind[i][4] + (MPC-1);
      if (j > 0)
        bond[1] = ico_ind[i][j - 1] + (MPC - 1);
      else if (MPC > 0)
        bond[1] = ico_ind[i][4] + (MPC - 1);
      else
        bond[1] = ico_ind[i][4];

      add_particle_bond(ico_ind[i][j], bond);

      /* connect loose edges around vertices with chains along the middle third
       * already created earlier */
      if (i > ico_NN[i][j]) {
        bond[0] = type_bond;
        for (l = 0; l < 5; l++)
          if (ico_NN[ico_NN[i][j]][l] == i)
            break;
        if (l == 5) {
          fprintf(stderr, "INTERNAL ERROR: Couldn't find my neighbouring edge "
                          "upon creating the icosaeder!\n");
          errexit();
        }
        bond[1] = ico_ind[ico_NN[i][j]][l + 5] + (MPC - 2);
        add_particle_bond(ico_ind[i][j], bond);
      }
    }
  }

  /* place counterions (if any) */
  if (N_CI > 0)
    counterionsC(partCfg, N_CI, part_id, 1, 0.0, 30000, val_CI, type_CI);

  return (0);
}<|MERGE_RESOLUTION|>--- conflicted
+++ resolved
@@ -102,7 +102,7 @@
 Vector3d random_unit_vector() {
     Vector3d v;
     const int phi = acos( 1. - 2. * d_random() );
-    const int theta = 2. * PI * d_random();
+    const int theta = 2. * Utils::pi() * d_random();
     v[0] = sin(phi) * cos(theta);
     v[1] = sin(phi) * sin(theta);
     v[2] = cos(phi);
@@ -154,7 +154,7 @@
                     // use prescribed angle
                     Vector3d last_vec = positions[p][m-1] - positions[p][m-2];
                     trial_pos = positions[p][m-1] + vec_rotate(
-                            last_vec.cross(random_unit_vector()),
+                            vector_product(last_vec, random_unit_vector()),
                             angle,
                             last_vec);
                 }
@@ -224,12 +224,7 @@
   return -1.0;
 }
 
-<<<<<<< HEAD
-
-double buf_mindist4(double pos[3], int n_add, double *add) {
-=======
 double buf_mindist4(double const pos[3], int n_add, double const *const add) {
->>>>>>> 3ce5c5d9
   double mindist = 30000.0, dx, dy, dz;
   int i;
 
