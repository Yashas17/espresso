/*
  Copyright (C) 2010-2018 The ESPResSo project
  Copyright (C) 2002,2003,2004,2005,2006,2007,2008,2009,2010
     Max-Planck-Institute for Polymer Research, Theory Group

  This file is part of ESPResSo.

  ESPResSo is free software: you can redistribute it and/or modify
  it under the terms of the GNU General Public License as published by
  the Free Software Foundation, either version 3 of the License, or
  (at your option) any later version.

  ESPResSo is distributed in the hope that it will be useful,
  but WITHOUT ANY WARRANTY; without even the implied warranty of
  MERCHANTABILITY or FITNESS FOR A PARTICULAR PURPOSE.  See the
  GNU General Public License for more details.

  You should have received a copy of the GNU General Public License
  along with this program.  If not, see <http://www.gnu.org/licenses/>.
*/
/** \file
 *  Implementation of dpd.hpp.
 */
#include "dpd.hpp"

#ifdef DPD

#include "communication.hpp"
#include "global.hpp"
#include "integrate.hpp"
#include "random.hpp"
#include "short_range_loop.hpp"
#include "thermostat.hpp"

#include "utils/NoOp.hpp"

void dpd_heat_up() {
  double pref_scale = sqrt(3);
  dpd_update_params(pref_scale);
}

void dpd_cool_down() {
  double pref_scale = 1.0 / sqrt(3);
  dpd_update_params(pref_scale);
}

int dpd_set_params(int part_type_a, int part_type_b, double gamma, double r_c,
                   int wf, double tgamma, double tr_c, int twf) {
  IA_parameters *data = get_ia_param_safe(part_type_a, part_type_b);

  data->dpd_gamma = gamma;
  data->dpd_r_cut = r_c;
  data->dpd_wf = wf;
  data->dpd_pref2 = sqrt(24.0 * temperature * gamma / time_step);
  data->dpd_tgamma = tgamma;
  data->dpd_tr_cut = tr_c;
  data->dpd_twf = twf;
  data->dpd_pref4 = sqrt(24.0 * temperature * tgamma / time_step);

  /* Only make active if the DPD thermostat is
     activated, otherwise it will by activated
     by dpd_init() on thermostat change.
  */
  if (thermo_switch & THERMO_DPD) {
    data->dpd_pref1 = gamma / time_step;
    data->dpd_pref3 = tgamma / time_step;
  } else {
    data->dpd_pref1 = 0.0;
    data->dpd_pref3 = 0.0;
  }

  /* broadcast interaction parameters */
  mpi_bcast_ia_params(part_type_a, part_type_b);

  return ES_OK;
}

void dpd_init() {
  for (int type_a = 0; type_a < max_seen_particle_type; type_a++) {
    for (int type_b = 0; type_b < max_seen_particle_type; type_b++) {
      auto data = get_ia_param(type_a, type_b);
      if ((data->dpd_r_cut != 0) || (data->dpd_tr_cut != 0)) {
        data->dpd_pref1 = data->dpd_gamma / time_step;
        data->dpd_pref2 =
            sqrt(24.0 * temperature * data->dpd_gamma / time_step);
        data->dpd_pref3 = data->dpd_tgamma / time_step;
        data->dpd_pref4 =
            sqrt(24.0 * temperature * data->dpd_tgamma / time_step);
      }
    }
  }
}

void dpd_switch_off() {
  for (int type_a = 0; type_a < max_seen_particle_type; type_a++) {
    for (int type_b = 0; type_b < max_seen_particle_type; type_b++) {
      auto data = get_ia_param(type_a, type_b);
      data->dpd_pref1 = data->dpd_pref3 = 0.0;
    }
  }
}

void dpd_update_params(double pref_scale) {
  int type_a, type_b;
  IA_parameters *data;

  for (type_a = 0; type_a < max_seen_particle_type; type_a++) {
    for (type_b = 0; type_b < max_seen_particle_type; type_b++) {
      data = get_ia_param(type_a, type_b);
      if ((data->dpd_r_cut != 0) || (data->dpd_tr_cut != 0)) {
        data->dpd_pref2 *= pref_scale;
        data->dpd_pref4 *= pref_scale;
      }
    }
  }
}

static double weight(int type, double r_cut, double dist_inv) {
  if (type == 0) {
    return dist_inv;
  }
  return dist_inv - 1.0 / r_cut;
}

<<<<<<< HEAD
Vector3d dpd_pair_force(Particle const *p1, Particle const *p2,
                        IA_parameters *ia_params, double const *d, double dist,
                        double dist2, bool include_noise) {
  Vector3d f{};
=======
Utils::Vector3d dpd_pair_force(Particle const *p1, Particle const *p2,
                               IA_parameters *ia_params, double const *d,
                               double dist, double dist2) {
  Utils::Vector3d f{};
>>>>>>> b66eaf5d
  auto const dist_inv = 1.0 / dist;

  if ((dist < ia_params->dpd_r_cut) && (ia_params->dpd_pref1 > 0.0)) {
    auto const omega =
        weight(ia_params->dpd_wf, ia_params->dpd_r_cut, dist_inv);
    auto const omega2 = Utils::sqr(omega);
    // DPD part
    // friction force prefactor
    double vel12_dot_d12 = 0.0;
    for (int j = 0; j < 3; j++)
      vel12_dot_d12 += (p1->m.v[j] - p2->m.v[j]) * d[j];
    auto const friction =
        ia_params->dpd_pref1 * omega2 * vel12_dot_d12 * time_step;
    // random force prefactor
    double noise;
    if (ia_params->dpd_pref2 > 0.0 && include_noise == true) {
      noise = ia_params->dpd_pref2 * omega * (d_random() - 0.5);
    } else {
      noise = 0.0;
    }
    for (int j = 0; j < 3; j++) {
      f[j] += (noise - friction) * d[j];
    }
  }
  // DPD2 part
  if ((dist < ia_params->dpd_tr_cut) && (ia_params->dpd_pref3 > 0.0)) {
    auto const omega =
        weight(ia_params->dpd_twf, ia_params->dpd_tr_cut, dist_inv);
    auto const omega2 = Utils::sqr(omega);

    double P_times_dist_sqr[3][3] = {{dist2, 0, 0},
                                     {0, dist2, 0},
                                     {0, 0, dist2}},
           noise_vec[3];
    for (int i = 0; i < 3; i++) {
      // noise vector
      if (ia_params->dpd_pref2 > 0.0 && include_noise == true) {
        noise_vec[i] = d_random() - 0.5;
      } else {
        noise_vec[i] = 0.0;
      }
      // Projection Matrix
      for (int j = 0; j < 3; j++) {
        P_times_dist_sqr[i][j] -= d[i] * d[j];
      }
    }

    double f_D[3], f_R[3];
    for (int i = 0; i < 3; i++) {
      // Damping force
      f_D[i] = 0;
      // Random force
      f_R[i] = 0;
      for (int j = 0; j < 3; j++) {
        f_D[i] += P_times_dist_sqr[i][j] * (p1->m.v[j] - p2->m.v[j]);
        f_R[i] += P_times_dist_sqr[i][j] * noise_vec[j];
      }
      // NOTE: velocity are scaled with time_step
      f_D[i] *= ia_params->dpd_pref3 * omega2 * time_step;
      // NOTE: noise force scales with 1/sqrt(time_step
      f_R[i] *= ia_params->dpd_pref4 * omega * dist_inv;
    }
    for (int j = 0; j < 3; j++) {
      f[j] += f_R[j] - f_D[j];
    }
  }

  return f;
}
const Vector9d dpd_stress() {
  Vector9d dpd_stress{};

  if (max_cut > 0) {
    short_range_loop(
        Utils::NoOp{}, [&dpd_stress](Particle &p1, Particle &p2, Distance &d) {
          IA_parameters *ia_params = get_ia_param(p1.p.type, p2.p.type);
          bool include_noise = false;
          auto const f = dpd_pair_force(&p1, &p2, ia_params, d.vec21.data(),
                                        sqrt(d.dist2), d.dist2, include_noise);
          const Vector3d &r = d.vec21;
          dpd_stress += Vector9d{r[0] * f[0], r[0] * f[1], r[0] * f[2],
                                 r[1] * f[0], r[1] * f[1], r[1] * f[2],
                                 r[2] * f[0], r[2] * f[1], r[2] * f[2]};
        });
  }
  dpd_stress /= (box_l[0] * box_l[1] * box_l[2]);
  return dpd_stress;
}
#endif<|MERGE_RESOLUTION|>--- conflicted
+++ resolved
@@ -26,13 +26,13 @@
 #ifdef DPD
 
 #include "communication.hpp"
-#include "global.hpp"
-#include "integrate.hpp"
 #include "random.hpp"
 #include "short_range_loop.hpp"
 #include "thermostat.hpp"
 
 #include "utils/NoOp.hpp"
+
+using Utils::Vector3d;
 
 void dpd_heat_up() {
   double pref_scale = sqrt(3);
@@ -122,17 +122,11 @@
   return dist_inv - 1.0 / r_cut;
 }
 
-<<<<<<< HEAD
 Vector3d dpd_pair_force(Particle const *p1, Particle const *p2,
                         IA_parameters *ia_params, double const *d, double dist,
                         double dist2, bool include_noise) {
   Vector3d f{};
-=======
-Utils::Vector3d dpd_pair_force(Particle const *p1, Particle const *p2,
-                               IA_parameters *ia_params, double const *d,
-                               double dist, double dist2) {
-  Utils::Vector3d f{};
->>>>>>> b66eaf5d
+
   auto const dist_inv = 1.0 / dist;
 
   if ((dist < ia_params->dpd_r_cut) && (ia_params->dpd_pref1 > 0.0)) {
@@ -202,7 +196,10 @@
 
   return f;
 }
-const Vector9d dpd_stress() {
+
+Utils::Vector9d dpd_stress() {
+  using Utils::Vector9d;
+
   Vector9d dpd_stress{};
 
   if (max_cut > 0) {
