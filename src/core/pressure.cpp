/*
  Copyright (C) 2010-2018 The ESPResSo project
  Copyright (C) 2002,2003,2004,2005,2006,2007,2008,2009,2010
    Max-Planck-Institute for Polymer Research, Theory Group

  This file is part of ESPResSo.

  ESPResSo is free software: you can redistribute it and/or modify
  it under the terms of the GNU General Public License as published by
  the Free Software Foundation, either version 3 of the License, or
  (at your option) any later version.

  ESPResSo is distributed in the hope that it will be useful,
  but WITHOUT ANY WARRANTY; without even the implied warranty of
  MERCHANTABILITY or FITNESS FOR A PARTICULAR PURPOSE.  See the
  GNU General Public License for more details.

  You should have received a copy of the GNU General Public License
  along with this program.  If not, see <http://www.gnu.org/licenses/>.
*/
/** \file
 *  Implementation of pressure.hpp.
 */

#include "cells.hpp"
<<<<<<< HEAD
#include "electrostatics_magnetostatics/p3m-dipolar.hpp"
#include "electrostatics_magnetostatics/p3m.hpp"
=======
>>>>>>> 31292d64
#include "event.hpp"
#include "integrate.hpp"
#include "npt.hpp"
#include "pressure_inline.hpp"
#include "virtual_sites.hpp"

#include "short_range_loop.hpp"

<<<<<<< HEAD
=======
#include "electrostatics_magnetostatics/coulomb.hpp"
#include "electrostatics_magnetostatics/dipole.hpp"

>>>>>>> 31292d64
Observable_stat virials{};
Observable_stat total_pressure{};
Observable_stat p_tensor{};
Observable_stat total_p_tensor{};

/* Observables used in the calculation of intra- and inter- molecular
   non-bonded contributions to pressure and to stress tensor */
Observable_stat_non_bonded virials_non_bonded{};
Observable_stat_non_bonded total_pressure_non_bonded{};
Observable_stat_non_bonded p_tensor_non_bonded{};
Observable_stat_non_bonded total_p_tensor_non_bonded{};

nptiso_struct nptiso = {0.0,
                        0.0,
                        0.0,
                        0.0,
                        0.0,
                        0.0,
                        0.0,
                        {0.0, 0.0, 0.0},
                        {0.0, 0.0, 0.0},
                        1,
                        0,
                        {NPTGEOM_XDIR, NPTGEOM_YDIR, NPTGEOM_ZDIR},
                        0,
                        0,
                        0};

/************************************************************/
/* callbacks for setmd                                      */
/************************************************************/

/************************************************************/
/* local prototypes                                         */
/************************************************************/

/** Calculate long range virials (P3M, MMM2d...). */
void calc_long_range_virials();

/** Initializes a virials Observable stat. */
void init_virials(Observable_stat *stat);

/** Initializes a virials Observable stat. */
void init_virials_non_bonded(Observable_stat_non_bonded *stat_nb);

/** on the master node: calc energies only if necessary
 *  @param v_comp flag which enables (1) compensation of the velocities required
 *                for deriving a pressure reflecting \ref nptiso_struct::p_inst
 *                (hence it only works with domain decomposition); naturally it
 *                therefore doesn't make sense to use it without NpT.
 */
void master_pressure_calc(int v_comp);

/** Initializes stat to be used by \ref pressure_calc. */
void init_p_tensor(Observable_stat *stat);

/** Initializes stat_nb to be used by \ref pressure_calc. */
void init_p_tensor_non_bonded(Observable_stat_non_bonded *stat_nb);

/*********************************/
/* Scalar and Tensorial Pressure */
/*********************************/
inline void add_single_particle_virials(int v_comp, Particle &p) {
  add_kinetic_virials(&p, v_comp);
  add_bonded_virials(&p);
  add_three_body_bonded_stress(&p);
}

void pressure_calc(double *result, double *result_t, double *result_nb,
                   double *result_t_nb, int v_comp) {
  int n, i;
  double volume = box_l[0] * box_l[1] * box_l[2];

  if (!interactions_sanity_checks())
    return;

  init_virials(&virials);

  init_p_tensor(&p_tensor);

  init_virials_non_bonded(&virials_non_bonded);

  init_p_tensor_non_bonded(&p_tensor_non_bonded);

  on_observable_calc();
  // Run short-range loop if max cut >0
  if (max_cut > 0) {
    short_range_loop(
        [&v_comp](Particle &p) { add_single_particle_virials(v_comp, p); },
        [](Particle &p1, Particle &p2, Distance &d) {
          add_non_bonded_pair_virials(&(p1), &(p2), d.vec21.data(),
                                      sqrt(d.dist2), d.dist2);
        });
  } else {
    // Only add single particle virials
    for (auto &p : local_cells.particles()) {
      add_single_particle_virials(v_comp, p);
    }
  }
  /* rescale kinetic energy (=ideal contribution) */
  virials.data.e[0] /= (3.0 * volume * time_step * time_step);

  calc_long_range_virials();

#ifdef VIRTUAL_SITES
  virtual_sites()->pressure_and_stress_tensor_contribution(
      virials.virtual_sites, p_tensor.virtual_sites);
#endif

  for (n = 1; n < virials.data.n; n++)
    virials.data.e[n] /= 3.0 * volume;

  for (i = 0; i < 9; i++)
    p_tensor.data.e[i] /= (volume * time_step * time_step);

  for (i = 9; i < p_tensor.data.n; i++)
    p_tensor.data.e[i] /= volume;

  /* Intra- and Inter- part of nonbonded interaction */
  for (n = 0; n < virials_non_bonded.data_nb.n; n++)
    virials_non_bonded.data_nb.e[n] /= 3.0 * volume;

  for (i = 0; i < p_tensor_non_bonded.data_nb.n; i++)
    p_tensor_non_bonded.data_nb.e[i] /= volume;

  /* gather data */
  MPI_Reduce(virials.data.e, result, virials.data.n, MPI_DOUBLE, MPI_SUM, 0,
             comm_cart);
  MPI_Reduce(p_tensor.data.e, result_t, p_tensor.data.n, MPI_DOUBLE, MPI_SUM, 0,
             comm_cart);

  MPI_Reduce(virials_non_bonded.data_nb.e, result_nb,
             virials_non_bonded.data_nb.n, MPI_DOUBLE, MPI_SUM, 0, comm_cart);
  MPI_Reduce(p_tensor_non_bonded.data_nb.e, result_t_nb,
             p_tensor_non_bonded.data_nb.n, MPI_DOUBLE, MPI_SUM, 0, comm_cart);
}

/************************************************************/

void calc_long_range_virials() {
#ifdef ELECTROSTATICS
  /* calculate k-space part of electrostatic interaction. */
  Coulomb::calc_pressure_long_range(virials, p_tensor);
#endif /*ifdef ELECTROSTATICS */

#ifdef DIPOLES
  /* calculate k-space part of magnetostatic interaction. */
  Dipole::calc_pressure_long_range();
#endif /*ifdef DIPOLES */
}

/* Initialize the virials used in the calculation of the scalar pressure */
/************************************************************/
void init_virials(Observable_stat *stat) {
  // Determine number of contribution for different interaction types
  // bonded, nonbonded, Coulomb, dipolar, rigid bodies
  int n_pre, n_non_bonded, n_coulomb(0), n_dipolar(0), n_vs(0);

  n_pre = 1;
  n_non_bonded = (max_seen_particle_type * (max_seen_particle_type + 1)) / 2;

#ifdef ELECTROSTATICS
  Coulomb::pressure_n(n_coulomb);
#endif
#ifdef DIPOLES
  Dipole::pressure_n();
#endif
#ifdef VIRTUAL_SITES
  n_vs = virtual_sites()->n_pressure_contribs();
#endif

  // Allocate memory for the data
  obsstat_realloc_and_clear(stat, n_pre, bonded_ia_params.size(), n_non_bonded,
                            n_coulomb, n_dipolar, n_vs, 1);
  stat->init_status = 0;
}

/************************************************************/
void init_virials_non_bonded(Observable_stat_non_bonded *stat_nb) {
  int n_non_bonded;

  n_non_bonded = (max_seen_particle_type * (max_seen_particle_type + 1)) / 2;

  obsstat_realloc_and_clear_non_bonded(stat_nb, n_non_bonded, 1);
  stat_nb->init_status_nb = 0;
}

/* Initialize the p_tensor */
/***************************/
void init_p_tensor(Observable_stat *stat) {
  // Determine number of contribution for different interaction types
  // bonded, nonbonded, Coulomb, dipolar, rigid bodies
<<<<<<< HEAD
  int n_pre, n_non_bonded, n_coulomb(0), n_dipolar(0), n_vs(0);
=======
  int n_pre, n_non_bonded, n_coulomb(0), n_vs(0);
>>>>>>> 31292d64

  n_pre = 1;
  n_non_bonded = (max_seen_particle_type * (max_seen_particle_type + 1)) / 2;

#ifdef ELECTROSTATICS
  Coulomb::pressure_n(n_coulomb);
#endif
#ifdef DIPOLES
  auto const n_dipolar = Dipole::pressure_n();
#else
  auto const n_dipolar = 0;
#endif
#ifdef VIRTUAL_SITES
  n_vs = virtual_sites()->n_pressure_contribs();
#endif

  obsstat_realloc_and_clear(stat, n_pre, bonded_ia_params.size(), n_non_bonded,
                            n_coulomb, n_dipolar, n_vs, 9);
  stat->init_status = 0;
}

/***************************/
void init_p_tensor_non_bonded(Observable_stat_non_bonded *stat_nb) {
  int n_nonbonded;
  n_nonbonded = (max_seen_particle_type * (max_seen_particle_type + 1)) / 2;

  obsstat_realloc_and_clear_non_bonded(stat_nb, n_nonbonded, 9);
  stat_nb->init_status_nb = 0;
}

/************************************************************/
void master_pressure_calc(int v_comp) {
  if (v_comp)
    mpi_gather_stats(3, total_pressure.data.e, total_p_tensor.data.e,
                     total_pressure_non_bonded.data_nb.e,
                     total_p_tensor_non_bonded.data_nb.e);
  else
    mpi_gather_stats(2, total_pressure.data.e, total_p_tensor.data.e,
                     total_pressure_non_bonded.data_nb.e,
                     total_p_tensor_non_bonded.data_nb.e);

  total_pressure.init_status = 1 + v_comp;
  total_p_tensor.init_status = 1 + v_comp;
  total_pressure_non_bonded.init_status_nb = 1 + v_comp;
  total_p_tensor_non_bonded.init_status_nb = 1 + v_comp;
}

/************************************************************/
int observable_compute_stress_tensor(int v_comp, double *A) {
  int i, j;
  double value;
  double p_vel[3];

  /* if desired (v_comp==1) replace ideal component with instantaneous one */
  if (total_pressure.init_status != 1 + v_comp) {
    init_virials(&total_pressure);
    init_p_tensor(&total_p_tensor);

    init_virials_non_bonded(&total_pressure_non_bonded);
    init_p_tensor_non_bonded(&total_p_tensor_non_bonded);

    if (v_comp && (integ_switch == INTEG_METHOD_NPT_ISO) &&
        !(nptiso.invalidate_p_vel)) {
      if (total_pressure.init_status == 0)
        master_pressure_calc(0);
      p_tensor.data.e[0] = 0.0;
      MPI_Reduce(nptiso.p_vel, p_vel, 3, MPI_DOUBLE, MPI_SUM, 0,
                 MPI_COMM_WORLD);
      for (i = 0; i < 3; i++)
        if (nptiso.geometry & nptiso.nptgeom_dir[i])
          p_tensor.data.e[0] += p_vel[i];
      p_tensor.data.e[0] /= (nptiso.dimension * nptiso.volume);
      total_pressure.init_status = 1 + v_comp;
    } else
      master_pressure_calc(v_comp);
  }

  for (j = 0; j < 9; j++) {
    value = total_p_tensor.data.e[j];
    for (i = 1; i < total_p_tensor.data.n / 9; i++)
      value += total_p_tensor.data.e[9 * i + j];
    A[j] = value;
  }
  return 0;
}<|MERGE_RESOLUTION|>--- conflicted
+++ resolved
@@ -23,11 +23,6 @@
  */
 
 #include "cells.hpp"
-<<<<<<< HEAD
-#include "electrostatics_magnetostatics/p3m-dipolar.hpp"
-#include "electrostatics_magnetostatics/p3m.hpp"
-=======
->>>>>>> 31292d64
 #include "event.hpp"
 #include "integrate.hpp"
 #include "npt.hpp"
@@ -36,12 +31,9 @@
 
 #include "short_range_loop.hpp"
 
-<<<<<<< HEAD
-=======
 #include "electrostatics_magnetostatics/coulomb.hpp"
 #include "electrostatics_magnetostatics/dipole.hpp"
 
->>>>>>> 31292d64
 Observable_stat virials{};
 Observable_stat total_pressure{};
 Observable_stat p_tensor{};
@@ -234,11 +226,7 @@
 void init_p_tensor(Observable_stat *stat) {
   // Determine number of contribution for different interaction types
   // bonded, nonbonded, Coulomb, dipolar, rigid bodies
-<<<<<<< HEAD
-  int n_pre, n_non_bonded, n_coulomb(0), n_dipolar(0), n_vs(0);
-=======
   int n_pre, n_non_bonded, n_coulomb(0), n_vs(0);
->>>>>>> 31292d64
 
   n_pre = 1;
   n_non_bonded = (max_seen_particle_type * (max_seen_particle_type + 1)) / 2;
