--- conflicted
+++ resolved
@@ -569,17 +569,6 @@
   if (cell_structure.type != CELL_STRUCTURE_DOMDEC) {
     runtimeErrorMsg() << "LB requires domain-decomposition cellsystem";
   }
-<<<<<<< HEAD
-=======
-  if (skin == 0.0) {
-    runtimeErrorMsg() << "LB requires a positive skin";
-  }
-  if (cell_structure.use_verlet_list && skin >= lb_parameters.agrid / 2.0) {
-    runtimeErrorMsg() << "LB requires either no Verlet lists or that the skin "
-                         "of the verlet list to be less than half of "
-                         "lattice-Boltzmann grid spacing";
-  }
->>>>>>> 72da9ac0
 }
 
 uint64_t lb_fluid_get_rng_state() {
