/*
  Copyright (C) 2010-2018 The ESPResSo project
  Copyright (C) 2002,2003,2004,2005,2006,2007,2008,2009,2010
    Max-Planck-Institute for Polymer Research, Theory Group

  This file is part of ESPResSo.

  ESPResSo is free software: you can redistribute it and/or modify
  it under the terms of the GNU General Public License as published by
  the Free Software Foundation, either version 3 of the License, or
  (at your option) any later version.

  ESPResSo is distributed in the hope that it will be useful,
  but WITHOUT ANY WARRANTY; without even the implied warranty of
  MERCHANTABILITY or FITNESS FOR A PARTICULAR PURPOSE.  See the
  GNU General Public License for more details.

  You should have received a copy of the GNU General Public License
  along with this program.  If not, see <http://www.gnu.org/licenses/>.
*/
/** \file
 * %Lattice Boltzmann D3Q19 model.
 */

#ifndef D3Q19_H
#define D3Q19_H

// circumvent bug in gcc versions < 6
// https://gcc.gnu.org/bugzilla/show_bug.cgi?id=52036
#if defined(__GNUC__) && (__GNUC___ < 6)
#define GCC_EXTERN_STATEMENT extern
#else
#define GCC_EXTERN_STATEMENT static
#endif

namespace D3Q19 {

/** Velocity sub-lattice of the D3Q19 model */
static constexpr const std::array<std::array<double, 3>, 19> c = {
    {{{0., 0., 0.}},
     {{1., 0., 0.}},
     {{-1., 0., 0.}},
     {{0., 1., 0.}},
     {{0., -1., 0.}},
     {{0., 0., 1.}},
     {{0., 0., -1.}},
     {{1., 1., 0.}},
     {{-1., -1., 0.}},
     {{1., -1., 0.}},
     {{-1., 1., 0.}},
     {{1., 0., 1.}},
     {{-1., 0., -1.}},
     {{1., 0., -1.}},
     {{-1., 0., 1.}},
     {{0., 1., 1.}},
     {{0., -1., -1.}},
     {{0., 1., -1.}},
     {{0., -1., 1.}}}};

/** Coefficients for pseudo-equilibrium distribution of the D3Q19 model */
static constexpr const std::array<std::array<double, 4>, 19> coefficients = {
    {{{1. / 3., 1., 3. / 2., -1. / 2.}},
     {{1. / 18., 1. / 6., 1. / 4., -1. / 12.}},
     {{1. / 18., 1. / 6., 1. / 4., -1. / 12.}},
     {{1. / 18., 1. / 6., 1. / 4., -1. / 12.}},
     {{1. / 18., 1. / 6., 1. / 4., -1. / 12.}},
     {{1. / 18., 1. / 6., 1. / 4., -1. / 12.}},
     {{1. / 18., 1. / 6., 1. / 4., -1. / 12.}},
     {{1. / 36., 1. / 12., 1. / 8., -1. / 24.}},
     {{1. / 36., 1. / 12., 1. / 8., -1. / 24.}},
     {{1. / 36., 1. / 12., 1. / 8., -1. / 24.}},
     {{1. / 36., 1. / 12., 1. / 8., -1. / 24.}},
     {{1. / 36., 1. / 12., 1. / 8., -1. / 24.}},
     {{1. / 36., 1. / 12., 1. / 8., -1. / 24.}},
     {{1. / 36., 1. / 12., 1. / 8., -1. / 24.}},
     {{1. / 36., 1. / 12., 1. / 8., -1. / 24.}},
     {{1. / 36., 1. / 12., 1. / 8., -1. / 24.}},
     {{1. / 36., 1. / 12., 1. / 8., -1. / 24.}},
     {{1. / 36., 1. / 12., 1. / 8., -1. / 24.}},
     {{1. / 36., 1. / 12., 1. / 8., -1. / 24.}}}};

/** Coefficients in the functional for the equilibrium distribution */
static constexpr const std::array<double, 19> w = {
    {1. / 3., 1. / 18., 1. / 18., 1. / 18., 1. / 18., 1. / 18., 1. / 18.,
     1. / 36., 1. / 36., 1. / 36., 1. / 36., 1. / 36., 1. / 36., 1. / 36.,
     1. / 36., 1. / 36., 1. / 36., 1. / 36., 1. / 36.}};

/** Basis of the mode space as described in [Duenweg, Schiller, Ladd] */
GCC_EXTERN_STATEMENT constexpr const std::array<std::array<int, 19>, 19>
    e_ki = // NOLINT
    {{{{1, 1, 1, 1, 1, 1, 1, 1, 1, 1, 1, 1, 1, 1, 1, 1, 1, 1, 1}},
      {{0, 1, -1, 0, 0, 0, 0, 1, -1, 1, -1, 1, -1, 1, -1, 0, 0, 0, 0}},
      {{0, 0, 0, 1, -1, 0, 0, 1, -1, -1, 1, 0, 0, 0, 0, 1, -1, 1, -1}},
      {{0, 0, 0, 0, 0, 1, -1, 0, 0, 0, 0, 1, -1, -1, 1, 1, -1, -1, 1}},
      {{-1, 0, 0, 0, 0, 0, 0, 1, 1, 1, 1, 1, 1, 1, 1, 1, 1, 1, 1}},
      {{0, 1, 1, -1, -1, 0, 0, 0, 0, 0, 0, 1, 1, 1, 1, -1, -1, -1, -1}},
      {{-0, 1, 1, 1, 1, -2, -2, 2, 2, 2, 2, -1, -1, -1, -1, -1, -1, -1, -1}},
      {{0, 0, 0, 0, 0, 0, 0, 1, 1, -1, -1, 0, 0, 0, 0, 0, 0, 0, 0}},
      {{0, 0, 0, 0, 0, 0, 0, 0, 0, 0, 0, 1, 1, -1, -1, 0, 0, 0, 0}},
      {{0, 0, 0, 0, 0, 0, 0, 0, 0, 0, 0, 0, 0, 0, 0, 1, 1, -1, -1}},
      {{0, -2, 2, 0, 0, 0, 0, 1, -1, 1, -1, 1, -1, 1, -1, 0, 0, 0, 0}},
      {{0, 0, 0, -2, 2, 0, 0, 1, -1, -1, 1, 0, 0, 0, 0, 1, -1, 1, -1}},
      {{0, 0, 0, 0, 0, -2, 2, 0, 0, 0, 0, 1, -1, -1, 1, 1, -1, -1, 1}},
      {{0, -0, 0, 0, 0, 0, 0, 1, -1, 1, -1, -1, 1, -1, 1, 0, 0, 0, 0}},
      {{0, 0, 0, -0, 0, 0, 0, 1, -1, -1, 1, 0, 0, 0, 0, -1, 1, -1, 1}},
      {{0, 0, 0, 0, 0, -0, 0, 0, 0, 0, 0, 1, -1, -1, 1, -1, 1, 1, -1}},
      {{1, -2, -2, -2, -2, -2, -2, 1, 1, 1, 1, 1, 1, 1, 1, 1, 1, 1, 1}},
      {{0, -1, -1, 1, 1, -0, -0, 0, 0, 0, 0, 1, 1, 1, 1, -1, -1, -1, -1}},
      {{0, -1, -1, -1, -1, 2, 2, 2, 2, 2, 2, -1, -1, -1, -1, -1, -1, -1, -1}}}};

/* the following values are the (weighted) lengths of the vectors */
static constexpr const std::array<double, 19> w_k = {
    {1.0, 1. / 3., 1. / 3., 1. / 3., 2. / 3., 4. / 9., 4. / 3., 1. / 9.,
     1. / 9., 1. / 9., 2. / 3., 2. / 3., 2. / 3., 2. / 9., 2. / 9., 2. / 9.,
     2.0, 4. / 9., 4. / 3.}};

GCC_EXTERN_STATEMENT constexpr const std::array<std::array<int, 19>, 19>
    e_ki_transposed = { // NOLINT
        {{{1, 0, 0, 0, -1, 0, -0, 0, 0, 0, 0, 0, 0, 0, 0, 0, 1, 0, 0}},
         {{1, 1, 0, 0, 0, 1, 1, 0, 0, 0, -2, 0, 0, -0, 0, 0, -2, -1, -1}},
         {{1, -1, 0, 0, 0, 1, 1, 0, 0, 0, 2, 0, 0, 0, 0, 0, -2, -1, -1}},
         {{1, 0, 1, 0, 0, -1, 1, 0, 0, 0, 0, -2, 0, 0, -0, 0, -2, 1, -1}},
         {{1, 0, -1, 0, 0, -1, 1, 0, 0, 0, 0, 2, 0, 0, 0, 0, -2, 1, -1}},
         {{1, 0, 0, 1, 0, 0, -2, 0, 0, 0, 0, 0, -2, 0, 0, -0, -2, -0, 2}},
         {{1, 0, 0, -1, 0, 0, -2, 0, 0, 0, 0, 0, 2, 0, 0, 0, -2, -0, 2}},
         {{1, 1, 1, 0, 1, 0, 2, 1, 0, 0, 1, 1, 0, 1, 1, 0, 1, 0, 2}},
         {{1, -1, -1, 0, 1, 0, 2, 1, 0, 0, -1, -1, 0, -1, -1, 0, 1, 0, 2}},
         {{1, 1, -1, 0, 1, 0, 2, -1, 0, 0, 1, -1, 0, 1, -1, 0, 1, 0, 2}},
         {{1, -1, 1, 0, 1, 0, 2, -1, 0, 0, -1, 1, 0, -1, 1, 0, 1, 0, 2}},
         {{1, 1, 0, 1, 1, 1, -1, 0, 1, 0, 1, 0, 1, -1, 0, 1, 1, 1, -1}},
         {{1, -1, 0, -1, 1, 1, -1, 0, 1, 0, -1, 0, -1, 1, 0, -1, 1, 1, -1}},
         {{1, 1, 0, -1, 1, 1, -1, 0, -1, 0, 1, 0, -1, -1, 0, -1, 1, 1, -1}},
         {{1, -1, 0, 1, 1, 1, -1, 0, -1, 0, -1, 0, 1, 1, 0, 1, 1, 1, -1}},
         {{1, 0, 1, 1, 1, -1, -1, 0, 0, 1, 0, 1, 1, 0, -1, -1, 1, -1, -1}},
         {{1, 0, -1, -1, 1, -1, -1, 0, 0, 1, 0, -1, -1, 0, 1, 1, 1, -1, -1}},
         {{1, 0, 1, -1, 1, -1, -1, 0, 0, -1, 0, 1, -1, 0, -1, 1, 1, -1, -1}},
         {{1, 0, -1, 1, 1, -1, -1, 0, 0, -1, 0, -1, 1, 0, 1, -1, 1, -1, -1}}}};

static constexpr const double c_sound_sq = 1. / 3.;

} // namespace D3Q19

#undef GCC_EXTERN_STATEMENT

<<<<<<< HEAD
#endif /* D3Q19_H */

/*@}*/
=======
#endif /* D3Q19_H */
>>>>>>> f9d50357
<|MERGE_RESOLUTION|>--- conflicted
+++ resolved
@@ -142,10 +142,4 @@
 
 #undef GCC_EXTERN_STATEMENT
 
-<<<<<<< HEAD
-#endif /* D3Q19_H */
-
-/*@}*/
-=======
-#endif /* D3Q19_H */
->>>>>>> f9d50357
+#endif /* D3Q19_H */