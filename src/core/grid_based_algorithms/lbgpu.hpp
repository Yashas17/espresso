/*
   Copyright (C) 2010-2018 The ESPResSo project

   This file is part of ESPResSo.

   ESPResSo is free software: you can redistribute it and/or modify
   it under the terms of the GNU General Public License as published by
   the Free Software Foundation, either version 3 of the License, or
   (at your option) any later version.

   ESPResSo is distributed in the hope that it will be useful,
   but WITHOUT ANY WARRANTY; without even the implied warranty of
   MERCHANTABILITY or FITNESS FOR A PARTICULAR PURPOSE.  See the
   GNU General Public License for more details.

   You should have received a copy of the GNU General Public License
   along with this program.  If not, see <http://www.gnu.org/licenses/>.
*/
/** \file
 *  %Lattice Boltzmann implementation on GPUs.
 *
 *  Implementation in lbgpu.cpp.
 */

#ifndef LB_GPU_H
#define LB_GPU_H

#include "config.hpp"

#ifdef LB_GPU
#include "utils.hpp"

/* For the D3Q19 model most functions have a separate implementation
 * where the coefficients and the velocity vectors are hardcoded
 * explicitly. This saves a lot of multiplications with 1's and 0's
 * thus making the code more efficient. */
#define LBQ 19

/** Note these are used for binary logic so should be powers of 2 */
#define LB_COUPLE_NULL 1
#define LB_COUPLE_TWO_POINT 2
#define LB_COUPLE_THREE_POINT 4

/** \name Parameter fields for lattice Boltzmann
 *  The numbers are referenced in \ref mpi_bcast_lb_params
 *  to determine what actions have to take place upon change
 *  of the respective parameter. */
/*@{*/
#define LBPAR_DENSITY 0   /**< fluid density */
#define LBPAR_VISCOSITY 1 /**< fluid kinematic viscosity */
#define LBPAR_AGRID 2     /**< grid constant for fluid lattice */
#define LBPAR_TAU 3       /**< time step for fluid propagation */
#define LBPAR_FRICTION                                                         \
  4 /**< friction coefficient for viscous coupling between particles and fluid \
     */
#define LBPAR_EXTFORCE 5 /**< external force acting on the fluid */
#define LBPAR_BULKVISC 6 /**< fluid bulk viscosity */
#define LBPAR_BOUNDARY 7 /**< boundary parameters */
/*@}*/

#if defined(LB_DOUBLE_PREC) || defined(EK_DOUBLE_PREC)
typedef double lbForceFloat;
#else
typedef float lbForceFloat;
#endif

class LB_particle_allocation_state {
  bool m_invalid = true;

public:
  bool operator()() { return m_invalid; }
  void invalidate() { m_invalid = true; }

  void validate() { m_invalid = false; }
};

/**-------------------------------------------------------------------------*/
<<<<<<< HEAD
/** Data structure holding the parameters for the Lattice Boltzmann system for
 * gpu. */
typedef struct {
  /** number density (LB units) */
  float rho[LB_COMPONENTS];
=======
/** Parameters for the lattice Boltzmann system for GPU. */
struct LB_parameters_gpu {
  /** number density (LB units) */
  float rho;
>>>>>>> 6a245d7e
  /** mu (LJ units) */
  float mu;
  /** viscosity (LJ) units */
  float viscosity;
  /** relaxation rate of shear modes */
  float gamma_shear;
  /** relaxation rate of bulk modes */
  float gamma_bulk;
  /**      */
  float gamma_odd;
  float gamma_even;
  /** flag determining whether gamma_shear, gamma_odd, and gamma_even are
   *  calculated from gamma_shear in such a way to yield a TRT LB with minimized
   *  slip at bounce-back boundaries
   */
  bool is_TRT;
  /** friction coefficient for viscous coupling (LJ units)
   *  Note that the friction coefficient is quite high and may
   *  lead to numerical artifacts with low order integrators
   */
  float friction;
  /** amplitude of the fluctuations in the viscous coupling
   *  Switch indicating what type of coupling is used, can either
   *  use nearest neighbors or next nearest neighbors.
   */
  int lb_couple_switch;

  float bulk_viscosity;

  /** lattice spacing (LJ units) */
  float agrid;

  /** time step for fluid propagation (LJ units)
   *  Note: Has to be larger than MD time step!
   */
  float tau;

  /** MD timestep */
  float time_step;

  unsigned int dim_x;
  unsigned int dim_y;
  unsigned int dim_z;

  unsigned int number_of_nodes;
  unsigned int number_of_particles;
#ifdef LB_BOUNDARIES_GPU
  unsigned int number_of_boundnodes;
#endif
  /** to calculate and print out physical values */
  int calc_val;

  int external_force_density;

  float ext_force_density[3];

  unsigned int your_seed;

  unsigned int reinit;
  // Thermal energy
  float kT;
};

/** Conserved quantities for the lattice Boltzmann system. */
struct LB_rho_v_gpu {

  /** density of the node */
  float rho;
  /** velocity of the node */

  float v[3];
};
/* this structure is almost duplicated for memory efficiency. When the stress
   tensor element are needed at every timestep, this features should be
   explicitly switched on */
typedef struct {
  /** density of the node */
  float rho;
  /** velocity of the node */
  float v[3];
  /** pressure tensor */
  float pi[6];
} LB_rho_v_pi_gpu;

typedef struct {

  lbForceFloat *force_density;
  float *scforce_density;
#if defined(VIRTUAL_SITES_INERTIALESS_TRACERS) || defined(EK_DEBUG)

  // We need the node forces for the velocity interpolation at the virtual
  // particles' position However, LBM wants to reset them immediately after the
  // LBM update This variable keeps a backup
  lbForceFloat *force_density_buf;
#endif

} LB_node_force_density_gpu;

typedef struct {

  float force_density[3];

  unsigned int index;

} LB_extern_nodeforcedensity_gpu;

/************************************************************/
/** \name Exported Variables */
/************************************************************/
/*@{*/

/** Switch indicating momentum exchange between particles and fluid */
extern LB_parameters_gpu lbpar_gpu;
extern LB_rho_v_pi_gpu *host_values;
extern LB_extern_nodeforcedensity_gpu *extern_node_force_densities_gpu;
extern LB_particle_allocation_state lb_reinit_particles_gpu;
#ifdef ELECTROKINETICS
extern LB_node_force_density_gpu node_f;
extern bool ek_initialized;
#endif

/*@}*/

/************************************************************/
/** \name Exported Functions */
/************************************************************/
/*@{*/

void lb_GPU_sanity_checks();

void lb_get_device_values_pointer(LB_rho_v_gpu **pointeradress);
void lb_get_boundary_force_pointer(float **pointeradress);
void lb_get_lbpar_pointer(LB_parameters_gpu **pointeradress);
void lb_get_para_pointer(LB_parameters_gpu **pointeradress);
void lattice_boltzmann_update_gpu();

/** (Pre-)initialize data structures. */
void lb_pre_init_gpu();

/** Perform a full initialization of the lattice Boltzmann system.
 *  All derived parameters and the fluid are reset to their default values.
 */
void lb_init_gpu();

/** (Re-)initialize the derived parameters for the lattice Boltzmann system.
 *  The current state of the fluid is unchanged.
 */
void lb_reinit_parameters_gpu();

/** (Re-)initialize the fluid. */
void lb_reinit_fluid_gpu();

/** Reset the forces on the fluid nodes */
void reset_LB_force_densities_GPU(bool buffer = true);

/** (Re-)initialize the particle array */
void lb_realloc_particles_gpu();
void lb_realloc_particles_GPU_leftovers(LB_parameters_gpu *lbpar_gpu);

void lb_init_GPU(LB_parameters_gpu *lbpar_gpu);
void lb_integrate_GPU();
void lb_free_GPU();
void lb_get_values_GPU(LB_rho_v_pi_gpu *host_values);
void lb_print_node_GPU(int single_nodeindex,
                       LB_rho_v_pi_gpu *host_print_values);
#ifdef LB_BOUNDARIES_GPU
void lb_init_boundaries_GPU(int n_lb_boundaries, int number_of_boundnodes,
                            int *host_boundary_node_list,
                            int *host_boundary_index_list,
                            float *lb_bounday_velocity);
#endif
void lb_init_extern_nodeforcedensities_GPU(
    int n_extern_node_force_densities,
    LB_extern_nodeforcedensity_gpu *host_extern_node_force_densities,
    LB_parameters_gpu *lbpar_gpu);

void lb_calc_particle_lattice_ia_gpu(bool couple_virtual);

void lb_calc_fluid_mass_GPU(double *mass);
void lb_calc_fluid_momentum_GPU(double *host_mom);
void lb_remove_fluid_momentum_GPU(void);
void lb_calc_fluid_temperature_GPU(double *host_temp);
void lb_get_boundary_flag_GPU(int single_nodeindex, unsigned int *host_flag);
void lb_get_boundary_flags_GPU(unsigned int *host_bound_array);

void lb_set_node_velocity_GPU(int single_nodeindex, float *host_velocity);
void lb_set_node_rho_GPU(int single_nodeindex, float host_rho);

void reinit_parameters_GPU(LB_parameters_gpu *lbpar_gpu);
void lb_reinit_extern_nodeforce_GPU(LB_parameters_gpu *lbpar_gpu);
void lb_reinit_GPU(LB_parameters_gpu *lbpar_gpu);
int lb_lbnode_set_extforce_density_GPU(int ind[3], double f[3]);
void lb_gpu_get_boundary_forces(double *forces);
void lb_save_checkpoint_GPU(float *host_checkpoint_vd,
                            unsigned int *host_checkpoint_boundary,
                            lbForceFloat *host_checkpoint_force);
void lb_load_checkpoint_GPU(float *host_checkpoint_vd,
                            unsigned int *host_checkpoint_boundary,
                            lbForceFloat *host_checkpoint_force);
<<<<<<< HEAD
int lb_lbfluid_save_checkpoint_wrapper(char *filename, int binary);
int lb_lbfluid_load_checkpoint_wrapper(char *filename, int binary);
=======
>>>>>>> 6a245d7e

void lb_lbfluid_remove_total_momentum();
void lb_lbfluid_fluid_add_momentum(float momentum[3]);
void lb_lbfluid_calc_linear_momentum(float momentum[3], int include_particles,
                                     int include_lbfluid);
void lb_lbfluid_particles_add_momentum(float velocity[3]);

void lb_lbfluid_set_population(const Vector3i &, float[LBQ]);
void lb_lbfluid_get_population(const Vector3i &, float[LBQ]);

void lb_lbfluid_get_interpolated_velocity_at_positions(double const *positions,
                                                       double *velocities,
                                                       int length);
<<<<<<< HEAD

void lb_coupling_set_rng_state_gpu(uint64_t);
void lb_fluid_set_rng_state_gpu(uint64_t);
uint64_t lb_coupling_rng_state_gpu();
uint64_t lb_fluid_rng_state_gpu();

=======
uint64_t lb_fluid_rng_state_gpu();
void lb_fluid_set_rng_state_gpu(uint64_t counter);
uint64_t lb_coupling_rng_state_gpu();
void lb_coupling_set_rng_state_gpu(uint64_t counter);
>>>>>>> 6a245d7e
/*@{*/

#endif /* LB_GPU */

#endif /* LB_GPU_H */<|MERGE_RESOLUTION|>--- conflicted
+++ resolved
@@ -75,18 +75,10 @@
 };
 
 /**-------------------------------------------------------------------------*/
-<<<<<<< HEAD
-/** Data structure holding the parameters for the Lattice Boltzmann system for
- * gpu. */
-typedef struct {
-  /** number density (LB units) */
-  float rho[LB_COMPONENTS];
-=======
 /** Parameters for the lattice Boltzmann system for GPU. */
 struct LB_parameters_gpu {
   /** number density (LB units) */
   float rho;
->>>>>>> 6a245d7e
   /** mu (LJ units) */
   float mu;
   /** viscosity (LJ) units */
@@ -286,11 +278,6 @@
 void lb_load_checkpoint_GPU(float *host_checkpoint_vd,
                             unsigned int *host_checkpoint_boundary,
                             lbForceFloat *host_checkpoint_force);
-<<<<<<< HEAD
-int lb_lbfluid_save_checkpoint_wrapper(char *filename, int binary);
-int lb_lbfluid_load_checkpoint_wrapper(char *filename, int binary);
-=======
->>>>>>> 6a245d7e
 
 void lb_lbfluid_remove_total_momentum();
 void lb_lbfluid_fluid_add_momentum(float momentum[3]);
@@ -304,19 +291,10 @@
 void lb_lbfluid_get_interpolated_velocity_at_positions(double const *positions,
                                                        double *velocities,
                                                        int length);
-<<<<<<< HEAD
-
-void lb_coupling_set_rng_state_gpu(uint64_t);
-void lb_fluid_set_rng_state_gpu(uint64_t);
-uint64_t lb_coupling_rng_state_gpu();
-uint64_t lb_fluid_rng_state_gpu();
-
-=======
 uint64_t lb_fluid_rng_state_gpu();
 void lb_fluid_set_rng_state_gpu(uint64_t counter);
 uint64_t lb_coupling_rng_state_gpu();
 void lb_coupling_set_rng_state_gpu(uint64_t counter);
->>>>>>> 6a245d7e
 /*@{*/
 
 #endif /* LB_GPU */
