/*
  Copyright (C) 2010,2012,2013,2014,2015,2016 The ESPResSo project
  Copyright (C) 2002,2003,2004,2005,2006,2007,2008,2009,2010
    Max-Planck-Institute for Polymer Research, Theory Group

  This file is part of ESPResSo.

  ESPResSo is free software: you can redistribute it and/or modify
  it under the terms of the GNU General Public License as published by
  the Free Software Foundation, either version 3 of the License, or
  (at your option) any later version.

  ESPResSo is distributed in the hope that it will be useful,
  but WITHOUT ANY WARRANTY; without even the implied warranty of
  MERCHANTABILITY or FITNESS FOR A PARTICULAR PURPOSE.  See the
  GNU General Public License for more details.

  You should have received a copy of the GNU General Public License
  along with this program.  If not, see <http://www.gnu.org/licenses/>.
*/
/** \file rotation.cpp  Molecular dynamics integrator for rotational motion.
 *
 *  A velocity Verlet <a
 * HREF="http://ciks.cbt.nist.gov/~garbocz/dpd1/dpd.html">algorithm</a>
 *  using quaternions is implemented to tackle rotational motion. A random
 * torque and a friction
 *  term are added to provide the constant NVT conditions. Due to this feature
 * all particles are
 *  treated as 3D objects with 3 translational and 3 rotational degrees of
 * freedom if ROTATION
 *  flag is set in \ref config.hpp "config.h".
*/

#include "rotation.hpp"
#include "cells.hpp"
#include "communication.hpp"
#include "cuda_interface.hpp"
#include "forces.hpp"
#include "ghosts.hpp"
#include "grid.hpp"
#include "initialize.hpp"
#include "integrate.hpp"
#include "interaction_data.hpp"
#include "p3m.hpp"
#include "particle_data.hpp"
#include "thermostat.hpp"
#include "utils.hpp"
#include <cmath>
#include <cstdio>
#include <cstdlib>
#include <cstring>
#include <mpi.h>

/****************************************************
 *                     DEFINES
 ***************************************************/
/**************** local variables  *******************/

#ifdef ROTATION

/** \name Privat Functions */
/************************************************************/
/*@{*/

/** define first and second time derivatives of a quaternion, as well
    as the angular acceleration. */
static void define_Qdd(Particle *p, double Qd[4], double Qdd[4], double S[3],
                       double Wd[3]);

/*@}*/

/** convert quaternions to the director */
/** Convert director to quaternions */
int convert_quatu_to_quat(double d[3], double quat[4]) {
  double d_xy, dm;
  double theta2, phi2;

  // Calculate magnitude of the given vector
  dm = sqrt(d[0] * d[0] + d[1] * d[1] + d[2] * d[2]);

  // The vector needs to be != 0 to be converted into a quaternion
  if (dm < ROUND_ERROR_PREC) {
    return 1;
  } else {
    // Calculate angles
    d_xy = sqrt(d[0] * d[0] + d[1] * d[1]);
    // If dipole points along z axis:
    if (d_xy == 0) {
      // We need to distinguish between (0,0,d_z) and (0,0,d_z)
      if (d[2] > 0)
        theta2 = 0;
      else
        theta2 = PI / 2.;
      phi2 = 0;
    } else {
      // Here, we take care of all other directions
      // Here we suppose that theta2 = 0.5*theta and phi2 = 0.5*(phi - PI/2),
      // where theta and phi - angles are in spherical coordinates
      theta2 = 0.5 * acos(d[2] / dm);
      if (d[1] < 0)
        phi2 = -0.5 * acos(d[0] / d_xy) - PI * 0.25;
      else
        phi2 = 0.5 * acos(d[0] / d_xy) - PI * 0.25;
    }

    // Calculate the quaternion from the angles
    quat[0] = cos(theta2) * cos(phi2);
    quat[1] = -sin(theta2) * cos(phi2);
    quat[2] = -sin(theta2) * sin(phi2);
    quat[3] = cos(theta2) * sin(phi2);
  }
  return 0;
}

/** Here we use quaternions to calculate the rotation matrix which
    will be used then to transform torques from the laboratory to
    the body-fixed frames */  
void define_rotation_matrix(Particle const *p, double A[9])
{
  double q0q0 =p->r.quat[0];
  q0q0 *=q0q0;

  double q1q1 =p->r.quat[1];
  q1q1 *=q1q1;

  double q2q2 =p->r.quat[2];
  q2q2 *=q2q2;

  double q3q3 =p->r.quat[3];
  q3q3 *=q3q3;

  A[0 + 3*0] = q0q0 + q1q1 - q2q2 - q3q3;
  A[1 + 3*1] = q0q0 - q1q1 + q2q2 - q3q3;
  A[2 + 3*2] = q0q0 - q1q1 - q2q2 + q3q3;

  A[0 + 3*1] = 2*(p->r.quat[1]*p->r.quat[2] + p->r.quat[0]*p->r.quat[3]);
  A[0 + 3*2] = 2*(p->r.quat[1]*p->r.quat[3] - p->r.quat[0]*p->r.quat[2]);
  A[1 + 3*0] = 2*(p->r.quat[1]*p->r.quat[2] - p->r.quat[0]*p->r.quat[3]);

  A[1 + 3*2] = 2*(p->r.quat[2]*p->r.quat[3] + p->r.quat[0]*p->r.quat[1]);
  A[2 + 3*0] = 2*(p->r.quat[1]*p->r.quat[3] + p->r.quat[0]*p->r.quat[2]);
  A[2 + 3*1] = 2*(p->r.quat[2]*p->r.quat[3] - p->r.quat[0]*p->r.quat[1]);
}

/** calculate the second derivative of the quaternion of a given particle
    as well as Wd vector which is the angular acceleration of this particle */
void define_Qdd(Particle *p, double Qd[4], double Qdd[4], double S[3],
                double Wd[3]) {
  /* calculate the first derivative of the quaternion */
  Qd[0] = 0.5 * (-p->r.quat[1] * p->m.omega[0] - p->r.quat[2] * p->m.omega[1] -
                 p->r.quat[3] * p->m.omega[2]);

  Qd[1] = 0.5 * (p->r.quat[0] * p->m.omega[0] - p->r.quat[3] * p->m.omega[1] +
                 p->r.quat[2] * p->m.omega[2]);

  Qd[2] = 0.5 * (p->r.quat[3] * p->m.omega[0] + p->r.quat[0] * p->m.omega[1] -
                 p->r.quat[1] * p->m.omega[2]);

  Qd[3] = 0.5 * (-p->r.quat[2] * p->m.omega[0] + p->r.quat[1] * p->m.omega[1] +
                 p->r.quat[0] * p->m.omega[2]);

  /* calculate the second derivative of the quaternion */  
  Wd[0] =  (p->f.torque[0] + p->m.omega[1]*p->m.omega[2]*(p->p.rinertia[1]-p->p.rinertia[2]))/p->p.rinertia[0];
  Wd[1] =  (p->f.torque[1] + p->m.omega[2]*p->m.omega[0]*(p->p.rinertia[2]-p->p.rinertia[0]))/p->p.rinertia[1];
  Wd[2] =  (p->f.torque[2] + p->m.omega[0]*p->m.omega[1]*(p->p.rinertia[0]-p->p.rinertia[1]))/p->p.rinertia[2];

  auto const S1 = Qd[0] * Qd[0] + Qd[1] * Qd[1] + Qd[2] * Qd[2] + Qd[3] * Qd[3];

  Qdd[0] = 0.5 * (-p->r.quat[1] * Wd[0] - p->r.quat[2] * Wd[1] -
                  p->r.quat[3] * Wd[2]) -
           p->r.quat[0] * S1;

  Qdd[1] = 0.5 * (p->r.quat[0] * Wd[0] - p->r.quat[3] * Wd[1] +
                  p->r.quat[2] * Wd[2]) -
           p->r.quat[1] * S1;

  Qdd[2] = 0.5 * (p->r.quat[3] * Wd[0] + p->r.quat[0] * Wd[1] -
                  p->r.quat[1] * Wd[2]) -
           p->r.quat[2] * S1;

  Qdd[3] = 0.5 * (-p->r.quat[2] * Wd[0] + p->r.quat[1] * Wd[1] +
                  p->r.quat[0] * Wd[2]) -
           p->r.quat[3] * S1;

  S[0] = S1;
  S[1] = Qd[0] * Qdd[0] + Qd[1] * Qdd[1] + Qd[2] * Qdd[2] + Qd[3] * Qdd[3];
  S[2] = Qdd[0] * Qdd[0] + Qdd[1] * Qdd[1] + Qdd[2] * Qdd[2] + Qdd[3] * Qdd[3];
}

/** propagate angular velocities and quaternions \todo implement for
       fixed_coord_flag */
void propagate_omega_quat_particle(Particle *p) {
  double lambda;

  double Qd[4], Qdd[4], S[3], Wd[3];
  // If rotation for the particle is disabled entirely, return early.
  if (!p->p.rotation)
    return;

  // Clear rotational velocity for blocked rotation axes.
  if (! (p->p.rotation & ROTATION_X))
    p->m.omega[0]=0;
  if (! (p->p.rotation & ROTATION_Y))
    p->m.omega[1]=0;
  if (! (p->p.rotation & ROTATION_Z))
    p->m.omega[2]=0;


  
  define_Qdd(p, Qd, Qdd, S, Wd);

  lambda = 1 - S[0] * time_step_squared_half -
           sqrt(1 -
                time_step_squared *
                    (S[0] +
                     time_step *
                         (S[1] + time_step_half / 2. * (S[2] - S[0] * S[0]))));

  for (int j = 0; j < 3; j++) {
    p->m.omega[j] += time_step_half * Wd[j];
  }
  ONEPART_TRACE(if (p->p.identity == check_id)
                    fprintf(stderr, "%d: OPT: PV_1 v_new = (%.3e,%.3e,%.3e)\n",
                            this_node, p->m.v[0], p->m.v[1], p->m.v[2]));

  p->r.quat[0] +=
      time_step * (Qd[0] + time_step_half * Qdd[0]) - lambda * p->r.quat[0];
  p->r.quat[1] +=
      time_step * (Qd[1] + time_step_half * Qdd[1]) - lambda * p->r.quat[1];
  p->r.quat[2] +=
      time_step * (Qd[2] + time_step_half * Qdd[2]) - lambda * p->r.quat[2];
  p->r.quat[3] +=
      time_step * (Qd[3] + time_step_half * Qdd[3]) - lambda * p->r.quat[3];
  // Update the director
  convert_quat_to_quatu(p->r.quat, p->r.quatu);
#ifdef DIPOLES
  // When dipoles are enabled, update dipole moment
  convert_quatu_to_dip(p->r.quatu, p->p.dipm, p->r.dip);
#endif

  ONEPART_TRACE(if (p->p.identity == check_id)
                    fprintf(stderr, "%d: OPT: PPOS p = (%.3f,%.3f,%.3f)\n",
                            this_node, p->r.p[0], p->r.p[1], p->r.p[2]));
}

/** convert the torques to the body-fixed frames and propagate angular
 * velocities */
void convert_torques_propagate_omega() {
  double tx, ty, tz;
  double omega_0[3] = {0.0, 0.0, 0.0};

  INTEG_TRACE(
      fprintf(stderr, "%d: convert_torques_propagate_omega:\n", this_node));

#if defined(LB_GPU) && defined(ENGINE)
  if (lattice_switch & LATTICE_LB_GPU) {
    copy_v_cs_from_GPU(local_cells.particles());
  }
#endif

  for (auto &p : local_cells.particles()) {
    // Skip particle if rotation is turned off entirely for it.
    if (!p.p.rotation)
      continue;
    
    double A[9];
    define_rotation_matrix(&p, A);

    tx = A[0 + 3 * 0] * p.f.torque[0] + A[0 + 3 * 1] * p.f.torque[1] +
         A[0 + 3 * 2] * p.f.torque[2];
    ty = A[1 + 3 * 0] * p.f.torque[0] + A[1 + 3 * 1] * p.f.torque[1] +
         A[1 + 3 * 2] * p.f.torque[2];
    tz = A[2 + 3 * 0] * p.f.torque[0] + A[2 + 3 * 1] * p.f.torque[1] +
         A[2 + 3 * 2] * p.f.torque[2];

    if (thermo_switch & THERMO_LANGEVIN) {
#if defined(VIRTUAL_SITES) && defined(THERMOSTAT_IGNORE_NON_VIRTUAL)
      if (!ifParticleIsVirtual(&p))
#endif
      {
        friction_thermo_langevin_rotation(&p);

        p.f.torque[0] += tx;
        p.f.torque[1] += ty;
        p.f.torque[2] += tz;
      }
    } else {
      p.f.torque[0] = tx;
      p.f.torque[1] = ty;
      p.f.torque[2] = tz;
    }

    if (!(p.p.rotation & ROTATION_X))
      p.f.torque[0] = 0;

    if (!(p.p.rotation & ROTATION_Y))
      p.f.torque[1] = 0;

    if (!(p.p.rotation & ROTATION_Z))
      p.f.torque[2] = 0;


#if defined(ENGINE) && (defined(LB) || defined(LB_GPU))
    double omega_swim[3] = {0, 0, 0};
    double omega_swim_body[3] = {0, 0, 0};
    if (p.swim.swimming && lattice_switch != 0) {
      double dip[3];
      double diff[3];
      double cross[3];
      double l_diff, l_cross;

      dip[0] = p.swim.dipole_length * p.r.quatu[0];
      dip[1] = p.swim.dipole_length * p.r.quatu[1];
      dip[2] = p.swim.dipole_length * p.r.quatu[2];

      diff[0] = (p.swim.v_center[0] - p.swim.v_source[0]);
      diff[1] = (p.swim.v_center[1] - p.swim.v_source[1]);
      diff[2] = (p.swim.v_center[2] - p.swim.v_source[2]);

      cross[0] = diff[1] * dip[2] - diff[2] * dip[1];
      cross[1] = diff[0] * dip[2] - diff[2] * dip[0];
      cross[2] = diff[0] * dip[1] - diff[1] * dip[0];

      l_diff = sqrt(diff[0] * diff[0] + diff[1] * diff[1] + diff[2] * diff[2]);
      l_cross =
          sqrt(cross[0] * cross[0] + cross[1] * cross[1] + cross[2] * cross[2]);

      if (l_cross > 0 && p.swim.dipole_length > 0) {
        omega_swim[0] = l_diff * cross[0] / (l_cross * p.swim.dipole_length);
        omega_swim[1] = l_diff * cross[1] / (l_cross * p.swim.dipole_length);
        omega_swim[2] = l_diff * cross[2] / (l_cross * p.swim.dipole_length);

        omega_swim_body[0] = A[0 + 3 * 0] * omega_swim[0] +
                             A[0 + 3 * 1] * omega_swim[1] +
                             A[0 + 3 * 2] * omega_swim[2];
        omega_swim_body[1] = A[1 + 3 * 0] * omega_swim[0] +
                             A[1 + 3 * 1] * omega_swim[1] +
                             A[1 + 3 * 2] * omega_swim[2];
        omega_swim_body[2] = A[2 + 3 * 0] * omega_swim[0] +
                             A[2 + 3 * 1] * omega_swim[1] +
                             A[2 + 3 * 2] * omega_swim[2];

        p.f.torque[0] +=
            p.swim.rotational_friction * (omega_swim_body[0] - p.m.omega[0]);
        p.f.torque[1] +=
            p.swim.rotational_friction * (omega_swim_body[1] - p.m.omega[1]);
        p.f.torque[2] +=
            p.swim.rotational_friction * (omega_swim_body[2] - p.m.omega[2]);
      }
    }
#endif

    ONEPART_TRACE(if (p.p.identity == check_id) fprintf(
        stderr, "%d: OPT: SCAL f = (%.3e,%.3e,%.3e) v_old = (%.3e,%.3e,%.3e)\n",
        this_node, p.f.f[0], p.f.f[1], p.f.f[2], p.m.v[0], p.m.v[1], p.m.v[2]));

    p.m.omega[0] += time_step_half * p.f.torque[0] / p.p.rinertia[0];
    p.m.omega[1] += time_step_half * p.f.torque[1] / p.p.rinertia[1];
    p.m.omega[2] += time_step_half * p.f.torque[2] / p.p.rinertia[2];

    // zeroth estimate of omega
    for (int j = 0; j < 3; j++)
      omega_0[j] = p.m.omega[j];

    /* if the tensor of inertia is isotropic, the following refinement is not
       needed.
       Otherwise repeat this loop 2-3 times depending on the required accuracy
       */
    for (int times = 0; times <= 5; times++) {
      double Wd[3];

      Wd[0] =
          (p.m.omega[1] * p.m.omega[2] * (p.p.rinertia[1] - p.p.rinertia[2])) /
          p.p.rinertia[0];
      Wd[1] =
          (p.m.omega[2] * p.m.omega[0] * (p.p.rinertia[2] - p.p.rinertia[0])) /
          p.p.rinertia[1];
      Wd[2] =
          (p.m.omega[0] * p.m.omega[1] * (p.p.rinertia[0] - p.p.rinertia[1])) /
          p.p.rinertia[2];

      p.m.omega[0] = omega_0[0] + time_step_half * Wd[0];
      p.m.omega[1] = omega_0[1] + time_step_half * Wd[1];
      p.m.omega[2] = omega_0[2] + time_step_half * Wd[2];
    }

    ONEPART_TRACE(if (p.p.identity == check_id) fprintf(
        stderr, "%d: OPT: PV_2 v_new = (%.3e,%.3e,%.3e)\n", this_node, p.m.v[0],
        p.m.v[1], p.m.v[2]));
  }
}

/** convert the torques to the body-fixed frames before the integration loop */
void convert_initial_torques() {
  double tx, ty, tz;

  INTEG_TRACE(fprintf(stderr, "%d: convert_initial_torques:\n", this_node));
  for (auto &p : local_cells.particles()) {
    if (!p.p.rotation)
      continue;
    double A[9];
    define_rotation_matrix(&p, A);

    tx = A[0 + 3 * 0] * p.f.torque[0] + A[0 + 3 * 1] * p.f.torque[1] +
         A[0 + 3 * 2] * p.f.torque[2];
    ty = A[1 + 3 * 0] * p.f.torque[0] + A[1 + 3 * 1] * p.f.torque[1] +
         A[1 + 3 * 2] * p.f.torque[2];
    tz = A[2 + 3 * 0] * p.f.torque[0] + A[2 + 3 * 1] * p.f.torque[1] +
         A[2 + 3 * 2] * p.f.torque[2];

    if (thermo_switch & THERMO_LANGEVIN) {

      friction_thermo_langevin_rotation(&p);
      p.f.torque[0] += tx;
      p.f.torque[1] += ty;
      p.f.torque[2] += tz;
    } else {
      p.f.torque[0] = tx;
      p.f.torque[1] = ty;
      p.f.torque[2] = tz;
    }

    if (!(p.p.rotation & ROTATION_X))
      p.f.torque[0] = 0;

    if (!(p.p.rotation & ROTATION_Y))
      p.f.torque[1] = 0;

    if (!(p.p.rotation & ROTATION_Z))
      p.f.torque[2] = 0;


    ONEPART_TRACE(if (p.p.identity == check_id) fprintf(
        stderr, "%d: OPT: SCAL f = (%.3e,%.3e,%.3e) v_old = (%.3e,%.3e,%.3e)\n",
        this_node, p.f.f[0], p.f.f[1], p.f.f[2], p.m.v[0], p.m.v[1], p.m.v[2]));
  }
}

/** convert from the body-fixed frames to space-fixed coordinates */

void convert_omega_body_to_space(const Particle *p, double *omega) {
  double A[9];
  define_rotation_matrix(p, A);

  omega[0] = A[0 + 3 * 0] * p->m.omega[0] + A[1 + 3 * 0] * p->m.omega[1] +
             A[2 + 3 * 0] * p->m.omega[2];
  omega[1] = A[0 + 3 * 1] * p->m.omega[0] + A[1 + 3 * 1] * p->m.omega[1] +
             A[2 + 3 * 1] * p->m.omega[2];
  omega[2] = A[0 + 3 * 2] * p->m.omega[0] + A[1 + 3 * 2] * p->m.omega[1] +
             A[2 + 3 * 2] * p->m.omega[2];
}

Vector3d convert_vector_body_to_space(const Particle& p, const Vector3d& vec) {
  Vector3d res={0,0,0};
  double A[9];
  define_rotation_matrix(&p, A);

  res[0] = A[0 + 3 * 0] * vec[0] + A[1 + 3 * 0] * vec[1] +
             A[2 + 3 * 0] * vec[2];
  res[1] = A[0 + 3 * 1] * vec[0] + A[1 + 3 * 1] * vec[1] +
             A[2 + 3 * 1] * vec[2];
  res[2] = A[0 + 3 * 2] * vec[0] + A[1 + 3 * 2] * vec[1] +
             A[2 + 3 * 2] * vec[2];
  
  return res;
}


void convert_torques_body_to_space(const Particle *p, double *torque) {
  double A[9];
  define_rotation_matrix(p, A);

  torque[0] = A[0 + 3 * 0] * p->f.torque[0] + A[1 + 3 * 0] * p->f.torque[1] +
              A[2 + 3 * 0] * p->f.torque[2];
  torque[1] = A[0 + 3 * 1] * p->f.torque[0] + A[1 + 3 * 1] * p->f.torque[1] +
              A[2 + 3 * 1] * p->f.torque[2];
  torque[2] = A[0 + 3 * 2] * p->f.torque[0] + A[1 + 3 * 2] * p->f.torque[1] +
              A[2 + 3 * 2] * p->f.torque[2];
}

void convert_vel_space_to_body(const Particle *p, double *vel_body) {
  double A[9];
  define_rotation_matrix(p, A);

  vel_body[0] = A[0 + 3 * 0] * p->m.v[0] + A[0 + 3 * 1] * p->m.v[1] +
                A[0 + 3 * 2] * p->m.v[2];
  vel_body[1] = A[1 + 3 * 0] * p->m.v[0] + A[1 + 3 * 1] * p->m.v[1] +
                A[1 + 3 * 2] * p->m.v[2];
  vel_body[2] = A[2 + 3 * 0] * p->m.v[0] + A[2 + 3 * 1] * p->m.v[1] +
                A[2 + 3 * 2] * p->m.v[2];
}

void convert_vec_space_to_body(Particle *p, double *v, double *res) {
  double A[9];
  define_rotation_matrix(p, A);

  res[0] = A[0 + 3 * 0] * v[0] + A[0 + 3 * 1] * v[1] + A[0 + 3 * 2] * v[2];
  res[1] = A[1 + 3 * 0] * v[0] + A[1 + 3 * 1] * v[1] + A[1 + 3 * 2] * v[2];
  res[2] = A[2 + 3 * 0] * v[0] + A[2 + 3 * 1] * v[1] + A[2 + 3 * 2] * v[2];
}

/** Multiply two quaternions */
<<<<<<< HEAD
=======
void multiply_quaternions(double const a[4], double const b[4], double result[4]) {
  // Formula from http://www.j3d.org/matrix_faq/matrfaq_latest.html
  result[0] = a[0] * b[0] - a[1] * b[1] - a[2] * b[2] - a[3] * b[3];
  result[1] = a[0] * b[1] + a[1] * b[0] + a[2] * b[3] - a[3] * b[2];
  result[2] = a[0] * b[2] + a[2] * b[0] + a[3] * b[1] - a[1] * b[3];
  result[3] = a[0] * b[3] + a[3] * b[0] + a[1] * b[2] - a[2] * b[1];
}
>>>>>>> d5e653e9

/** Rotate the particle p around the NORMALIZED axis aSpaceFrame by amount phi
 */
void rotate_particle(Particle *p, double *aSpaceFrame, double phi) {
  // Convert rotation axis to body-fixed frame
  double a[3];
  convert_vec_space_to_body(p, aSpaceFrame, a);

  //  printf("%g %g %g - ",a[0],a[1],a[2]);
  // Rotation turned off entirely?
  if (!p->p.rotation)
    return;

  // Per coordinate fixing
  if (!(p->p.rotation & ROTATION_X))
    a[0] = 0;
  if (!(p->p.rotation & ROTATION_Y))
    a[1] = 0;
  if (!(p->p.rotation & ROTATION_Z))
    a[2] = 0;
  // Re-normalize rotation axis
  double l = sqrt(sqrlen(a));
  // Check, if the rotation axis is nonzero
  if (l < 1E-10)
    return;

  for (int i = 0; i < 3; i++)
    a[i] /= l;

  double q[4];
  q[0] = cos(phi / 2);
  double tmp = sin(phi / 2);
  q[1] = tmp * a[0];
  q[2] = tmp * a[1];
  q[3] = tmp * a[2];

  // Normalize
  normalize_quaternion(q);

  // Rotate the particle
  double qn[4]; // Resulting quaternion
  multiply_quaternions(p->r.quat, q, qn);
  for (int k = 0; k < 4; k++)
    p->r.quat[k] = qn[k];
  convert_quat_to_quatu(p->r.quat, p->r.quatu);
#ifdef DIPOLES
  // When dipoles are enabled, update dipole moment
  convert_quatu_to_dip(p->r.quatu, p->p.dipm, p->r.dip);
#endif
}

#endif<|MERGE_RESOLUTION|>--- conflicted
+++ resolved
@@ -499,17 +499,6 @@
   res[2] = A[2 + 3 * 0] * v[0] + A[2 + 3 * 1] * v[1] + A[2 + 3 * 2] * v[2];
 }
 
-/** Multiply two quaternions */
-<<<<<<< HEAD
-=======
-void multiply_quaternions(double const a[4], double const b[4], double result[4]) {
-  // Formula from http://www.j3d.org/matrix_faq/matrfaq_latest.html
-  result[0] = a[0] * b[0] - a[1] * b[1] - a[2] * b[2] - a[3] * b[3];
-  result[1] = a[0] * b[1] + a[1] * b[0] + a[2] * b[3] - a[3] * b[2];
-  result[2] = a[0] * b[2] + a[2] * b[0] + a[3] * b[1] - a[1] * b[3];
-  result[3] = a[0] * b[3] + a[3] * b[0] + a[1] * b[2] - a[2] * b[1];
-}
->>>>>>> d5e653e9
 
 /** Rotate the particle p around the NORMALIZED axis aSpaceFrame by amount phi
  */
