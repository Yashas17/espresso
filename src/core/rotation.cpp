/*
  Copyright (C) 2010,2012,2013,2014,2015,2016 The ESPResSo project
  Copyright (C) 2002,2003,2004,2005,2006,2007,2008,2009,2010
    Max-Planck-Institute for Polymer Research, Theory Group

  This file is part of ESPResSo.

  ESPResSo is free software: you can redistribute it and/or modify
  it under the terms of the GNU General Public License as published by
  the Free Software Foundation, either version 3 of the License, or
  (at your option) any later version.

  ESPResSo is distributed in the hope that it will be useful,
  but WITHOUT ANY WARRANTY; without even the implied warranty of
  MERCHANTABILITY or FITNESS FOR A PARTICULAR PURPOSE.  See the
  GNU General Public License for more details.

  You should have received a copy of the GNU General Public License
  along with this program.  If not, see <http://www.gnu.org/licenses/>.
*/
/** \file rotation.cpp  Molecular dynamics integrator for rotational motion.
 *
 *  A velocity Verlet <a
 * HREF="http://ciks.cbt.nist.gov/~garbocz/dpd1/dpd.html">algorithm</a>
 *  using quaternions is implemented to tackle rotational motion. A random
 * torque and a friction
 *  term are added to provide the constant NVT conditions. Due to this feature
 * all particles are
 *  treated as 3D objects with 3 translational and 3 rotational degrees of
 * freedom if ROTATION
 *  flag is set in \ref config.hpp "config.h".
*/

#include "rotation.hpp"
#include "cells.hpp"
#include "communication.hpp"
#include "cuda_interface.hpp"
#include "forces.hpp"
#include "ghosts.hpp"
#include "grid.hpp"
#include "initialize.hpp"
#include "integrate.hpp"
#include "interaction_data.hpp"
#include "p3m.hpp"
#include "particle_data.hpp"
#include "thermostat.hpp"
#include "utils.hpp"
#include "verlet.hpp"
#include <cmath>
#include <cstdio>
#include <cstdlib>
#include <cstring>
#include <mpi.h>

/****************************************************
 *                     DEFINES
 ***************************************************/
/**************** local variables  *******************/

#ifdef ROTATION

#ifndef ROTATIONAL_INERTIA
/** moment of inertia. Currently we define the inertia tensor here to be
   constant.
    If it is not spherical the angular velocities have to be refined several
   times
    in the \ref convert_torques_propagate_omega. Also the kinetic energy in file
    \ref statistics.cpp is calculated assuming that I[0] =  I[1] =  I[2] = 1  */
static double I[3] = {1, 1, 1};
#endif

/** \name Privat Functions */
/************************************************************/
/*@{*/

/** define first and second time derivatives of a quaternion, as well
    as the angular acceleration. */
static void define_Qdd(Particle *p, double Qd[4], double Qdd[4], double S[3],
                       double Wd[3]);

/*@}*/

/** convert quaternions to the director */
/** Convert director to quaternions */
int convert_quatu_to_quat(double d[3], double quat[4]) {
  double d_xy, dm;
  double theta2, phi2;

  // Calculate magnitude of the given vector
  dm = sqrt(d[0] * d[0] + d[1] * d[1] + d[2] * d[2]);

  // The vector needs to be != 0 to be converted into a quaternion
  if (dm < ROUND_ERROR_PREC) {
    return 1;
  } else {
    // Calculate angles
    d_xy = sqrt(d[0] * d[0] + d[1] * d[1]);
    // If dipole points along z axis:
    if (d_xy == 0) {
      // We need to distinguish between (0,0,d_z) and (0,0,d_z)
      if (d[2] > 0)
        theta2 = 0;
      else
        theta2 = PI / 2.;
      phi2 = 0;
    } else {
      // Here, we take care of all other directions
      // Here we suppose that theta2 = 0.5*theta and phi2 = 0.5*(phi - PI/2),
      // where theta and phi - angles are in spherical coordinates
      theta2 = 0.5 * acos(d[2] / dm);
      if (d[1] < 0)
        phi2 = -0.5 * acos(d[0] / d_xy) - PI * 0.25;
      else
        phi2 = 0.5 * acos(d[0] / d_xy) - PI * 0.25;
    }

    // Calculate the quaternion from the angles
    quat[0] = cos(theta2) * cos(phi2);
    quat[1] = -sin(theta2) * cos(phi2);
    quat[2] = -sin(theta2) * sin(phi2);
    quat[3] = cos(theta2) * sin(phi2);
  }
  return 0;
}

/** Here we use quaternions to calculate the rotation matrix which
    will be used then to transform torques from the laboratory to
<<<<<<< HEAD
    the body-fixed frames */
void define_rotation_matrix(Particle *p, double A[9]) {
  double q0q0 = p->r.quat[0];
  q0q0 *= q0q0;

  double q1q1 = p->r.quat[1];
  q1q1 *= q1q1;

  double q2q2 = p->r.quat[2];
  q2q2 *= q2q2;

  double q3q3 = p->r.quat[3];
  q3q3 *= q3q3;

  A[0 + 3 * 0] = q0q0 + q1q1 - q2q2 - q3q3;
  A[1 + 3 * 1] = q0q0 - q1q1 + q2q2 - q3q3;
  A[2 + 3 * 2] = q0q0 - q1q1 - q2q2 + q3q3;

  A[0 + 3 * 1] =
      2 * (p->r.quat[1] * p->r.quat[2] + p->r.quat[0] * p->r.quat[3]);
  A[0 + 3 * 2] =
      2 * (p->r.quat[1] * p->r.quat[3] - p->r.quat[0] * p->r.quat[2]);
  A[1 + 3 * 0] =
      2 * (p->r.quat[1] * p->r.quat[2] - p->r.quat[0] * p->r.quat[3]);

  A[1 + 3 * 2] =
      2 * (p->r.quat[2] * p->r.quat[3] + p->r.quat[0] * p->r.quat[1]);
  A[2 + 3 * 0] =
      2 * (p->r.quat[1] * p->r.quat[3] + p->r.quat[0] * p->r.quat[2]);
  A[2 + 3 * 1] =
      2 * (p->r.quat[2] * p->r.quat[3] - p->r.quat[0] * p->r.quat[1]);
=======
    the body-fixed frames */  
void define_rotation_matrix(Particle const *p, double A[9])
{
  double q0q0 =p->r.quat[0];
  q0q0 *=q0q0;

  double q1q1 =p->r.quat[1];
  q1q1 *=q1q1;

  double q2q2 =p->r.quat[2];
  q2q2 *=q2q2;

  double q3q3 =p->r.quat[3];
  q3q3 *=q3q3;

  A[0 + 3*0] = q0q0 + q1q1 - q2q2 - q3q3;
  A[1 + 3*1] = q0q0 - q1q1 + q2q2 - q3q3;
  A[2 + 3*2] = q0q0 - q1q1 - q2q2 + q3q3;

  A[0 + 3*1] = 2*(p->r.quat[1]*p->r.quat[2] + p->r.quat[0]*p->r.quat[3]);
  A[0 + 3*2] = 2*(p->r.quat[1]*p->r.quat[3] - p->r.quat[0]*p->r.quat[2]);
  A[1 + 3*0] = 2*(p->r.quat[1]*p->r.quat[2] - p->r.quat[0]*p->r.quat[3]);

  A[1 + 3*2] = 2*(p->r.quat[2]*p->r.quat[3] + p->r.quat[0]*p->r.quat[1]);
  A[2 + 3*0] = 2*(p->r.quat[1]*p->r.quat[3] + p->r.quat[0]*p->r.quat[2]);
  A[2 + 3*1] = 2*(p->r.quat[2]*p->r.quat[3] - p->r.quat[0]*p->r.quat[1]);
>>>>>>> ce70f128
}

/** calculate the second derivative of the quaternion of a given particle
    as well as Wd vector which is the angular acceleration of this particle */
void define_Qdd(Particle *p, double Qd[4], double Qdd[4], double S[3],
                double Wd[3]) {
  double S1;

  /* calculate the first derivative of the quaternion */
  Qd[0] = 0.5 * (-p->r.quat[1] * p->m.omega[0] - p->r.quat[2] * p->m.omega[1] -
                 p->r.quat[3] * p->m.omega[2]);

  Qd[1] = 0.5 * (p->r.quat[0] * p->m.omega[0] - p->r.quat[3] * p->m.omega[1] +
                 p->r.quat[2] * p->m.omega[2]);

  Qd[2] = 0.5 * (p->r.quat[3] * p->m.omega[0] + p->r.quat[0] * p->m.omega[1] -
                 p->r.quat[1] * p->m.omega[2]);

  Qd[3] = 0.5 * (-p->r.quat[2] * p->m.omega[0] + p->r.quat[1] * p->m.omega[1] +
                 p->r.quat[0] * p->m.omega[2]);

/* calculate the second derivative of the quaternion */

#ifdef ROTATIONAL_INERTIA
  Wd[0] =
      (p->f.torque[0] +
       p->m.omega[1] * p->m.omega[2] * (p->p.rinertia[1] - p->p.rinertia[2])) /
      p->p.rinertia[0];
  Wd[1] =
      (p->f.torque[1] +
       p->m.omega[2] * p->m.omega[0] * (p->p.rinertia[2] - p->p.rinertia[0])) /
      p->p.rinertia[1];
  Wd[2] =
      (p->f.torque[2] +
       p->m.omega[0] * p->m.omega[1] * (p->p.rinertia[0] - p->p.rinertia[1])) /
      p->p.rinertia[2];
#else
  Wd[0] =
      (p->f.torque[0] + p->m.omega[1] * p->m.omega[2] * (I[1] - I[2])) / I[0];
  Wd[1] =
      (p->f.torque[1] + p->m.omega[2] * p->m.omega[0] * (I[2] - I[0])) / I[1];
  Wd[2] =
      (p->f.torque[2] + p->m.omega[0] * p->m.omega[1] * (I[0] - I[1])) / I[2];
#endif

  S1 = Qd[0] * Qd[0] + Qd[1] * Qd[1] + Qd[2] * Qd[2] + Qd[3] * Qd[3];

  Qdd[0] = 0.5 * (-p->r.quat[1] * Wd[0] - p->r.quat[2] * Wd[1] -
                  p->r.quat[3] * Wd[2]) -
           p->r.quat[0] * S1;

  Qdd[1] = 0.5 * (p->r.quat[0] * Wd[0] - p->r.quat[3] * Wd[1] +
                  p->r.quat[2] * Wd[2]) -
           p->r.quat[1] * S1;

  Qdd[2] = 0.5 * (p->r.quat[3] * Wd[0] + p->r.quat[0] * Wd[1] -
                  p->r.quat[1] * Wd[2]) -
           p->r.quat[2] * S1;

  Qdd[3] = 0.5 * (-p->r.quat[2] * Wd[0] + p->r.quat[1] * Wd[1] +
                  p->r.quat[0] * Wd[2]) -
           p->r.quat[3] * S1;

  S[0] = S1;
  S[1] = Qd[0] * Qdd[0] + Qd[1] * Qdd[1] + Qd[2] * Qdd[2] + Qd[3] * Qdd[3];
  S[2] = Qdd[0] * Qdd[0] + Qdd[1] * Qdd[1] + Qdd[2] * Qdd[2] + Qdd[3] * Qdd[3];
}

/** propagate angular velocities and quaternions \todo implement for
       fixed_coord_flag */
void propagate_omega_quat_particle(Particle *p) {
  double lambda;

  double Qd[4], Qdd[4], S[3], Wd[3];
#ifdef ROTATION_PER_PARTICLE
  if (!p->p.rotation)
    return;
#endif

  define_Qdd(p, Qd, Qdd, S, Wd);

  lambda = 1 - S[0] * time_step_squared_half -
           sqrt(1 -
                time_step_squared *
                    (S[0] +
                     time_step *
                         (S[1] + time_step_half / 2. * (S[2] - S[0] * S[0]))));

  for (int j = 0; j < 3; j++) {
    p->m.omega[j] += time_step_half * Wd[j];
  }
  ONEPART_TRACE(if (p->p.identity == check_id)
                    fprintf(stderr, "%d: OPT: PV_1 v_new = (%.3e,%.3e,%.3e)\n",
                            this_node, p->m.v[0], p->m.v[1], p->m.v[2]));

  p->r.quat[0] +=
      time_step * (Qd[0] + time_step_half * Qdd[0]) - lambda * p->r.quat[0];
  p->r.quat[1] +=
      time_step * (Qd[1] + time_step_half * Qdd[1]) - lambda * p->r.quat[1];
  p->r.quat[2] +=
      time_step * (Qd[2] + time_step_half * Qdd[2]) - lambda * p->r.quat[2];
  p->r.quat[3] +=
      time_step * (Qd[3] + time_step_half * Qdd[3]) - lambda * p->r.quat[3];
  // Update the director
  convert_quat_to_quatu(p->r.quat, p->r.quatu);
#ifdef DIPOLES
  // When dipoles are enabled, update dipole moment
  convert_quatu_to_dip(p->r.quatu, p->p.dipm, p->r.dip);
#endif

  ONEPART_TRACE(if (p->p.identity == check_id)
                    fprintf(stderr, "%d: OPT: PPOS p = (%.3f,%.3f,%.3f)\n",
                            this_node, p->r.p[0], p->r.p[1], p->r.p[2]));
}

/** convert the torques to the body-fixed frames and propagate angular
 * velocities */
void convert_torques_propagate_omega() {
  double tx, ty, tz;
  double omega_0[3] = {0.0, 0.0, 0.0};

  INTEG_TRACE(
      fprintf(stderr, "%d: convert_torques_propagate_omega:\n", this_node));

#if defined(LB_GPU) && defined(ENGINE)
  if (lattice_switch & LATTICE_LB_GPU) {
    copy_v_cs_from_GPU(local_cells.particles());
  }
#endif

  for (auto &p : local_cells.particles()) {
#ifdef ROTATION_PER_PARTICLE
    if (!p.p.rotation)
      continue;
#endif
    double A[9];
    define_rotation_matrix(&p, A);

    tx = A[0 + 3 * 0] * p.f.torque[0] + A[0 + 3 * 1] * p.f.torque[1] +
         A[0 + 3 * 2] * p.f.torque[2];
    ty = A[1 + 3 * 0] * p.f.torque[0] + A[1 + 3 * 1] * p.f.torque[1] +
         A[1 + 3 * 2] * p.f.torque[2];
    tz = A[2 + 3 * 0] * p.f.torque[0] + A[2 + 3 * 1] * p.f.torque[1] +
         A[2 + 3 * 2] * p.f.torque[2];

    if (thermo_switch & THERMO_LANGEVIN) {
#if defined(VIRTUAL_SITES) && defined(THERMOSTAT_IGNORE_NON_VIRTUAL)
      if (!ifParticleIsVirtual(&p))
#endif
      {
        friction_thermo_langevin_rotation(&p);

        p.f.torque[0] += tx;
        p.f.torque[1] += ty;
        p.f.torque[2] += tz;
      }
    } else {
      p.f.torque[0] = tx;
      p.f.torque[1] = ty;
      p.f.torque[2] = tz;
    }

#ifdef ROTATION_PER_PARTICLE
    if (!(p.p.rotation & 2))
      p.f.torque[0] = 0;

    if (!(p.p.rotation & 4))
      p.f.torque[1] = 0;

    if (!(p.p.rotation & 8))
      p.f.torque[2] = 0;

#endif

#if defined(ENGINE) && (defined(LB) || defined(LB_GPU))
    double omega_swim[3] = {0, 0, 0};
    double omega_swim_body[3] = {0, 0, 0};
    if (p.swim.swimming && lattice_switch != 0) {
      double dip[3];
      double diff[3];
      double cross[3];
      double l_diff, l_cross;

      dip[0] = p.swim.dipole_length * p.r.quatu[0];
      dip[1] = p.swim.dipole_length * p.r.quatu[1];
      dip[2] = p.swim.dipole_length * p.r.quatu[2];

      diff[0] = (p.swim.v_center[0] - p.swim.v_source[0]);
      diff[1] = (p.swim.v_center[1] - p.swim.v_source[1]);
      diff[2] = (p.swim.v_center[2] - p.swim.v_source[2]);

      cross[0] = diff[1] * dip[2] - diff[2] * dip[1];
      cross[1] = diff[0] * dip[2] - diff[2] * dip[0];
      cross[2] = diff[0] * dip[1] - diff[1] * dip[0];

      l_diff = sqrt(diff[0] * diff[0] + diff[1] * diff[1] + diff[2] * diff[2]);
      l_cross =
          sqrt(cross[0] * cross[0] + cross[1] * cross[1] + cross[2] * cross[2]);

      if (l_cross > 0 && p.swim.dipole_length > 0) {
        omega_swim[0] = l_diff * cross[0] / (l_cross * p.swim.dipole_length);
        omega_swim[1] = l_diff * cross[1] / (l_cross * p.swim.dipole_length);
        omega_swim[2] = l_diff * cross[2] / (l_cross * p.swim.dipole_length);

        omega_swim_body[0] = A[0 + 3 * 0] * omega_swim[0] +
                             A[0 + 3 * 1] * omega_swim[1] +
                             A[0 + 3 * 2] * omega_swim[2];
        omega_swim_body[1] = A[1 + 3 * 0] * omega_swim[0] +
                             A[1 + 3 * 1] * omega_swim[1] +
                             A[1 + 3 * 2] * omega_swim[2];
        omega_swim_body[2] = A[2 + 3 * 0] * omega_swim[0] +
                             A[2 + 3 * 1] * omega_swim[1] +
                             A[2 + 3 * 2] * omega_swim[2];

        p.f.torque[0] +=
            p.swim.rotational_friction * (omega_swim_body[0] - p.m.omega[0]);
        p.f.torque[1] +=
            p.swim.rotational_friction * (omega_swim_body[1] - p.m.omega[1]);
        p.f.torque[2] +=
            p.swim.rotational_friction * (omega_swim_body[2] - p.m.omega[2]);
      }
    }
#endif

    ONEPART_TRACE(if (p.p.identity == check_id) fprintf(
        stderr, "%d: OPT: SCAL f = (%.3e,%.3e,%.3e) v_old = (%.3e,%.3e,%.3e)\n",
        this_node, p.f.f[0], p.f.f[1], p.f.f[2], p.m.v[0], p.m.v[1], p.m.v[2]));

#ifdef ROTATIONAL_INERTIA
    p.m.omega[0] += time_step_half * p.f.torque[0] / p.p.rinertia[0];
    p.m.omega[1] += time_step_half * p.f.torque[1] / p.p.rinertia[1];
    p.m.omega[2] += time_step_half * p.f.torque[2] / p.p.rinertia[2];
#else
    p.m.omega[0] += time_step_half * p.f.torque[0] / I[0];
    p.m.omega[1] += time_step_half * p.f.torque[1] / I[1];
    p.m.omega[2] += time_step_half * p.f.torque[2] / I[2];
#endif
    // zeroth estimate of omega
    for (int j = 0; j < 3; j++)
      omega_0[j] = p.m.omega[j];

    /* if the tensor of inertia is isotropic, the following refinement is not
       needed.
       Otherwise repeat this loop 2-3 times depending on the required accuracy
       */
    for (int times = 0; times <= 5; times++) {
      double Wd[3];

#ifdef ROTATIONAL_INERTIA
      Wd[0] =
          (p.m.omega[1] * p.m.omega[2] * (p.p.rinertia[1] - p.p.rinertia[2])) /
          p.p.rinertia[0];
      Wd[1] =
          (p.m.omega[2] * p.m.omega[0] * (p.p.rinertia[2] - p.p.rinertia[0])) /
          p.p.rinertia[1];
      Wd[2] =
          (p.m.omega[0] * p.m.omega[1] * (p.p.rinertia[0] - p.p.rinertia[1])) /
          p.p.rinertia[2];
#else
      Wd[0] = (p.m.omega[1] * p.m.omega[2] * (I[1] - I[2])) / I[0];
      Wd[1] = (p.m.omega[2] * p.m.omega[0] * (I[2] - I[0])) / I[1];
      Wd[2] = (p.m.omega[0] * p.m.omega[1] * (I[0] - I[1])) / I[2];
#endif

      p.m.omega[0] = omega_0[0] + time_step_half * Wd[0];
      p.m.omega[1] = omega_0[1] + time_step_half * Wd[1];
      p.m.omega[2] = omega_0[2] + time_step_half * Wd[2];
    }

    ONEPART_TRACE(if (p.p.identity == check_id) fprintf(
        stderr, "%d: OPT: PV_2 v_new = (%.3e,%.3e,%.3e)\n", this_node, p.m.v[0],
        p.m.v[1], p.m.v[2]));
  }
}

/** convert the torques to the body-fixed frames before the integration loop */
void convert_initial_torques() {
  double tx, ty, tz;

  INTEG_TRACE(fprintf(stderr, "%d: convert_initial_torques:\n", this_node));
  for (auto &p : local_cells.particles()) {
#ifdef ROTATION_PER_PARTICLE
    if (!p.p.rotation)
      continue;
#endif
    double A[9];
    define_rotation_matrix(&p, A);

    tx = A[0 + 3 * 0] * p.f.torque[0] + A[0 + 3 * 1] * p.f.torque[1] +
         A[0 + 3 * 2] * p.f.torque[2];
    ty = A[1 + 3 * 0] * p.f.torque[0] + A[1 + 3 * 1] * p.f.torque[1] +
         A[1 + 3 * 2] * p.f.torque[2];
    tz = A[2 + 3 * 0] * p.f.torque[0] + A[2 + 3 * 1] * p.f.torque[1] +
         A[2 + 3 * 2] * p.f.torque[2];

    if (thermo_switch & THERMO_LANGEVIN) {

      friction_thermo_langevin_rotation(&p);
      p.f.torque[0] += tx;
      p.f.torque[1] += ty;
      p.f.torque[2] += tz;
    } else {
      p.f.torque[0] = tx;
      p.f.torque[1] = ty;
      p.f.torque[2] = tz;
    }

#ifdef ROTATION_PER_PARTICLE
    if (!(p.p.rotation & 2))
      p.f.torque[0] = 0;

    if (!(p.p.rotation & 4))
      p.f.torque[1] = 0;

    if (!(p.p.rotation & 8))
      p.f.torque[2] = 0;

#endif

    ONEPART_TRACE(if (p.p.identity == check_id) fprintf(
        stderr, "%d: OPT: SCAL f = (%.3e,%.3e,%.3e) v_old = (%.3e,%.3e,%.3e)\n",
        this_node, p.f.f[0], p.f.f[1], p.f.f[2], p.m.v[0], p.m.v[1], p.m.v[2]));
  }
}

/** convert from the body-fixed frames to space-fixed coordinates */

void convert_omega_body_to_space(Particle *p, double *omega) {
  double A[9];
  define_rotation_matrix(p, A);

  omega[0] = A[0 + 3 * 0] * p->m.omega[0] + A[1 + 3 * 0] * p->m.omega[1] +
             A[2 + 3 * 0] * p->m.omega[2];
  omega[1] = A[0 + 3 * 1] * p->m.omega[0] + A[1 + 3 * 1] * p->m.omega[1] +
             A[2 + 3 * 1] * p->m.omega[2];
  omega[2] = A[0 + 3 * 2] * p->m.omega[0] + A[1 + 3 * 2] * p->m.omega[1] +
             A[2 + 3 * 2] * p->m.omega[2];
}

void convert_torques_body_to_space(Particle *p, double *torque) {
  double A[9];
  define_rotation_matrix(p, A);

  torque[0] = A[0 + 3 * 0] * p->f.torque[0] + A[1 + 3 * 0] * p->f.torque[1] +
              A[2 + 3 * 0] * p->f.torque[2];
  torque[1] = A[0 + 3 * 1] * p->f.torque[0] + A[1 + 3 * 1] * p->f.torque[1] +
              A[2 + 3 * 1] * p->f.torque[2];
  torque[2] = A[0 + 3 * 2] * p->f.torque[0] + A[1 + 3 * 2] * p->f.torque[1] +
              A[2 + 3 * 2] * p->f.torque[2];
}

void convert_vel_space_to_body(Particle *p, double *vel_body) {
  double A[9];
  define_rotation_matrix(p, A);

  vel_body[0] = A[0 + 3 * 0] * p->m.v[0] + A[0 + 3 * 1] * p->m.v[1] +
                A[0 + 3 * 2] * p->m.v[2];
  vel_body[1] = A[1 + 3 * 0] * p->m.v[0] + A[1 + 3 * 1] * p->m.v[1] +
                A[1 + 3 * 2] * p->m.v[2];
  vel_body[2] = A[2 + 3 * 0] * p->m.v[0] + A[2 + 3 * 1] * p->m.v[1] +
                A[2 + 3 * 2] * p->m.v[2];
}

void convert_vec_space_to_body(Particle *p, double *v, double *res) {
  double A[9];
  define_rotation_matrix(p, A);

  res[0] = A[0 + 3 * 0] * v[0] + A[0 + 3 * 1] * v[1] + A[0 + 3 * 2] * v[2];
  res[1] = A[1 + 3 * 0] * v[0] + A[1 + 3 * 1] * v[1] + A[1 + 3 * 2] * v[2];
  res[2] = A[2 + 3 * 0] * v[0] + A[2 + 3 * 1] * v[1] + A[2 + 3 * 2] * v[2];
}

/** Multiply two quaternions */
void multiply_quaternions(double a[4], double b[4], double result[4]) {
  // Formula from http://www.j3d.org/matrix_faq/matrfaq_latest.html
  result[0] = a[0] * b[0] - a[1] * b[1] - a[2] * b[2] - a[3] * b[3];
  result[1] = a[0] * b[1] + a[1] * b[0] + a[2] * b[3] - a[3] * b[2];
  result[2] = a[0] * b[2] + a[2] * b[0] + a[3] * b[1] - a[1] * b[3];
  result[3] = a[0] * b[3] + a[3] * b[0] + a[1] * b[2] - a[2] * b[1];
}

/** Rotate the particle p around the NORMALIZED axis aSpaceFrame by amount phi
 */
void rotate_particle(Particle *p, double *aSpaceFrame, double phi) {
  // Convert rotation axis to body-fixed frame
  double a[3];
  convert_vec_space_to_body(p, aSpaceFrame, a);

// Apply restrictions from the rotation_per_particle feature
#ifdef ROTATION_PER_PARTICLE
  //  printf("%g %g %g - ",a[0],a[1],a[2]);
  // Rotation turned off entirely?
  if (p->p.rotation < 2)
    return;

  // Per coordinate fixing
  if (!(p->p.rotation & 2))
    a[0] = 0;
  if (!(p->p.rotation & 4))
    a[1] = 0;
  if (!(p->p.rotation & 8))
    a[2] = 0;
  // Re-normalize rotation axis
  double l = sqrt(sqrlen(a));
  // Check, if the rotation axis is nonzero
  if (l < 1E-10)
    return;

  for (int i = 0; i < 3; i++)
    a[i] /= l;
//  printf("%g %g %g\n",a[0],a[1],a[2]);

#endif

  double q[4];
  q[0] = cos(phi / 2);
  double tmp = sin(phi / 2);
  q[1] = tmp * a[0];
  q[2] = tmp * a[1];
  q[3] = tmp * a[2];

  // Normalize
  normalize_quaternion(q);

  // Rotate the particle
  double qn[4]; // Resulting quaternion
  multiply_quaternions(p->r.quat, q, qn);
  for (int k = 0; k < 4; k++)
    p->r.quat[k] = qn[k];
  convert_quat_to_quatu(p->r.quat, p->r.quatu);
#ifdef DIPOLES
  // When dipoles are enabled, update dipole moment
  convert_quatu_to_dip(p->r.quatu, p->p.dipm, p->r.dip);
#endif
}

#endif<|MERGE_RESOLUTION|>--- conflicted
+++ resolved
@@ -125,39 +125,6 @@
 
 /** Here we use quaternions to calculate the rotation matrix which
     will be used then to transform torques from the laboratory to
-<<<<<<< HEAD
-    the body-fixed frames */
-void define_rotation_matrix(Particle *p, double A[9]) {
-  double q0q0 = p->r.quat[0];
-  q0q0 *= q0q0;
-
-  double q1q1 = p->r.quat[1];
-  q1q1 *= q1q1;
-
-  double q2q2 = p->r.quat[2];
-  q2q2 *= q2q2;
-
-  double q3q3 = p->r.quat[3];
-  q3q3 *= q3q3;
-
-  A[0 + 3 * 0] = q0q0 + q1q1 - q2q2 - q3q3;
-  A[1 + 3 * 1] = q0q0 - q1q1 + q2q2 - q3q3;
-  A[2 + 3 * 2] = q0q0 - q1q1 - q2q2 + q3q3;
-
-  A[0 + 3 * 1] =
-      2 * (p->r.quat[1] * p->r.quat[2] + p->r.quat[0] * p->r.quat[3]);
-  A[0 + 3 * 2] =
-      2 * (p->r.quat[1] * p->r.quat[3] - p->r.quat[0] * p->r.quat[2]);
-  A[1 + 3 * 0] =
-      2 * (p->r.quat[1] * p->r.quat[2] - p->r.quat[0] * p->r.quat[3]);
-
-  A[1 + 3 * 2] =
-      2 * (p->r.quat[2] * p->r.quat[3] + p->r.quat[0] * p->r.quat[1]);
-  A[2 + 3 * 0] =
-      2 * (p->r.quat[1] * p->r.quat[3] + p->r.quat[0] * p->r.quat[2]);
-  A[2 + 3 * 1] =
-      2 * (p->r.quat[2] * p->r.quat[3] - p->r.quat[0] * p->r.quat[1]);
-=======
     the body-fixed frames */  
 void define_rotation_matrix(Particle const *p, double A[9])
 {
@@ -184,7 +151,6 @@
   A[1 + 3*2] = 2*(p->r.quat[2]*p->r.quat[3] + p->r.quat[0]*p->r.quat[1]);
   A[2 + 3*0] = 2*(p->r.quat[1]*p->r.quat[3] + p->r.quat[0]*p->r.quat[2]);
   A[2 + 3*1] = 2*(p->r.quat[2]*p->r.quat[3] - p->r.quat[0]*p->r.quat[1]);
->>>>>>> ce70f128
 }
 
 /** calculate the second derivative of the quaternion of a given particle
