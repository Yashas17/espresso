--- conflicted
+++ resolved
@@ -186,13 +186,6 @@
 
 std::vector<std::vector<double>> modify_stucturefactor(int order,
                                                        double const *sf);
-<<<<<<< HEAD
-
-/** Calculates the density profile in dir direction */
-void density_profile_av(int n_conf, int n_bin, double density, int dir,
-                        double *rho_ave, int type);
-=======
->>>>>>> 31292d64
 
 int calc_cylindrical_average(
     PartCfg &, std::vector<double> const &center,
@@ -206,31 +199,10 @@
   return get_mi_vector(pos1, pos2).norm2();
 }
 
-<<<<<<< HEAD
-/** Calculate the minimal distance between two positions in the perhaps
- *  periodic simulation box.
- *  \param pos1  Position one.
- *  \param pos2  Position two.
- */
-template <typename T1, typename T2>
-double min_distance(T1 const pos1, T2 const pos2) {
-  return sqrt(min_distance2(pos1, pos2));
-}
-
-=======
->>>>>>> 31292d64
 /** Calculate the center of mass of a special type of the current configuration.
  *  \param part_type  type of the particle
  */
 Vector3d centerofmass(PartCfg &, int part_type);
-<<<<<<< HEAD
-
-/** Docs missing
- *  \todo Docs missing
- */
-Vector3d centerofmass_vel(PartCfg &, int type);
-=======
->>>>>>> 31292d64
 
 /** Calculate the angular momentum of a special type of the current
  *  configuration.
