/*
  Copyright (C) 2010,2011,2012,2013,2014,2015,2016 The ESPResSo project
  Copyright (C) 2002,2003,2004,2005,2006,2007,2008,2009,2010
    Max-Planck-Institute for Polymer Research, Theory Group

  This file is part of ESPResSo.

  ESPResSo is free software: you can redistribute it and/or modify
  it under the terms of the GNU General Public License as published by
  the Free Software Foundation, either version 3 of the License, or
  (at your option) any later version.

  ESPResSo is distributed in the hope that it will be useful,
  but WITHOUT ANY WARRANTY; without even the implied warranty of
  MERCHANTABILITY or FITNESS FOR A PARTICULAR PURPOSE.  See the
  GNU General Public License for more details.

  You should have received a copy of the GNU General Public License
  along with this program.  If not, see <http://www.gnu.org/licenses/>.
*/
/** \file particle_data.cpp
    This file contains everything related to particle storage. If you want to
   add a new property to the particles, it is probably a good idea to modify
   \ref Particle to give scripts access to that property. You always have to
   modify two positions: first the print section, where you should add your new
   data at the end, and second the read section where you have to find a nice
   and short name for your property to appear in the Tcl code. Then you just
   parse your part out of argc and argv.

    The corresponding header file is particle_data.hpp.
*/
#include "particle_data.hpp"
#include "cells.hpp"
#include "communication.hpp"
#include "global.hpp"
#include "grid.hpp"
#include "integrate.hpp"
#include "interaction_data.hpp"
#include "partCfg.hpp"
#include "rotation.hpp"
#include "utils.hpp"
#include "virtual_sites.hpp"
#include <cmath>
#include <cstdlib>
#include <cstring>

/************************************************
 * defines
 ************************************************/

/** granularity of the particle buffers in particles */
#define PART_INCREMENT 8

/** my magic MPI code for send/recv_particles */
#define REQ_SNDRCV_PART 0xaa

/************************************************
 * variables
 ************************************************/
// List of particles for grandcanonical simulations
TypeOfIndex Type;
IndexOfType Index;
TypeList *type_array;
int number_of_type_lists;
int GC_init;
int Type_array_init;

int max_seen_particle = -1;
int n_part = 0;
int max_particle_node = 0;
int *particle_node = NULL;
int max_local_particles = 0;
Particle **local_particles = NULL;

/************************************************
 * local functions
 ************************************************/

/** Remove bond from particle if possible */
int try_delete_bond(Particle *part, int *bond);

/** Remove exclusion from particle if possible */
void try_delete_exclusion(Particle *part, int part2);

/** Insert an exclusion if not already set */
void try_add_exclusion(Particle *part, int part2);

/** Automatically add the next \<distance\> neighbors in each molecule to the
   exclusion list. This uses the bond topology obtained directly from the
   particles, since only this contains the full topology, in contrast to \ref
   topology::topology. To easily setup the bonds, all data should be on a single
   node, therefore the \ref partCfg array is used. With large amounts of
   particles, you should avoid this function and setup exclusions manually. */
void auto_exclusion(int distance);

/************************************************
 * particle initialization functions
 ************************************************/

void init_particle(Particle *part) {
  /* ParticleProperties */
  part->p.identity = -1;
  part->p.type = 0;
  part->p.mol_id = 0;

#ifdef MASS
  part->p.mass = 1.0;
#endif

#ifdef SHANCHEN
  int ii;
  for (ii = 0; ii < 2 * LB_COMPONENTS; ii++) {
    part->p.solvation[ii] = 0.0;
  }
  for (ii = 0; ii < LB_COMPONENTS; ii++) {
    part->r.composition[ii] = 0.0;
  }
#endif

#ifdef ROTATIONAL_INERTIA
  part->p.rinertia[0] = 1.0;
  part->p.rinertia[1] = 1.0;
  part->p.rinertia[2] = 1.0;
#endif
#ifdef ROTATION_PER_PARTICLE
  part->p.rotation = 14;
#endif

#ifdef AFFINITY
  part->p.bond_site[0] = -1.0;
  part->p.bond_site[1] = -1.0;
  part->p.bond_site[2] = -1.0;
#endif

#ifdef MEMBRANE_COLLISION
  part->p.out_direction[0] = 0.0;
  part->p.out_direction[1] = 0.0;
  part->p.out_direction[2] = 0.0;
#endif

#ifdef ELECTROSTATICS
  part->p.q = 0.0;
#endif

#ifdef LB_ELECTROHYDRODYNAMICS
  part->p.mu_E[0] = 0.0;
  part->p.mu_E[1] = 0.0;
  part->p.mu_E[2] = 0.0;
#endif

#ifdef CATALYTIC_REACTIONS
  part->p.catalyzer_count = 0;
#endif

  /* ParticlePosition */
  part->r.p[0] = 0.0;
  part->r.p[1] = 0.0;
  part->r.p[2] = 0.0;

#ifdef BOND_CONSTRAINT
  part->r.p_old[0] = 0.0;
  part->r.p_old[1] = 0.0;
  part->r.p_old[2] = 0.0;
#endif

#ifdef ROTATION
  part->r.quat[0] = 1.0;
  part->r.quat[1] = 0.0;
  part->r.quat[2] = 0.0;
  part->r.quat[3] = 0.0;

  part->r.quatu[0] = 0.0;
  part->r.quatu[1] = 0.0;
  part->r.quatu[2] = 1.0;
#endif

#ifdef DIPOLES
  part->r.dip[0] = 0.0;
  part->r.dip[1] = 0.0;
  part->r.dip[2] = 0.0;
  part->p.dipm = 0.0;
#endif

  /* ParticleMomentum */
  part->m.v[0] = 0.0;
  part->m.v[1] = 0.0;
  part->m.v[2] = 0.0;
#ifdef ROTATION
  part->m.omega[0] = 0.0;
  part->m.omega[1] = 0.0;
  part->m.omega[2] = 0.0;
#endif

  /* ParticleForce */
  part->f.f[0] = 0.0;
  part->f.f[1] = 0.0;
  part->f.f[2] = 0.0;
#ifdef ROTATION
  part->f.torque[0] = 0.0;
  part->f.torque[1] = 0.0;
  part->f.torque[2] = 0.0;

// Swimming parameters
#ifdef ENGINE
  part->swim.swimming = false;
  part->swim.v_swim = 0.0;
  part->swim.f_swim = 0.0;
#if defined(LB) || defined(LB_GPU)
  part->swim.push_pull = 0;
  part->swim.dipole_length = 0.0;
  part->swim.rotational_friction = 0.0;
#endif
#endif

#endif

  /* ParticleLocal */
  part->l.p_old[0] = 0.0;
  part->l.p_old[1] = 0.0;
  part->l.p_old[2] = 0.0;
  part->l.i[0] = 0;
  part->l.i[1] = 0;
  part->l.i[2] = 0;

#ifdef GHMC

  /* Last Saved ParticlePosition */
  part->l.r_ls.p[0] = 0.0;
  part->l.r_ls.p[1] = 0.0;
  part->l.r_ls.p[2] = 0.0;

#ifdef BOND_CONSTRAINT
  part->l.r_ls.p_old[0] = 0.0;
  part->l.r_ls.p_old[1] = 0.0;
  part->l.r_ls.p_old[2] = 0.0;
#endif

#ifdef ROTATION
  part->l.r_ls.quat[0] = 1.0;
  part->l.r_ls.quat[1] = 0.0;
  part->l.r_ls.quat[2] = 0.0;
  part->l.r_ls.quat[3] = 0.0;

  part->l.r_ls.quatu[0] = 0.0;
  part->l.r_ls.quatu[1] = 0.0;
  part->l.r_ls.quatu[2] = 1.0;
#endif

#ifdef DIPOLES
  part->l.r_ls.dip[0] = 0.0;
  part->l.r_ls.dip[1] = 0.0;
  part->l.r_ls.dip[2] = 0.0;
// part->l.p_ls.dipm      = 0.0;
#endif

  /* Last Saved ParticleMomentum */
  part->l.m_ls.v[0] = 0.0;
  part->l.m_ls.v[1] = 0.0;
  part->l.m_ls.v[2] = 0.0;
#ifdef ROTATION
  part->l.m_ls.omega[0] = 0.0;
  part->l.m_ls.omega[1] = 0.0;
  part->l.m_ls.omega[2] = 0.0;
#endif

#endif

#ifdef EXTERNAL_FORCES
  part->p.ext_flag = 0;
  part->p.ext_force[0] = 0.0;
  part->p.ext_force[1] = 0.0;
  part->p.ext_force[2] = 0.0;
#ifdef ROTATION
  part->p.ext_torque[0] = 0.0;
  part->p.ext_torque[1] = 0.0;
  part->p.ext_torque[2] = 0.0;
#endif
#endif

  init_intlist(&(part->bl));
#ifdef EXCLUSIONS
  init_intlist(&(part->el));
#endif

#ifdef VIRTUAL_SITES
  part->p.isVirtual = 0;
#endif

#ifdef VIRTUAL_SITES_RELATIVE
  part->p.vs_relative_to_particle_id = 0;
  part->p.vs_relative_distance = 0;
  for (int i = 0; i < 4; i++)
    part->p.vs_relative_rel_orientation[i] = 0;
#endif

  part->l.ghost = 0;

#ifdef LANGEVIN_PER_PARTICLE
  part->p.T = -1.0;
#ifndef PARTICLE_ANISOTROPY
  part->p.gamma = -1.0;
#else
  part->p.gamma[0] = -1.0;
  part->p.gamma[1] = -1.0;
  part->p.gamma[2] = -1.0;
#endif
#ifdef ROTATION
#ifndef ROTATIONAL_INERTIA
  part->p.gamma_rot = -1.0;
#else
  part->p.gamma_rot[0] = -1.0;
  part->p.gamma_rot[1] = -1.0;
  part->p.gamma_rot[2] = -1.0;
#endif // ROTATIONAL_INERTIA
#endif // ROTATION
#endif // LANGEVIN_PER_PARTICLE

#ifdef MULTI_TIMESTEP
  part->p.smaller_timestep = 0;
#endif

#ifdef CONFIGTEMP
  part->p.configtemp = 0;
#endif
}

void free_particle(Particle *part) {
  realloc_intlist(&(part->bl), 0);
#ifdef EXCLUSIONS
  realloc_intlist(&(part->el), 0);
#endif
}

/************************************************
 * organizational functions
 ************************************************/

/** resize \ref local_particles.
    \param part the highest existing particle
*/
void realloc_local_particles(int part) {
  if (part >= max_local_particles) {
    auto old_size = max_local_particles;

    /* round up part + 1 in granularity PART_INCREMENT */
    max_local_particles =
        PART_INCREMENT * ((part + PART_INCREMENT) / PART_INCREMENT);
    local_particles = (Particle **)Utils::realloc(
        local_particles, sizeof(Particle *) * max_local_particles);

    /* Set new memory to 0 */
    for (int i = old_size; i < max_local_particles; i++)
      local_particles[i] = nullptr;
  }
}

/** resize \ref particle_node.
    This procedure is only used on the master node in Tcl mode.
    \param part the highest existing particle
*/
static void realloc_particle_node(int part) {
  if (part >= max_particle_node) {
    /* round up part + 1 in granularity PART_INCREMENT */
    max_particle_node =
        PART_INCREMENT * ((part + PART_INCREMENT) / PART_INCREMENT);
    particle_node =
        (int *)Utils::realloc(particle_node, sizeof(int) * max_particle_node);
  }
}

void particle_invalidate_part_node() {
  /* invalidate particle->node data */
  if (particle_node) {
    free(particle_node);
    particle_node = NULL;
    max_particle_node = 0;
  }
}

void build_particle_node() {
  realloc_particle_node(max_seen_particle);
  mpi_who_has();
}

void init_particlelist(ParticleList *pList) {
  pList->n = 0;
  pList->max = 0;
  pList->part = NULL;
}

int realloc_particlelist(ParticleList *l, int size) {
  int old_max = l->max;
  Particle *old_start = l->part;

  PART_TRACE(fprintf(stderr, "%d: realloc_particlelist %p: %d/%d->%d\n",
                     this_node, l, l->n, l->max, size));

  if (size < l->max) {
    if (size == 0)
      /* to be able to free an array again */
      l->max = 0;
    else
      /* shrink not as fast, just lose half, rounded up */
      l->max =
          PART_INCREMENT *
          (((l->max + size + 1) / 2 + PART_INCREMENT - 1) / PART_INCREMENT);
  } else
    /* round up */
    l->max = PART_INCREMENT * ((size + PART_INCREMENT - 1) / PART_INCREMENT);
  if (l->max != old_max)
    l->part = (Particle *)Utils::realloc(l->part, sizeof(Particle) * l->max);
  return l->part != old_start;
}

void update_local_particles(ParticleList *pl) {
  Particle *p = pl->part;
  int n = pl->n, i;
  for (i = 0; i < n; i++)
    local_particles[p[i].p.identity] = &p[i];
}

Particle *got_particle(ParticleList *l, int id) {
  int i;

  for (i = 0; i < l->n; i++)
    if (l->part[i].p.identity == id)
      break;
  if (i == l->n)
    return NULL;
  return &(l->part[i]);
}

Particle *append_unindexed_particle(ParticleList *l, Particle *part) {
  Particle *p;

  realloc_particlelist(l, ++l->n);
  p = &l->part[l->n - 1];

  memmove(p, part, sizeof(Particle));
  return p;
}

Particle *append_indexed_particle(ParticleList *l, Particle *part) {
  int re;
  Particle *p;

  re = realloc_particlelist(l, ++l->n);
  p = &l->part[l->n - 1];

  memmove(p, part, sizeof(Particle));

  if (re)
    update_local_particles(l);
  else
    local_particles[p->p.identity] = p;
  return p;
}

Particle *move_unindexed_particle(ParticleList *dl, ParticleList *sl, int i) {
  Particle *dst, *src, *end;

  realloc_particlelist(dl, ++dl->n);
  dst = &dl->part[dl->n - 1];
  src = &sl->part[i];
  end = &sl->part[sl->n - 1];
  memmove(dst, src, sizeof(Particle));
  if (src != end)
    memmove(src, end, sizeof(Particle));
  sl->n -= 1;
  realloc_particlelist(sl, sl->n);
  return dst;
}

Particle *move_indexed_particle(ParticleList *dl, ParticleList *sl, int i) {
  int re = realloc_particlelist(dl, ++dl->n);
  Particle *dst = &dl->part[dl->n - 1];
  Particle *src = &sl->part[i];
  Particle *end = &sl->part[sl->n - 1];

  memmove(dst, src, sizeof(Particle));
  if (re) {
    // fprintf(stderr, "%d: m_i_p: update destination list after
    // realloc\n",this_node);
    update_local_particles(dl);
  } else {
    // fprintf(stderr, "%d: m_i_p: update loc_part entry for moved particle (id
    // %d)\n",this_node,dst->p.identity);
    local_particles[dst->p.identity] = dst;
  }
  if (src != end) {
    // fprintf(stderr, "%d: m_i_p: copy end particle in source list (id
    // %d)\n",this_node,end->p.identity);
    memmove(src, end, sizeof(Particle));
  }
  if (realloc_particlelist(sl, --sl->n)) {
    // fprintf(stderr, "%d: m_i_p: update source list after
    // realloc\n",this_node);
    update_local_particles(sl);
  } else if (src != end) {
    // fprintf(stderr, "%d: m_i_p: update loc_part entry for end particle (id
    // %d)\n",this_node,src->p.identity);
    local_particles[src->p.identity] = src;
  }
  return dst;
}

int get_particle_data(int part, Particle *data) {
  int pnode;
  if (!particle_node)
    build_particle_node();

  if (part < 0 || part > max_seen_particle)
    return ES_ERROR;

  pnode = particle_node[part];
  if (pnode == -1)
    return ES_ERROR;
  mpi_recv_part(pnode, part, data);
  return ES_OK;
}

int place_particle(int part, double p[3]) {
  int i;
  int pnode, retcode = ES_PART_OK;

  if (part < 0)
    return ES_PART_ERROR;

  if (!particle_node)
    build_particle_node();

  pnode = (part <= max_seen_particle) ? particle_node[part] : -1;
  if (pnode == -1) {
    /* new particle, node by spatial position */
    pnode = cell_structure.position_to_node(p);

    /* master node specific stuff */
    realloc_particle_node(part);
    particle_node[part] = pnode;

    /* fill up possible gap */
    for (i = max_seen_particle + 1; i < part; i++)
      particle_node[i] = -1;

    retcode = ES_PART_CREATED;

    mpi_place_new_particle(pnode, part, p);

  } else {
    mpi_place_particle(pnode, part, p);
  }

  return retcode;
}

int set_particle_v(int part, double v[3]) {
  int pnode;
  if (!particle_node)
    build_particle_node();

  if (part < 0 || part > max_seen_particle)
    return ES_ERROR;
  pnode = particle_node[part];

  if (pnode == -1)
    return ES_ERROR;
  mpi_send_v(pnode, part, v);
  return ES_OK;
}

#ifdef ENGINE
int set_particle_swimming(int part, ParticleParametersSwimming swim) {
  int pnode;
  if (!particle_node)
    build_particle_node();

  if (part < 0 || part > max_seen_particle)
    return ES_ERROR;
  pnode = particle_node[part];

  if (pnode == -1)
    return ES_ERROR;
  mpi_send_swimming(pnode, part, swim);
  return ES_OK;
}
#endif

int set_particle_f(int part, double F[3]) {
  int pnode;
  if (!particle_node)
    build_particle_node();

  if (part < 0 || part > max_seen_particle)
    return ES_ERROR;
  pnode = particle_node[part];

  if (pnode == -1)
    return ES_ERROR;
  mpi_send_f(pnode, part, F);
  return ES_OK;
}

#ifdef SHANCHEN
int set_particle_solvation(int part, double *solvation) {
  int pnode;
  if (!particle_node)
    build_particle_node();

  if (part < 0 || part > max_seen_particle)
    return ES_ERROR;
  pnode = particle_node[part];

  if (pnode == -1)
    return ES_ERROR;
  mpi_send_solvation(pnode, part, solvation);
  return ES_OK;
}

#endif

#ifdef MASS
int set_particle_mass(int part, double mass) {
  int pnode;
  if (!particle_node)
    build_particle_node();

  if (part < 0 || part > max_seen_particle)
    return ES_ERROR;
  pnode = particle_node[part];

  if (pnode == -1)
    return ES_ERROR;
  mpi_send_mass(pnode, part, mass);
  return ES_OK;
}
#else
constexpr double ParticleProperties::mass;
#endif

#ifdef ROTATIONAL_INERTIA
int set_particle_rotational_inertia(int part, double rinertia[3]) {
  int pnode;
  if (!particle_node)
    build_particle_node();

  if (part < 0 || part > max_seen_particle)
    return ES_ERROR;
  pnode = particle_node[part];

  if (pnode == -1)
    return ES_ERROR;
  mpi_send_rotational_inertia(pnode, part, rinertia);
  return ES_OK;
}
#endif

#ifdef ROTATION_PER_PARTICLE
int set_particle_rotation(int part, int rot) {
  int pnode;
  if (!particle_node)
    build_particle_node();

  if (part < 0 || part > max_seen_particle)
    return ES_ERROR;
  pnode = particle_node[part];

  if (pnode == -1)
    return ES_ERROR;
  mpi_send_rotation(pnode, part, rot);
  return ES_OK;
}
#endif

#ifdef AFFINITY
int set_particle_affinity(int part, double bond_site[3]) {
  int pnode;
  if (!particle_node)
    build_particle_node();

  if (part < 0 || part > max_seen_particle)
    return ES_ERROR;
  pnode = particle_node[part];

  if (pnode == -1)
    return ES_ERROR;
  mpi_send_affinity(pnode, part, bond_site);
  return ES_OK;
}
#endif

#ifdef MEMBRANE_COLLISION
int set_particle_out_direction(int part, double out_direction[3]) {
  int pnode;
  if (!particle_node)
    build_particle_node();

  if (part < 0 || part > max_seen_particle)
    return ES_ERROR;
  pnode = particle_node[part];

  if (pnode == -1)
    return ES_ERROR;
  mpi_send_out_direction(pnode, part, out_direction);
  return ES_OK;
}
#endif

#ifdef DIPOLES
int set_particle_dipm(int part, double dipm) {
  int pnode;
  if (!particle_node)
    build_particle_node();

  if (part < 0 || part > max_seen_particle)
    return ES_ERROR;
  pnode = particle_node[part];

  if (pnode == -1)
    return ES_ERROR;
  mpi_send_dipm(pnode, part, dipm);
  return ES_OK;
}

int set_particle_dip(int part, double dip[3]) {
  int pnode;

  if (!particle_node)
    build_particle_node();

  if (part < 0 || part > max_seen_particle)
    return ES_ERROR;
  pnode = particle_node[part];

  if (pnode == -1)
    return ES_ERROR;
  mpi_send_dip(pnode, part, dip);

  return ES_OK;
}

#endif

#ifdef VIRTUAL_SITES
int set_particle_virtual(int part, int isVirtual) {
  int pnode;
  if (!particle_node)
    build_particle_node();

  if (part < 0 || part > max_seen_particle)
    return ES_ERROR;
  pnode = particle_node[part];

  if (pnode == -1)
    return ES_ERROR;
  mpi_send_virtual(pnode, part, isVirtual);
  return ES_OK;
}
#endif

#ifdef VIRTUAL_SITES_RELATIVE
int set_particle_vs_relative(int part, int vs_relative_to, double vs_distance,
                             double *rel_ori) {
  // Find out, on what node the particle is
  int pnode;
  if (!particle_node)
    build_particle_node();

  if (part < 0 || part > max_seen_particle)
    return ES_ERROR;
  pnode = particle_node[part];

  if (pnode == -1)
    return ES_ERROR;

  // Send the stuff
  mpi_send_vs_relative(pnode, part, vs_relative_to, vs_distance, rel_ori);
  return ES_OK;
}
#endif

#ifdef MULTI_TIMESTEP
int set_particle_smaller_timestep(int part, int smaller_timestep) {
  int pnode;
  if (!particle_node)
    build_particle_node();

  if (part < 0 || part > max_seen_particle)
    return ES_ERROR;
  pnode = particle_node[part];

  if (pnode == -1)
    return ES_ERROR;
  mpi_send_smaller_timestep_flag(pnode, part, smaller_timestep);
  return ES_OK;
}
#endif

#ifdef CONFIGTEMP
int set_particle_configtemp(int part, int configtemp) {
  int pnode;
  if (!particle_node)
    build_particle_node();

  if (part < 0 || part > max_seen_particle)
    return ES_ERROR;
  pnode = particle_node[part];

  if (pnode == -1)
    return ES_ERROR;
  mpi_send_configtemp_flag(pnode, part, configtemp);
  return ES_OK;
}
#endif

int set_particle_q(int part, double q) {
  int pnode;
  if (!particle_node)
    build_particle_node();

  if (part < 0 || part > max_seen_particle)
    return ES_ERROR;
  pnode = particle_node[part];

  if (pnode == -1)
    return ES_ERROR;
  mpi_send_q(pnode, part, q);
  return ES_OK;
}

#ifdef LB_ELECTROHYDRODYNAMICS
int set_particle_mu_E(int part, double mu_E[3]) {
  int pnode;
  if (!particle_node)
    build_particle_node();

  if (part < 0 || part > max_seen_particle)
    return ES_ERROR;
  pnode = particle_node[part];

  if (pnode == -1)
    return ES_ERROR;
  mpi_send_mu_E(pnode, part, mu_E);
  return ES_OK;
}
#endif

int set_particle_type(int part, int type) {

  int pnode;
  make_particle_type_exist(type);

  if (!particle_node)
    build_particle_node();

  if (part < 0 || part > max_seen_particle)
    return ES_ERROR;
  pnode = particle_node[part];

  if (pnode == -1)
    return ES_ERROR;

<<<<<<< HEAD
  if ( Type_array_init ) {
	// check if the particle exists already and the type is changed, then remove it from the list which contains it
	  Particle cur_par;
	  if ( get_particle_data(part, &cur_par) != ES_ERROR ) {
		  int prev_type = (&cur_par)->p.type;
		  if ( prev_type != type ) {
		  // particle existed before so delete it from the list
		  	remove_id_type_array(part, prev_type);
		  }
	  }
	  free_particle(&cur_par);
=======
  if (Type_array_init) {
    // check if the particle exists already and the type is changed, then remove
    // it from the list which contains it
    Particle *cur_par = (Particle *)Utils::malloc(sizeof(Particle));
    if (cur_par != (Particle *)0) {
      if (get_particle_data(part, cur_par) != ES_ERROR) {
        int prev_type = cur_par->p.type;
        if (prev_type != type) {
          // particle existed before so delete it from the list
          remove_id_type_array(part, prev_type);
        }
      }
    }
    free(cur_par);
>>>>>>> 0921e08c

    if (add_particle_to_list(part, type) == ES_ERROR) {
      // Tcl_AppendResult(interp, "gc particle add failed", (char *) NULL);
      return ES_ERROR;
    }
  }

  mpi_send_type(pnode, part, type);

  return ES_OK;
}

int set_particle_mol_id(int part, int mid) {
  int pnode;

  if (!particle_node)
    build_particle_node();

  if (part < 0 || part > max_seen_particle)
    return ES_ERROR;
  pnode = particle_node[part];

  if (pnode == -1)
    return ES_ERROR;
  mpi_send_mol_id(pnode, part, mid);
  return ES_OK;
}

#ifdef ROTATION
int set_particle_quat(int part, double quat[4]) {
  int pnode;
  if (!particle_node)
    build_particle_node();

  if (part < 0 || part > max_seen_particle)
    return ES_ERROR;
  pnode = particle_node[part];

  if (pnode == -1)
    return ES_ERROR;
  mpi_send_quat(pnode, part, quat);
  return ES_OK;
}

int set_particle_omega_lab(int part, double omega_lab[3]) {
  int pnode;
  if (!particle_node)
    build_particle_node();

  if (part < 0 || part > max_seen_particle)
    return ES_ERROR;
  pnode = particle_node[part];

  if (pnode == -1)
    return ES_ERROR;

  /* Internal functions require the body coordinates
     so we need to convert to these from the lab frame */

  double A[9];
  double omega[3];
  Particle particle;

  get_particle_data(part, &particle);
  define_rotation_matrix(&particle, A);

  omega[0] = A[0 + 3 * 0] * omega_lab[0] + A[0 + 3 * 1] * omega_lab[1] +
             A[0 + 3 * 2] * omega_lab[2];
  omega[1] = A[1 + 3 * 0] * omega_lab[0] + A[1 + 3 * 1] * omega_lab[1] +
             A[1 + 3 * 2] * omega_lab[2];
  omega[2] = A[2 + 3 * 0] * omega_lab[0] + A[2 + 3 * 1] * omega_lab[1] +
             A[2 + 3 * 2] * omega_lab[2];

  mpi_send_omega(pnode, part, omega);
  return ES_OK;
}

int set_particle_omega_body(int part, double omega[3]) {
  /* Nothing to be done but pass, since the coordinates
     are already in the proper frame */

  int pnode;
  if (!particle_node)
    build_particle_node();

  if (part < 0 || part > max_seen_particle)
    return ES_ERROR;
  pnode = particle_node[part];

  if (pnode == -1)
    return ES_ERROR;
  mpi_send_omega(pnode, part, omega);
  return ES_OK;
}

int set_particle_torque_lab(int part, double torque_lab[3]) {
  int pnode;
  if (!particle_node)
    build_particle_node();

  if (part < 0 || part > max_seen_particle)
    return ES_ERROR;
  pnode = particle_node[part];

  if (pnode == -1)
    return ES_ERROR;

  /* Internal functions require the body coordinates
     so we need to convert to these from the lab frame */

  double A[9];
  double torque[3];
  Particle particle;

  get_particle_data(part, &particle);
  define_rotation_matrix(&particle, A);

  torque[0] = A[0 + 3 * 0] * torque_lab[0] + A[0 + 3 * 1] * torque_lab[1] +
              A[0 + 3 * 2] * torque_lab[2];
  torque[1] = A[1 + 3 * 0] * torque_lab[0] + A[1 + 3 * 1] * torque_lab[1] +
              A[1 + 3 * 2] * torque_lab[2];
  torque[2] = A[2 + 3 * 0] * torque_lab[0] + A[2 + 3 * 1] * torque_lab[1] +
              A[2 + 3 * 2] * torque_lab[2];

  mpi_send_torque(pnode, part, torque);
  return ES_OK;
}

int set_particle_torque_body(int part, double torque[3]) {
  /* Nothing to be done but pass, since the coordinates
     are already in the proper frame */

  int pnode;
  if (!particle_node)
    build_particle_node();

  if (part < 0 || part > max_seen_particle)
    return ES_ERROR;
  pnode = particle_node[part];

  if (pnode == -1)
    return ES_ERROR;
  mpi_send_torque(pnode, part, torque);
  return ES_OK;
}

#endif

#ifdef LANGEVIN_PER_PARTICLE
int set_particle_temperature(int part, double T) {
  int pnode;
  if (!particle_node)
    build_particle_node();

  if (part < 0 || part > max_seen_particle)
    return ES_ERROR;

  pnode = particle_node[part];

  if (pnode == -1)
    return ES_ERROR;

  mpi_set_particle_temperature(pnode, part, T);
  return ES_OK;
}

#ifndef PARTICLE_ANISOTROPY
int set_particle_gamma(int part, double gamma)
#else
int set_particle_gamma(int part, double gamma[3])
#endif // PARTICLE_ANISOTROPY
{
  int pnode;

  if (!particle_node)
    build_particle_node();

  if (part < 0 || part > max_seen_particle)
    return ES_ERROR;

  pnode = particle_node[part];

  if (pnode == -1)
    return ES_ERROR;

  mpi_set_particle_gamma(pnode, part, gamma);
  return ES_OK;
}
#ifdef ROTATION
#ifndef ROTATIONAL_INERTIA
int set_particle_gamma_rot(int part, double gamma_rot)
#else
int set_particle_gamma_rot(int part, double gamma_rot[3])
#endif // ROTATIONAL_INERTIA
{
  int pnode;

  if (!particle_node)
    build_particle_node();

  if (part < 0 || part > max_seen_particle)
    return ES_ERROR;

  pnode = particle_node[part];

  if (pnode == -1)
    return ES_ERROR;

  mpi_set_particle_gamma_rot(pnode, part, gamma_rot);
  return ES_OK;
}
#endif // ROTATION
#endif // LANGEVIN_PER_PARTICLE

#ifdef EXTERNAL_FORCES
#ifdef ROTATION
int set_particle_ext_torque(int part, int flag, double torque[3]) {
  int pnode;
  if (!particle_node)
    build_particle_node();

  if (part < 0 || part > max_seen_particle)
    return ES_ERROR;
  pnode = particle_node[part];

  if (pnode == -1)
    return ES_ERROR;

  mpi_send_ext_torque(pnode, part, flag, PARTICLE_EXT_TORQUE, torque);
  return ES_OK;
}
#endif

int set_particle_ext_force(int part, int flag, double force[3]) {
  int pnode;
  if (!particle_node)
    build_particle_node();

  if (part < 0 || part > max_seen_particle)
    return ES_ERROR;
  pnode = particle_node[part];

  if (pnode == -1)
    return ES_ERROR;

  mpi_send_ext_force(pnode, part, flag, PARTICLE_EXT_FORCE, force);
  return ES_OK;
}

int set_particle_fix(int part, int flag) {
  int pnode;
  if (!particle_node)
    build_particle_node();

  if (part < 0 || part > max_seen_particle)
    return ES_ERROR;
  pnode = particle_node[part];

  if (pnode == -1)
    return ES_ERROR;
  mpi_send_ext_force(pnode, part, flag, COORDS_FIX_MASK, NULL);
  return ES_OK;
}

#endif

int change_particle_bond(int part, int *bond, int _delete) {
  int pnode;
  if (!particle_node)
    build_particle_node();

  if (part < 0 || part > max_seen_particle)
    return ES_ERROR;
  pnode = particle_node[part];

  if (pnode == -1)
    return ES_ERROR;
  if (_delete != 0 || bond == NULL)
    _delete = 1;

  if (bond != NULL) {
    if (bond[0] < 0 || bond[0] >= n_bonded_ia) {
      runtimeErrorMsg() << "invalid/unknown bonded interaction type "
                        << bond[0];
      return ES_ERROR;
    }
  }
  return mpi_send_bond(pnode, part, bond, _delete);
}

void remove_all_particles() {
  mpi_remove_particle(-1, -1);
  realloc_particle_node(0);
}

int remove_particle(int part) {
  int pnode;

<<<<<<< HEAD
  Particle cur_par;
  if (get_particle_data(part, &cur_par) == ES_ERROR )
	  return ES_ERROR;
  int type = cur_par.p.type;
  free_particle(&cur_par);
  if (remove_id_type_array(part, type) == ES_ERROR )
	  return ES_ERROR;
=======
  Particle *cur_par = (Particle *)Utils::malloc(sizeof(Particle));
  if (get_particle_data(part, cur_par) == ES_ERROR)
    return ES_ERROR;
  int type = cur_par->p.type;
  free(cur_par);
  if (remove_id_type_array(part, type) == ES_ERROR)
    return ES_ERROR;
>>>>>>> 0921e08c

  if (!particle_node)
    build_particle_node();

  if (part > max_seen_particle)
    return ES_ERROR;

  pnode = particle_node[part];
  if (pnode == -1)
    return ES_ERROR;

  particle_node[part] = -1;

  mpi_remove_particle(pnode, part);

  if (part == max_seen_particle) {
    while (max_seen_particle >= 0 && particle_node[max_seen_particle] == -1)
      max_seen_particle--;
    mpi_bcast_parameter(FIELD_MAXPART);
  }
  return ES_OK;
}

void local_remove_particle(int part) {
  int ind, c;
  Particle *p = local_particles[part];
  ParticleList *pl = NULL, *tmp;

  /* the tricky - say ugly - part: determine
     the cell the particle is located in by checking
     wether the particle address is inside the array */
  for (c = 0; c < local_cells.n; c++) {
    tmp = local_cells.cell[c];
    ind = p - tmp->part;
    if (ind >= 0 && ind < tmp->n) {
      pl = tmp;
      break;
    }
  }
  if (!pl) {
    fprintf(stderr,
            "%d: INTERNAL ERROR: could not find cell of particle %d, exiting\n",
            this_node, part);
    errexit();
  }

  free_particle(p);

  /* remove local_particles entry */
  local_particles[p->p.identity] = NULL;

  if (&pl->part[pl->n - 1] != p) {
    /* move last particle to free position */
    memmove(p, &pl->part[pl->n - 1], sizeof(Particle));
    /* update the local_particles array for the moved particle */
    local_particles[p->p.identity] = p;
  }

  pl->n--;
}

void local_place_particle(int part, double p[3], int _new) {
  Cell *cell;
  double pp[3];
  int i[3], rl;
  Particle *pt;

  i[0] = 0;
  i[1] = 0;
  i[2] = 0;
  pp[0] = p[0];
  pp[1] = p[1];
  pp[2] = p[2];

  double vv[3] = {0., 0., 0.};
  fold_position(pp, vv, i);

  if (_new) {
    /* allocate particle anew */
    cell = cell_structure.position_to_cell(pp);
    if (!cell) {
      fprintf(stderr, "%d: INTERNAL ERROR: particle %d at %f(%f) %f(%f) %f(%f) "
                      "does not belong on this node\n",
              this_node, part, p[0], pp[0], p[1], pp[1], p[2], pp[2]);
      errexit();
    }
    rl = realloc_particlelist(cell, ++cell->n);
    pt = &cell->part[cell->n - 1];
    init_particle(pt);

    pt->p.identity = part;
    if (rl)
      update_local_particles(cell);
    else
      local_particles[pt->p.identity] = pt;
  } else
    pt = local_particles[part];

  PART_TRACE(fprintf(
      stderr, "%d: local_place_particle: got particle id=%d @ %f %f %f\n",
      this_node, part, p[0], p[1], p[2]));

#ifdef LEES_EDWARDS
  pt->m.v[0] += vv[0];
  pt->m.v[1] += vv[1];
  pt->m.v[2] += vv[2];
#endif

  memmove(pt->r.p, pp, 3 * sizeof(double));
  memmove(pt->l.i, i, 3 * sizeof(int));
#ifdef BOND_CONSTRAINT
  memmove(pt->r.p_old, pp, 3 * sizeof(double));
#endif
}

void local_remove_all_particles() {
  Cell *cell;
  int c;
  n_part = 0;
  max_seen_particle = -1;
  for (c = 0; c < local_cells.n; c++) {
    Particle *p;
    int i, np;
    cell = local_cells.cell[c];
    p = cell->part;
    np = cell->n;
    for (i = 0; i < np; i++)
      realloc_intlist(&p[i].bl, 0);
    cell->n = 0;
  }
}

void local_rescale_particles(int dir, double scale) {
  Particle *p, *p1;
  int j, c;
  Cell *cell;

  for (c = 0; c < local_cells.n; c++) {
    cell = local_cells.cell[c];
    p = cell->part;
    for (j = 0; j < cell->n; j++) {
      p1 = &p[j];
      if (dir < 3)
        p1->r.p[dir] *= scale;
      else {
        p1->r.p[0] *= scale;
        p1->r.p[1] *= scale;
        p1->r.p[2] *= scale;
      }
    }
  }
}

void added_particle(int part) {
  int i;

  n_part++;

  if (part > max_seen_particle) {
    realloc_local_particles(part);

    max_seen_particle = part;
  }
}

int local_change_bond(int part, int *bond, int _delete) {
  IntList *bl;
  Particle *p;
  int bond_size;
  int i;

  p = local_particles[part];
  if (_delete)
    return try_delete_bond(p, bond);

  bond_size = bonded_ia_params[bond[0]].num + 1;
  bl = &(p->bl);
  realloc_intlist(bl, bl->n + bond_size);
  for (i = 0; i < bond_size; i++)
    bl->e[bl->n++] = bond[i];
  return ES_OK;
}

int try_delete_bond(Particle *part, int *bond) {
  IntList *bl = &part->bl;
  int i, j, type, partners;

  // Empty bond means: delete all bonds
  if (!bond) {
    realloc_intlist(bl, bl->n = 0);
    return ES_OK;
  }

  // Go over the bond list to find the bond to delete
  for (i = 0; i < bl->n;) {
    type = bl->e[i];
    partners = bonded_ia_params[type].num;

    // If the bond type does not match the one, we want to delete, skip
    if (type != bond[0])
      i += 1 + partners;
    else {
      // Go over the bond partners
      for (j = 1; j <= partners; j++) {
        // Leave the loop early, if the bond to delete and the bond with in the
        // particle don't match
        if (bond[j] != bl->e[i + j])
          break;
      }
      // If we did not exit from the loop early, all parameters matched
      // and we go on with deleting
      if (j > partners) {
        // New length of bond list
        bl->n -= 1 + partners;
        memmove(bl->e + i, bl->e + i + 1 + partners, sizeof(int) * (bl->n - i));
        realloc_intlist(bl, bl->n);
        return ES_OK;
      }
      i += 1 + partners;
    }
  }
  return ES_ERROR;
}

void remove_all_bonds_to(int identity) {
  Cell *cell;
  int p, np, c;
  Particle *part;

  for (c = 0; c < local_cells.n; c++) {
    cell = local_cells.cell[c];
    np = cell->n;
    part = cell->part;
    for (p = 0; p < np; p++) {
      IntList *bl = &part[p].bl;
      int i, j, partners;

      for (i = 0; i < bl->n;) {
        partners = bonded_ia_params[bl->e[i]].num;
        for (j = 1; j <= partners; j++)
          if (bl->e[i + j] == identity)
            break;
        if (j <= partners) {
          bl->n -= 1 + partners;
          memmove(bl->e + i, bl->e + i + 1 + partners,
                  sizeof(int) * (bl->n - i));
          realloc_intlist(bl, bl->n);
        } else
          i += 1 + partners;
      }
      if (i != bl->n) {
        fprintf(stderr, "%d: INTERNAL ERROR: bond information corrupt for "
                        "particle %d, exiting...\n",
                this_node, part[p].p.identity);
        errexit();
      }
    }
  }
}

#ifdef EXCLUSIONS
void local_change_exclusion(int part1, int part2, int _delete) {
  Cell *cell;
  int p, np, c;
  Particle *part;

  if (part1 == -1 && part2 == -1) {
    /* delete all exclusions */
    for (c = 0; c < local_cells.n; c++) {
      cell = local_cells.cell[c];
      np = cell->n;
      part = cell->part;
      for (p = 0; p < np; p++)
        realloc_intlist(&part[p].el, part[p].el.n = 0);
    }
    return;
  }

  /* part1, if here */
  part = local_particles[part1];
  if (part) {
    if (_delete)
      try_delete_exclusion(part, part2);
    else
      try_add_exclusion(part, part2);
  }

  /* part2, if here */
  part = local_particles[part2];
  if (part) {
    if (_delete)
      try_delete_exclusion(part, part1);
    else
      try_add_exclusion(part, part1);
  }
}

void try_add_exclusion(Particle *part, int part2) {
  int i;
  for (i = 0; i < part->el.n; i++)
    if (part->el.e[i] == part2)
      return;

  realloc_intlist(&part->el, part->el.n + 1);
  part->el.e[part->el.n++] = part2;
}

void try_delete_exclusion(Particle *part, int part2) {
  IntList *el = &part->el;
  int i;

  for (i = 0; i < el->n; i++) {
    if (el->e[i] == part2) {
      el->n--;
      memmove(el->e + i, el->e + i + 1, sizeof(int) * (el->n - i));
      realloc_intlist(el, el->n);
      break;
    }
  }
}
#endif

void send_particles(ParticleList *particles, int node) {
  int pc;
  /* Dynamic data, bonds and exclusions */
  IntList local_dyn;

  PART_TRACE(fprintf(stderr, "%d: send_particles %d to %d\n", this_node,
                     particles->n, node));

  MPI_Send(&particles->n, 1, MPI_INT, node, REQ_SNDRCV_PART, comm_cart);
  MPI_Send(particles->part, particles->n * sizeof(Particle), MPI_BYTE, node,
           REQ_SNDRCV_PART, comm_cart);

  init_intlist(&local_dyn);
  for (pc = 0; pc < particles->n; pc++) {
    Particle *p = &particles->part[pc];
    int size = local_dyn.n + p->bl.n;
#ifdef EXCLUSIONS
    size += p->el.n;
#endif
    realloc_intlist(&local_dyn, size);
    memmove(local_dyn.e + local_dyn.n, p->bl.e, p->bl.n * sizeof(int));
    local_dyn.n += p->bl.n;
#ifdef EXCLUSIONS
    memmove(local_dyn.e + local_dyn.n, p->el.e, p->el.n * sizeof(int));
    local_dyn.n += p->el.n;
#endif
  }

  PART_TRACE(fprintf(stderr, "%d: send_particles sending %d bond ints\n",
                     this_node, local_dyn.n));
  if (local_dyn.n > 0) {
    MPI_Send(local_dyn.e, local_dyn.n * sizeof(int), MPI_BYTE, node,
             REQ_SNDRCV_PART, comm_cart);
    realloc_intlist(&local_dyn, 0);
  }

  /* remove particles from this nodes local list and free data */
  for (pc = 0; pc < particles->n; pc++) {
    local_particles[particles->part[pc].p.identity] = NULL;
    free_particle(&particles->part[pc]);
  }

  realloc_particlelist(particles, particles->n = 0);
}

void recv_particles(ParticleList *particles, int node) {
  int transfer = 0, read, pc;
  IntList local_dyn;

  PART_TRACE(fprintf(stderr, "%d: recv_particles from %d\n", this_node, node));

  MPI_Recv(&transfer, 1, MPI_INT, node, REQ_SNDRCV_PART, comm_cart,
           MPI_STATUS_IGNORE);

  PART_TRACE(
      fprintf(stderr, "%d: recv_particles get %d\n", this_node, transfer));

  realloc_particlelist(particles, particles->n + transfer);
  MPI_Recv(&particles->part[particles->n], transfer * sizeof(Particle),
           MPI_BYTE, node, REQ_SNDRCV_PART, comm_cart, MPI_STATUS_IGNORE);
  particles->n += transfer;

  init_intlist(&local_dyn);
  for (pc = particles->n - transfer; pc < particles->n; pc++) {
    Particle *p = &particles->part[pc];
    local_dyn.n += p->bl.n;
#ifdef EXCLUSIONS
    local_dyn.n += p->el.n;
#endif

    PART_TRACE(fprintf(stderr, "%d: recv_particles got particle %d\n",
                       this_node, p->p.identity));
#ifdef ADDITIONAL_CHECKS
    if (local_particles[p->p.identity] != NULL) {
      fprintf(stderr, "%d: transmitted particle %d is already here...\n",
              this_node, p->p.identity);
      errexit();
    }
#endif
  }

  update_local_particles(particles);

  PART_TRACE(fprintf(stderr, "%d: recv_particles expecting %d bond ints\n",
                     this_node, local_dyn.n));
  if (local_dyn.n > 0) {
    alloc_intlist(&local_dyn, local_dyn.n);
    MPI_Recv(local_dyn.e, local_dyn.n * sizeof(int), MPI_BYTE, node,
             REQ_SNDRCV_PART, comm_cart, MPI_STATUS_IGNORE);
  }
  read = 0;
  for (pc = particles->n - transfer; pc < particles->n; pc++) {
    Particle *p = &particles->part[pc];
    if (p->bl.n > 0) {
      alloc_intlist(&p->bl, p->bl.n);
      memmove(p->bl.e, &local_dyn.e[read], p->bl.n * sizeof(int));
      read += p->bl.n;
    } else
      p->bl.e = NULL;
#ifdef EXCLUSIONS
    if (p->el.n > 0) {
      alloc_intlist(&p->el, p->el.n);
      memmove(p->el.e, &local_dyn.e[read], p->el.n * sizeof(int));
      read += p->el.n;
    } else
      p->el.e = NULL;
#endif
  }
  if (local_dyn.n > 0)
    realloc_intlist(&local_dyn, 0);
}

void add_partner(IntList *il, int i, int j, int distance) {
  int k;
  if (j == i)
    return;
  for (k = 0; k < il->n; k += 2)
    if (il->e[k] == j)
      return;
  realloc_intlist(il, il->n + 2);
  il->e[il->n++] = j;
  il->e[il->n++] = distance;
}

#ifdef EXCLUSIONS

int change_exclusion(int part1, int part2, int _delete) {
  if (!particle_node)
    build_particle_node();

  if (part1 < 0 || part1 > max_seen_particle || part2 < 0 ||
      part2 > max_seen_particle || part1 == part2 ||
      particle_node[part1] == -1 || particle_node[part2] == -1)
    return ES_ERROR;

  mpi_send_exclusion(part1, part2, _delete);
  return ES_OK;
}

void remove_all_exclusions() { mpi_send_exclusion(-1, -1, 1); }

void auto_exclusion(int distance) {
  int count, p, i, j, p1, p2, p3, dist1, dist2;
  Bonded_ia_parameters *ia_params;

  /* partners is a list containing the currently found excluded particles for
     each particle, and their distance, as a interleaved list */
  IntList *partners;

  /* setup bond partners and distance list. Since we need to identify particles
     via their identity, we use a full sized array */
  partners =
      (IntList *)Utils::malloc((max_seen_particle + 1) * sizeof(IntList));
  for (p = 0; p <= max_seen_particle; p++)
    init_intlist(&partners[p]);

  /* determine initial connectivity */
  for (auto const &part1 : partCfg) {
    p1 = part1.p.identity;
    for (i = 0; i < part1.bl.n;) {
      ia_params = &bonded_ia_params[part1.bl.e[i++]];
      if (ia_params->num == 1) {
        p2 = part1.bl.e[i++];
        /* you never know what the user does, may bond a particle to itself...?
         */
        if (p2 != p1) {
          add_partner(&partners[p1], p1, p2, 1);
          add_partner(&partners[p2], p2, p1, 1);
        }
      } else
        i += ia_params->num;
    }
  }

  /* calculate transient connectivity. For each of the current neighbors,
     also exclude their close enough neighbors.
  */
  for (count = 1; count < distance; count++) {
    for (p1 = 0; p1 <= max_seen_particle; p1++) {
      for (i = 0; i < partners[p1].n; i += 2) {
        p2 = partners[p1].e[i];
        dist1 = partners[p1].e[i + 1];
        if (dist1 > distance)
          continue;
        /* loop over all partners of the partner */
        for (j = 0; j < partners[p2].n; j += 2) {
          p3 = partners[p2].e[j];
          dist2 = dist1 + partners[p2].e[j + 1];
          if (dist2 > distance)
            continue;
          add_partner(&partners[p1], p1, p3, dist2);
          add_partner(&partners[p3], p3, p1, dist2);
        }
      }
    }
  }

  /* setup the exclusions and clear the arrays. We do not setup the exclusions
     up there, since on_part_change clears the partCfg, so that we would have to
     restore it continously. Of course this could be optimized by bundling the
     exclusions, but this is only done once and the overhead is as much as for
     setting the bonds, which the user apparently accepted.
  */
  for (p = 0; p <= max_seen_particle; p++) {
    for (j = 0; j < partners[p].n; j++)
      if (p < partners[p].e[j])
        change_exclusion(p, partners[p].e[j], 0);
    realloc_intlist(&partners[p], 0);
  }
  free(partners);
}

#endif

int init_gc(void) {
  if (type_array == (TypeList *)NULL) {
    // stores the number of currently available type_list's
    number_of_type_lists = 10;

    Type.max_entry = 0;
    Index.max_entry = 0;

    type_array =
        (TypeList *)Utils::malloc(sizeof(TypeList) * number_of_type_lists);
    if (type_array == (TypeList *)0)
      return ES_ERROR;

    GC_init = 1;
    Type_array_init = 0;
  }
  return ES_OK;
}

int init_type_array(int type) {
  if (init_gc() == ES_ERROR)
    return ES_ERROR;

  for (int i = 0; i < Index.max_entry; i++)
    if (type == Type.index[i]) {
      // already indexed
      return ES_OK;
    }

  int type_index = -1;
  type_index = (Type.max_entry++);
  if (type_index == number_of_type_lists) {
    reallocate_global_type_list(number_of_type_lists * 2);
  }

  Type.index =
      (int *)Utils::realloc((void *)Type.index, sizeof(int) * Type.max_entry);

  // reallocate the array that holds the particle type and points to the type
  // index used for the type_list

  if (type >= Index.max_entry) {
    Index.type =
        (int *)Utils::realloc((void *)Index.type, (type + 1) * sizeof(int));
    Index.max_entry = type + 1;
  }
  for (int i = 0; i < Type.max_entry; i++)
    Index.type[i] = -1;

  if (Type.index == (int *)0 || Index.type == (int *)0)
    return ES_ERROR;

  // allocates a list for ids for as many entries as there are particles right
  // now
  if (type < 0) {
    return ES_ERROR;
  }
  Type.index[type_index] = type;
  // fill in array type_index_of_type
  for (int i = 0; i < Type.max_entry; i++) {
    Index.type[Type.index[i]] = i;
  }

  int t_c = 0; // index
  type_array[Index.type[type]].id_list =
      (int *)Utils::malloc(sizeof(int) * n_part);
  for (auto const &p : partCfg) {
    if (p.p.type == type)
      type_array[Index.type[type]].id_list[t_c++] = p.p.identity;
  }
  int max_size = n_part;
  if (t_c != 0) {
    while (t_c < (double)max_size / 4.0) {
      max_size = floor((double)max_size / 2.0);
    }
    // now the array is shrinked to at least 4 times the highest entry
    type_array[Index.type[type]].id_list =
        (int *)Utils::realloc((void *)type_array[Index.type[type]].id_list,
                              sizeof(int) * 2 * max_size);
    type_array[Index.type[type]].max_entry = t_c;
    type_array[Index.type[type]].cur_size = max_size * 2;
  } else {
    // no particles of the given type were found, so leave array size fixed at a
    // reasonable start entry 64 ints in this case
    type_array[Index.type[type]].id_list = (int *)Utils::realloc(
        (void *)type_array[Index.type[type]].id_list, sizeof(int) * 64);
    type_array[Index.type[type]].max_entry = t_c;
    type_array[Index.type[type]].cur_size = 64;
  }
  // fill remaining entries with -1
  for (int i = type_array[Index.type[type]].max_entry;
       i < type_array[Index.type[type]].cur_size; i++) {
    type_array[Index.type[type]].id_list[i] = -1;
  }
  Type_array_init = 1;
  return ES_OK;
}

int reallocate_type_array(int type) {
  type_array[Index.type[type]].id_list = (int *)Utils::realloc(
      (void *)type_array[Index.type[type]].id_list,
      sizeof(int) * type_array[Index.type[type]].cur_size * 2);
  if (type_array[Index.type[type]].id_list == (int *)0) {
    return ES_ERROR;
  }
  type_array[Index.type[type]].cur_size =
      type_array[Index.type[type]].cur_size * 2;
  return ES_OK;
}

int remove_id_type_array(int part_id, int type) {

<<<<<<< HEAD
int init_gc(void){
	if ( type_array == (TypeList *) NULL) {
		//stores the number of currently available type_list's 
		number_of_type_lists=10;

		Type.max_entry = 0;
		Index.max_entry = 0;

		type_array = (TypeList *) Utils::malloc(sizeof(TypeList) * number_of_type_lists);
		if ( type_array == (TypeList *) NULL )
			return ES_ERROR;

		GC_init = 1;
		Type_array_init = 0;
	}
	return ES_OK;
}

int init_type_array(int type){
	if (init_gc() == ES_ERROR)
		return ES_ERROR;

	for ( int i = 0; i<Index.max_entry; i++ )
		if (type == Type.index[i] && Index.type[type]!=-1) {
			// already indexed
			return ES_OK;
		}

	updatePartCfg(WITHOUT_BONDS);

	if (!partCfg)
		return ES_ERROR;

	int type_index=-1;
	type_index= (Type.max_entry++);
	if ( type_index == number_of_type_lists ) {
		reallocate_global_type_list(number_of_type_lists*2);
	}

	Type.index = (int *) Utils::realloc ( (void *) Type.index, sizeof(int)*Type.max_entry);

	//reallocate the array that holds the particle type and points to the type index used for the type_list
	
	if ( type >= Index.max_entry ) { 
		Index.type= (int * ) Utils::realloc( (void *) Index.type, (type+1)*sizeof(int));
		Index.max_entry = type + 1;
	}
	for (int i=0; i<Type.max_entry; i++) 
		Index.type[i]=-1;

	if (Type.index == (int *) 0 || Index.type == (int *) 0)
		return ES_ERROR;

	//allocates a list for ids for as many entries as there are particles right now
	if ( !(partCfg) ||  type < 0 ) { 
		return ES_ERROR;
	}
	Type.index[type_index]=type;
	//fill in array type_index_of_type
	for (int i=0; i<Type.max_entry; i++ ) {
		Index.type[Type.index[i]] = i;
	}

	int t_c = 0; //index
	type_array[Index.type[type]].id_list = (int *) Utils::malloc (sizeof (int) * n_part);
	for (int i=0; i<n_part; i++) {
		if ( partCfg[i].p.type==type ) 
			type_array[Index.type[type]].id_list[t_c++]=partCfg[i].p.identity;
	}
	int max_size=n_part;
	if ( t_c != 0 ) { 
		while ( t_c < (double) max_size/4.0) { 
			max_size= floor( (double ) max_size/2.0);
		}
		// now the array is shrinked to at least 4 times the highest entry
		type_array[Index.type[type]].id_list= (int *) Utils::realloc( (void *) type_array[Index.type[type]].id_list, sizeof(int)*2*max_size);
		type_array[Index.type[type]].max_entry = t_c;
		type_array[Index.type[type]].cur_size = max_size*2;
	} else {
		//no particles of the given type were found, so leave array size fixed at a reasonable start entry 64 ints in this case
		type_array[Index.type[type]].id_list= (int *) Utils::realloc( (void *) type_array[Index.type[type]].id_list, sizeof(int)*64);
		type_array[Index.type[type]].max_entry = t_c;
		type_array[Index.type[type]].cur_size = 64;
	}
	//fill remaining entries with -1
	for (int i=type_array[Index.type[type]].max_entry; i<type_array[Index.type[type]].cur_size; i++) {
		type_array[Index.type[type]].id_list[i] = -1;
	}
	Type_array_init = 1;
	return ES_OK;
}

int reallocate_type_array(int type){
	type_array[Index.type[type]].id_list = (int *) Utils::realloc ( (void *) type_array[Index.type[type]].id_list, sizeof (int) * type_array[Index.type[type]].cur_size * 2);	
	if (type_array[Index.type[type]].id_list == (int *) 0) {
		return ES_ERROR;
	}
	type_array[Index.type[type]].cur_size = type_array[Index.type[type]].cur_size*2;
	return ES_OK;
}

int remove_id_type_array(int part_id, int type){

	int l_err = 1;
	for ( int j = 0; j<Type.max_entry; j++){
		if ( Type.index[j] == type ) {
			l_err = 0;
			break;
		}
	}
	if ( l_err ) { 
		//there is no list which contains this type
		return ES_OK;
	}
	int in_type = Index.type[type];
	int temp_id = -1;
	int max = type_array[in_type].max_entry;
	for (int i=0; i<max; i++){
		if ( type_array[in_type].id_list[i] == part_id ) {
			temp_id = i;
			break;
		}
	}
	if ( temp_id == -1 ){
		//particle is not in the list
		return ES_OK;
	}
	if ( temp_id == max - 1 ) { 
		type_array[in_type].id_list[temp_id] = -1;
	} else {
		int temp=type_array[in_type].id_list[max-1]; 
		type_array[in_type].id_list[max-1] = -1;
		type_array[in_type].id_list[temp_id]=temp;
	}
	type_array[in_type].max_entry--;
	return ES_OK;
}

int update_particle_array(int type) {
	updatePartCfg(WITHOUT_BONDS);
	if (!partCfg) 
		return ES_ERROR;

	int t_c = 0;
	for (int i=0; i<n_part; i++) {
		if (partCfg[i].p.type == type ) {
			type_array[Index.type[type]].id_list[t_c++] = partCfg[i].p.identity;
		}	
		if ( t_c > (double) type_array[Index.type[type]].cur_size/2.0 ) {
			if ( reallocate_type_array(type) == ES_ERROR ) 
				return ES_ERROR;
		}
	}
	type_array[Index.type[type]].max_entry = t_c;
	for ( int i = t_c; i<type_array[Index.type[type]].cur_size; i++)
		type_array[Index.type[type]].id_list[i] = -1;

	return ES_OK;
}

int reallocate_global_type_list(int size){
	if (size <= 0 ) 
		return ES_ERROR;
	type_array = (TypeList *) Utils::realloc( (void *) type_array, sizeof(TypeList)*size);
	number_of_type_lists=size;
	if ( type_array == (TypeList *) 0)
		return ES_ERROR;

	return ES_OK;
}

int find_particle_type(int type, int *id){ 
	int l_err=1;
	// type i not indexed, so no list for this particle exists
	for (int i = 0; i<Type.max_entry; i++){
		if ( Type.index[i] == type ){
			l_err=0;
			break;
		}
	}
	if ( l_err ) {
		return ES_ERROR;
	}
	if ( type_array[Index.type[type]].max_entry == 0 ){ 
		return ES_ERROR;
	}
	int rand_index = i_random ( type_array[Index.type[type]].max_entry );
	*id = type_array[Index.type[type]].id_list[rand_index];

	return ES_OK;
}

int find_particle_type_id(int type, int *id, int *in_id ){
	int l_err=1;
	// type i not indexed, so no list for this particle exists
	for (int i = 0; i<Type.max_entry; i++){
		if ( Type.index[i] == type ){
			l_err=0;
			break;
		}
	}
	if ( l_err ) {
		return ES_ERROR;
	}
	if ( type_array[Index.type[type]].max_entry == 0 )
		return ES_ERROR;

	int rand_index = i_random ( type_array[Index.type[type]].max_entry );
	if (id == (int *) 0 && in_id == (int *) 0) 
		return ES_ERROR;
	else {
		*in_id = rand_index;
		*id = type_array[Index.type[type]].id_list[*in_id];
		return ES_OK;
	}
}

int add_particle_to_list(int part_id, int type){
	int l_err=1;
	int already_in = 0;
//	int already_in_other_list = 0;
	// type i not indexed, so no list for this particle exists
	for (int i = 0; i<Type.max_entry; i++){
		if ( Type.index[i] == type ){
			l_err=0;
			break;
		}
	}
	if ( l_err ) {
		return NOT_INDEXED;
	}

	int in_type = Index.type[type];
	int max = type_array[in_type].max_entry;
	for ( int i=0; i<max; i++ ) {
		if ( type_array[in_type].id_list[i] == part_id ) {
			already_in = 1;
			break;
		}
	}
	if ( already_in ) { 
		return ES_OK;
	}

	if ( max >= (double ) type_array[in_type].cur_size/2.0 )
		if (reallocate_type_array(type)== ES_ERROR)
			return ES_ERROR;

	//add particle id to list:
	type_array[in_type].id_list[max]=part_id;
	type_array[in_type].max_entry++;
	return ES_OK;
}

int gc_status(int type){
	int l_err=1;
	// type i not indexed, so no list for this particle exists
	for (int i = 0; i<Type.max_entry; i++){
		if ( Type.index[i] == type ){
			l_err=0;
			break;
		}
	}
	if ( l_err ) {
		return ES_ERROR;
	}
	int in_type = Index.type[type];
	for (int i = 0; i<type_array[in_type].max_entry; i++) {
		printf("%d\n", type_array[in_type].id_list[i]);
	}
	return ES_OK;
}

int free_particle_lists(void){
	if (type_array == (TypeList *) 0 || Type.index == (int *) 0){
		return ES_OK;
	}
	for (int i=0; i<Type.max_entry; i++){
		free(type_array[i].id_list);
	}
	free(type_array);
	free(Type.index);
	free(Index.type);
	return ES_OK;
}


int number_of_particles_with_type(int type, int *number){
	int indexed=0;
	if ( type_array == (TypeList *) 0 )
		init_type_array(type);
	for ( int i = 0; i<Type.max_entry; i++) {
		if ( type == Type.index[i] ){
			indexed=1;
			break;
		}
	}
	if ( indexed ) {
		*number = type_array[Index.type[type]].max_entry;
		return ES_OK;
	}
	return NOT_INDEXED;
}






// The following functions are used by the python interface to obtain 
// properties of a particle, which are only compiled in in some configurations
// This is needed, because cython does not support conditional compilation 
// within a ctypedef definition
=======
  int l_err = 1;
  for (int j = 0; j < Type.max_entry; j++) {
    if (Type.index[j] == type) {
      l_err = 0;
      break;
    }
  }
  if (l_err) {
    // there is no list which contains this type
    return ES_OK;
  }
  int in_type = Index.type[type];
  int temp_id = -1;
  int max = type_array[in_type].max_entry;
  for (int i = 0; i < max; i++) {
    if (type_array[in_type].id_list[i] == part_id) {
      temp_id = i;
      break;
    }
  }
  if (temp_id == -1) {
    // particle is not in the list
    return ES_OK;
  }
  if (temp_id == max - 1) {
    type_array[in_type].id_list[temp_id] = -1;
  } else {
    int temp = type_array[in_type].id_list[max - 1];
    type_array[in_type].id_list[max - 1] = -1;
    type_array[in_type].id_list[temp_id] = temp;
  }
  type_array[in_type].max_entry--;
  return ES_OK;
}

int update_particle_array(int type) {
  int t_c = 0;
  for (auto const &p : partCfg) {
    if (p.p.type == type) {
      type_array[Index.type[type]].id_list[t_c++] = p.p.identity;
    }
    if (t_c > (double)type_array[Index.type[type]].cur_size / 2.0) {
      if (reallocate_type_array(type) == ES_ERROR)
        return ES_ERROR;
    }
  }
  type_array[Index.type[type]].max_entry = t_c;
  for (int i = t_c; i < type_array[Index.type[type]].cur_size; i++)
    type_array[Index.type[type]].id_list[i] = -1;
>>>>>>> 0921e08c

  return ES_OK;
}

int reallocate_global_type_list(int size) {
  if (size <= 0)
    return ES_ERROR;
  type_array =
      (TypeList *)Utils::realloc((void *)type_array, sizeof(TypeList) * size);
  number_of_type_lists = size;
  if (type_array == (TypeList *)0)
    return ES_ERROR;

  return ES_OK;
}

int find_particle_type(int type, int *id) {
  int l_err = 1;
  // type i not indexed, so no list for this particle exists
  for (int i = 0; i < Type.max_entry; i++) {
    if (Type.index[i] == type) {
      l_err = 0;
      break;
    }
  }
  if (l_err) {
    return ES_ERROR;
  }
  if (type_array[Index.type[type]].max_entry == 0) {
    return ES_ERROR;
  }
  int rand_index = i_random(type_array[Index.type[type]].max_entry);
  *id = type_array[Index.type[type]].id_list[rand_index];

  return ES_OK;
}

int find_particle_type_id(int type, int *id, int *in_id) {
  int l_err = 1;
  // type i not indexed, so no list for this particle exists
  for (int i = 0; i < Type.max_entry; i++) {
    if (Type.index[i] == type) {
      l_err = 0;
      break;
    }
  }
  if (l_err) {
    return ES_ERROR;
  }
  if (type_array[Index.type[type]].max_entry == 0)
    return ES_ERROR;

  int rand_index = i_random(type_array[Index.type[type]].max_entry);
  if (id == (int *)0 && in_id == (int *)0)
    return ES_ERROR;
  else {
    *in_id = rand_index;
    *id = type_array[Index.type[type]].id_list[*in_id];
    return ES_OK;
  }
}

int delete_particle_of_type(int type) {
  int *p_id, *index_id;
  p_id = (int *)Utils::malloc(sizeof(int));
  index_id = (int *)Utils::malloc(sizeof(int));
  if (find_particle_type_id(type, p_id, index_id) == ES_ERROR)
    return ES_ERROR;

  int in_type = Index.type[type];
  // maximal possible index id
  int max = type_array[in_type].max_entry - 1;
  if (max < 0)
    return ES_ERROR;

  if (remove_particle(*p_id) == ES_ERROR) {
    // takes also care of removing the index from the array
    return ES_ERROR;
  }
  return ES_OK;
}

int add_particle_to_list(int part_id, int type) {
  int l_err = 1;
  int already_in = 0;
  //	int already_in_other_list = 0;
  // type i not indexed, so no list for this particle exists
  for (int i = 0; i < Type.max_entry; i++) {
    if (Type.index[i] == type) {
      l_err = 0;
      break;
    }
  }
  if (l_err) {
    return NOT_INDEXED;
  }

  int in_type = Index.type[type];
  int max = type_array[in_type].max_entry;
  for (int i = 0; i < max; i++) {
    if (type_array[in_type].id_list[i] == part_id) {
      already_in = 1;
      break;
    }
  }
  if (already_in) {
    return ES_OK;
  }

  if (max >= (double)type_array[in_type].cur_size / 2.0)
    if (reallocate_type_array(type) == ES_ERROR)
      return ES_ERROR;

  // add particle id to list:
  type_array[in_type].id_list[max] = part_id;
  type_array[in_type].max_entry++;
  return ES_OK;
}

int gc_status(int type) {
  int l_err = 1;
  // type i not indexed, so no list for this particle exists
  for (int i = 0; i < Type.max_entry; i++) {
    if (Type.index[i] == type) {
      l_err = 0;
      break;
    }
  }
  if (l_err) {
    return ES_ERROR;
  }
  int in_type = Index.type[type];
  for (int i = 0; i < type_array[in_type].max_entry; i++) {
    printf("%d\n", type_array[in_type].id_list[i]);
  }
  return ES_OK;
}

int free_particle_lists(void) {
  if (type_array == (TypeList *)0 || Type.index == (int *)0) {
    return ES_OK;
  }
  for (int i = 0; i < Type.max_entry; i++) {
    free(type_array[i].id_list);
  }
  free(type_array);
  free(Type.index);
  free(Index.type);
  return ES_OK;
}

int number_of_particles_with_type(int type, int *number) {
  int indexed = 0;
  if (type_array == (TypeList *)0)
    init_type_array(type);

  for (int i = 0; i < Type.max_entry; i++) {
    if (type == Type.index[i]) {
      indexed = 1;
      break;
    }
  }
  if (indexed) {
    *number = type_array[Index.type[type]].max_entry;
    return ES_OK;
  }
  return NOT_INDEXED;
}

// The following functions are used by the python interface to obtain
// properties of a particle, which are only compiled in in some configurations
// This is needed, because cython does not support conditional compilation
// within a ctypedef definition

#ifdef ROTATION
void pointer_to_omega_body(Particle *p, double *&res) { res = p->m.omega; }

void pointer_to_torque_lab(Particle *p, double *&res) { res = p->f.torque; }

void pointer_to_quat(Particle *p, double *&res) { res = p->r.quat; }

void pointer_to_quatu(Particle *p, double *&res) { res = p->r.quatu; }
#endif

#ifdef ELECTROSTATICS
void pointer_to_q(Particle *p, double *&res) { res = &(p->p.q); }
#endif

#ifdef VIRTUAL_SITES
void pointer_to_virtual(Particle *p, int *&res) { res = &(p->p.isVirtual); }
#endif

#ifdef VIRTUAL_SITES_RELATIVE
void pointer_to_vs_relative(Particle *p, int *&res1, double *&res2,
                            double *&res3) {
  res1 = &(p->p.vs_relative_to_particle_id);
  res2 = &(p->p.vs_relative_distance);
  res3 = (p->p.vs_relative_rel_orientation);
}
#endif

#ifdef MULTI_TIMESTEP
void pointer_to_smaller_timestep(Particle *p, int *&res) {
  res = &(p->p.smaller_timestep);
}
#endif

#ifdef DIPOLES
void pointer_to_dip(Particle *p, double *&res) { res = p->r.dip; }

void pointer_to_dipm(Particle *p, double *&res) { res = &(p->p.dipm); }
#endif

#ifdef EXTERNAL_FORCES
void pointer_to_ext_force(Particle *p, int *&res1, double *&res2) {
  res1 = &(p->p.ext_flag);
  res2 = p->p.ext_force;
}
#ifdef ROTATION
void pointer_to_ext_torque(Particle *p, int *&res1, double *&res2) {
  res1 = &(p->p.ext_flag);
  res2 = p->p.ext_torque;
}
#endif
void pointer_to_fix(Particle *p, int *&res) { res = &(p->p.ext_flag); }
#endif

#ifdef LANGEVIN_PER_PARTICLE
void pointer_to_gamma(Particle *p, double *&res) {
#ifndef PARTICLE_ANISOTROPY
  res = &(p->p.gamma);
#else
  res = p->p.gamma; // array [3]
#endif // PARTICLE_ANISTROPY
}

#ifdef ROTATION
void pointer_to_gamma_rot(Particle *p, double *&res) {
#ifndef ROTATIONAL_INERTIA
  res = &(p->p.gamma_rot);
#else
  res = p->p.gamma_rot; // array [3]
#endif // ROTATIONAL_INERTIA
}
#endif // ROTATION

void pointer_to_temperature(Particle *p, double *&res) { res = &(p->p.T); }
#endif // LANGEVIN_PER_PARTICLE

#ifdef ROTATION_PER_PARTICLE
void pointer_to_rotation(Particle *p, short int *&res) {
  res = &(p->p.rotation);
}
#endif

#ifdef EXCLUSIONS
void pointer_to_exclusions(Particle *p, int *&res1, int *&res2) {
  res1 = &(p->el.n);
  res2 = p->el.e;
}
#endif

#ifdef ENGINE
void pointer_to_swimming(Particle *p, ParticleParametersSwimming *&swim) {
  swim = &(p->swim);
}
#endif

#ifdef ROTATIONAL_INERTIA
void pointer_to_rotational_inertia(Particle *p, double *&res) {
  res = p->p.rinertia;
}
#endif

bool particle_exists(int part) {
  if (!particle_node)
    build_particle_node();

  if (part < 0 || part > max_seen_particle)
    return false;

  if (particle_node[part] != -1)
    return true;
  return false;
}<|MERGE_RESOLUTION|>--- conflicted
+++ resolved
@@ -859,34 +859,18 @@
   if (pnode == -1)
     return ES_ERROR;
 
-<<<<<<< HEAD
-  if ( Type_array_init ) {
-	// check if the particle exists already and the type is changed, then remove it from the list which contains it
-	  Particle cur_par;
-	  if ( get_particle_data(part, &cur_par) != ES_ERROR ) {
-		  int prev_type = (&cur_par)->p.type;
-		  if ( prev_type != type ) {
-		  // particle existed before so delete it from the list
-		  	remove_id_type_array(part, prev_type);
-		  }
-	  }
-	  free_particle(&cur_par);
-=======
   if (Type_array_init) {
     // check if the particle exists already and the type is changed, then remove
     // it from the list which contains it
-    Particle *cur_par = (Particle *)Utils::malloc(sizeof(Particle));
-    if (cur_par != (Particle *)0) {
-      if (get_particle_data(part, cur_par) != ES_ERROR) {
-        int prev_type = cur_par->p.type;
+    Particle cur_par;
+      if (get_particle_data(part, &cur_par) != ES_ERROR) {
+        int prev_type = cur_par.p.type;
         if (prev_type != type) {
           // particle existed before so delete it from the list
           remove_id_type_array(part, prev_type);
         }
       }
-    }
-    free(cur_par);
->>>>>>> 0921e08c
+    free_particle(&cur_par);
 
     if (add_particle_to_list(part, type) == ES_ERROR) {
       // Tcl_AppendResult(interp, "gc particle add failed", (char *) NULL);
@@ -1185,23 +1169,13 @@
 int remove_particle(int part) {
   int pnode;
 
-<<<<<<< HEAD
   Particle cur_par;
-  if (get_particle_data(part, &cur_par) == ES_ERROR )
-	  return ES_ERROR;
+  if (get_particle_data(part, &cur_par) == ES_ERROR)
+    return ES_ERROR;
   int type = cur_par.p.type;
   free_particle(&cur_par);
-  if (remove_id_type_array(part, type) == ES_ERROR )
-	  return ES_ERROR;
-=======
-  Particle *cur_par = (Particle *)Utils::malloc(sizeof(Particle));
-  if (get_particle_data(part, cur_par) == ES_ERROR)
-    return ES_ERROR;
-  int type = cur_par->p.type;
-  free(cur_par);
   if (remove_id_type_array(part, type) == ES_ERROR)
     return ES_ERROR;
->>>>>>> 0921e08c
 
   if (!particle_node)
     build_particle_node();
@@ -1762,7 +1736,7 @@
     return ES_ERROR;
 
   for (int i = 0; i < Index.max_entry; i++)
-    if (type == Type.index[i]) {
+    if (type == Type.index[i] && Index.type[type]!=-1) {
       // already indexed
       return ES_OK;
     }
@@ -1850,321 +1824,6 @@
 
 int remove_id_type_array(int part_id, int type) {
 
-<<<<<<< HEAD
-int init_gc(void){
-	if ( type_array == (TypeList *) NULL) {
-		//stores the number of currently available type_list's 
-		number_of_type_lists=10;
-
-		Type.max_entry = 0;
-		Index.max_entry = 0;
-
-		type_array = (TypeList *) Utils::malloc(sizeof(TypeList) * number_of_type_lists);
-		if ( type_array == (TypeList *) NULL )
-			return ES_ERROR;
-
-		GC_init = 1;
-		Type_array_init = 0;
-	}
-	return ES_OK;
-}
-
-int init_type_array(int type){
-	if (init_gc() == ES_ERROR)
-		return ES_ERROR;
-
-	for ( int i = 0; i<Index.max_entry; i++ )
-		if (type == Type.index[i] && Index.type[type]!=-1) {
-			// already indexed
-			return ES_OK;
-		}
-
-	updatePartCfg(WITHOUT_BONDS);
-
-	if (!partCfg)
-		return ES_ERROR;
-
-	int type_index=-1;
-	type_index= (Type.max_entry++);
-	if ( type_index == number_of_type_lists ) {
-		reallocate_global_type_list(number_of_type_lists*2);
-	}
-
-	Type.index = (int *) Utils::realloc ( (void *) Type.index, sizeof(int)*Type.max_entry);
-
-	//reallocate the array that holds the particle type and points to the type index used for the type_list
-	
-	if ( type >= Index.max_entry ) { 
-		Index.type= (int * ) Utils::realloc( (void *) Index.type, (type+1)*sizeof(int));
-		Index.max_entry = type + 1;
-	}
-	for (int i=0; i<Type.max_entry; i++) 
-		Index.type[i]=-1;
-
-	if (Type.index == (int *) 0 || Index.type == (int *) 0)
-		return ES_ERROR;
-
-	//allocates a list for ids for as many entries as there are particles right now
-	if ( !(partCfg) ||  type < 0 ) { 
-		return ES_ERROR;
-	}
-	Type.index[type_index]=type;
-	//fill in array type_index_of_type
-	for (int i=0; i<Type.max_entry; i++ ) {
-		Index.type[Type.index[i]] = i;
-	}
-
-	int t_c = 0; //index
-	type_array[Index.type[type]].id_list = (int *) Utils::malloc (sizeof (int) * n_part);
-	for (int i=0; i<n_part; i++) {
-		if ( partCfg[i].p.type==type ) 
-			type_array[Index.type[type]].id_list[t_c++]=partCfg[i].p.identity;
-	}
-	int max_size=n_part;
-	if ( t_c != 0 ) { 
-		while ( t_c < (double) max_size/4.0) { 
-			max_size= floor( (double ) max_size/2.0);
-		}
-		// now the array is shrinked to at least 4 times the highest entry
-		type_array[Index.type[type]].id_list= (int *) Utils::realloc( (void *) type_array[Index.type[type]].id_list, sizeof(int)*2*max_size);
-		type_array[Index.type[type]].max_entry = t_c;
-		type_array[Index.type[type]].cur_size = max_size*2;
-	} else {
-		//no particles of the given type were found, so leave array size fixed at a reasonable start entry 64 ints in this case
-		type_array[Index.type[type]].id_list= (int *) Utils::realloc( (void *) type_array[Index.type[type]].id_list, sizeof(int)*64);
-		type_array[Index.type[type]].max_entry = t_c;
-		type_array[Index.type[type]].cur_size = 64;
-	}
-	//fill remaining entries with -1
-	for (int i=type_array[Index.type[type]].max_entry; i<type_array[Index.type[type]].cur_size; i++) {
-		type_array[Index.type[type]].id_list[i] = -1;
-	}
-	Type_array_init = 1;
-	return ES_OK;
-}
-
-int reallocate_type_array(int type){
-	type_array[Index.type[type]].id_list = (int *) Utils::realloc ( (void *) type_array[Index.type[type]].id_list, sizeof (int) * type_array[Index.type[type]].cur_size * 2);	
-	if (type_array[Index.type[type]].id_list == (int *) 0) {
-		return ES_ERROR;
-	}
-	type_array[Index.type[type]].cur_size = type_array[Index.type[type]].cur_size*2;
-	return ES_OK;
-}
-
-int remove_id_type_array(int part_id, int type){
-
-	int l_err = 1;
-	for ( int j = 0; j<Type.max_entry; j++){
-		if ( Type.index[j] == type ) {
-			l_err = 0;
-			break;
-		}
-	}
-	if ( l_err ) { 
-		//there is no list which contains this type
-		return ES_OK;
-	}
-	int in_type = Index.type[type];
-	int temp_id = -1;
-	int max = type_array[in_type].max_entry;
-	for (int i=0; i<max; i++){
-		if ( type_array[in_type].id_list[i] == part_id ) {
-			temp_id = i;
-			break;
-		}
-	}
-	if ( temp_id == -1 ){
-		//particle is not in the list
-		return ES_OK;
-	}
-	if ( temp_id == max - 1 ) { 
-		type_array[in_type].id_list[temp_id] = -1;
-	} else {
-		int temp=type_array[in_type].id_list[max-1]; 
-		type_array[in_type].id_list[max-1] = -1;
-		type_array[in_type].id_list[temp_id]=temp;
-	}
-	type_array[in_type].max_entry--;
-	return ES_OK;
-}
-
-int update_particle_array(int type) {
-	updatePartCfg(WITHOUT_BONDS);
-	if (!partCfg) 
-		return ES_ERROR;
-
-	int t_c = 0;
-	for (int i=0; i<n_part; i++) {
-		if (partCfg[i].p.type == type ) {
-			type_array[Index.type[type]].id_list[t_c++] = partCfg[i].p.identity;
-		}	
-		if ( t_c > (double) type_array[Index.type[type]].cur_size/2.0 ) {
-			if ( reallocate_type_array(type) == ES_ERROR ) 
-				return ES_ERROR;
-		}
-	}
-	type_array[Index.type[type]].max_entry = t_c;
-	for ( int i = t_c; i<type_array[Index.type[type]].cur_size; i++)
-		type_array[Index.type[type]].id_list[i] = -1;
-
-	return ES_OK;
-}
-
-int reallocate_global_type_list(int size){
-	if (size <= 0 ) 
-		return ES_ERROR;
-	type_array = (TypeList *) Utils::realloc( (void *) type_array, sizeof(TypeList)*size);
-	number_of_type_lists=size;
-	if ( type_array == (TypeList *) 0)
-		return ES_ERROR;
-
-	return ES_OK;
-}
-
-int find_particle_type(int type, int *id){ 
-	int l_err=1;
-	// type i not indexed, so no list for this particle exists
-	for (int i = 0; i<Type.max_entry; i++){
-		if ( Type.index[i] == type ){
-			l_err=0;
-			break;
-		}
-	}
-	if ( l_err ) {
-		return ES_ERROR;
-	}
-	if ( type_array[Index.type[type]].max_entry == 0 ){ 
-		return ES_ERROR;
-	}
-	int rand_index = i_random ( type_array[Index.type[type]].max_entry );
-	*id = type_array[Index.type[type]].id_list[rand_index];
-
-	return ES_OK;
-}
-
-int find_particle_type_id(int type, int *id, int *in_id ){
-	int l_err=1;
-	// type i not indexed, so no list for this particle exists
-	for (int i = 0; i<Type.max_entry; i++){
-		if ( Type.index[i] == type ){
-			l_err=0;
-			break;
-		}
-	}
-	if ( l_err ) {
-		return ES_ERROR;
-	}
-	if ( type_array[Index.type[type]].max_entry == 0 )
-		return ES_ERROR;
-
-	int rand_index = i_random ( type_array[Index.type[type]].max_entry );
-	if (id == (int *) 0 && in_id == (int *) 0) 
-		return ES_ERROR;
-	else {
-		*in_id = rand_index;
-		*id = type_array[Index.type[type]].id_list[*in_id];
-		return ES_OK;
-	}
-}
-
-int add_particle_to_list(int part_id, int type){
-	int l_err=1;
-	int already_in = 0;
-//	int already_in_other_list = 0;
-	// type i not indexed, so no list for this particle exists
-	for (int i = 0; i<Type.max_entry; i++){
-		if ( Type.index[i] == type ){
-			l_err=0;
-			break;
-		}
-	}
-	if ( l_err ) {
-		return NOT_INDEXED;
-	}
-
-	int in_type = Index.type[type];
-	int max = type_array[in_type].max_entry;
-	for ( int i=0; i<max; i++ ) {
-		if ( type_array[in_type].id_list[i] == part_id ) {
-			already_in = 1;
-			break;
-		}
-	}
-	if ( already_in ) { 
-		return ES_OK;
-	}
-
-	if ( max >= (double ) type_array[in_type].cur_size/2.0 )
-		if (reallocate_type_array(type)== ES_ERROR)
-			return ES_ERROR;
-
-	//add particle id to list:
-	type_array[in_type].id_list[max]=part_id;
-	type_array[in_type].max_entry++;
-	return ES_OK;
-}
-
-int gc_status(int type){
-	int l_err=1;
-	// type i not indexed, so no list for this particle exists
-	for (int i = 0; i<Type.max_entry; i++){
-		if ( Type.index[i] == type ){
-			l_err=0;
-			break;
-		}
-	}
-	if ( l_err ) {
-		return ES_ERROR;
-	}
-	int in_type = Index.type[type];
-	for (int i = 0; i<type_array[in_type].max_entry; i++) {
-		printf("%d\n", type_array[in_type].id_list[i]);
-	}
-	return ES_OK;
-}
-
-int free_particle_lists(void){
-	if (type_array == (TypeList *) 0 || Type.index == (int *) 0){
-		return ES_OK;
-	}
-	for (int i=0; i<Type.max_entry; i++){
-		free(type_array[i].id_list);
-	}
-	free(type_array);
-	free(Type.index);
-	free(Index.type);
-	return ES_OK;
-}
-
-
-int number_of_particles_with_type(int type, int *number){
-	int indexed=0;
-	if ( type_array == (TypeList *) 0 )
-		init_type_array(type);
-	for ( int i = 0; i<Type.max_entry; i++) {
-		if ( type == Type.index[i] ){
-			indexed=1;
-			break;
-		}
-	}
-	if ( indexed ) {
-		*number = type_array[Index.type[type]].max_entry;
-		return ES_OK;
-	}
-	return NOT_INDEXED;
-}
-
-
-
-
-
-
-// The following functions are used by the python interface to obtain 
-// properties of a particle, which are only compiled in in some configurations
-// This is needed, because cython does not support conditional compilation 
-// within a ctypedef definition
-=======
   int l_err = 1;
   for (int j = 0; j < Type.max_entry; j++) {
     if (Type.index[j] == type) {
@@ -2214,7 +1873,6 @@
   type_array[Index.type[type]].max_entry = t_c;
   for (int i = t_c; i < type_array[Index.type[type]].cur_size; i++)
     type_array[Index.type[type]].id_list[i] = -1;
->>>>>>> 0921e08c
 
   return ES_OK;
 }
@@ -2275,26 +1933,6 @@
     *id = type_array[Index.type[type]].id_list[*in_id];
     return ES_OK;
   }
-}
-
-int delete_particle_of_type(int type) {
-  int *p_id, *index_id;
-  p_id = (int *)Utils::malloc(sizeof(int));
-  index_id = (int *)Utils::malloc(sizeof(int));
-  if (find_particle_type_id(type, p_id, index_id) == ES_ERROR)
-    return ES_ERROR;
-
-  int in_type = Index.type[type];
-  // maximal possible index id
-  int max = type_array[in_type].max_entry - 1;
-  if (max < 0)
-    return ES_ERROR;
-
-  if (remove_particle(*p_id) == ES_ERROR) {
-    // takes also care of removing the index from the array
-    return ES_ERROR;
-  }
-  return ES_OK;
 }
 
 int add_particle_to_list(int part_id, int type) {
