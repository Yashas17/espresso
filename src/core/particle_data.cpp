/*
  Copyright (C) 2010-2018 The ESPResSo project
  Copyright (C) 2002,2003,2004,2005,2006,2007,2008,2009,2010
    Max-Planck-Institute for Polymer Research, Theory Group

  This file is part of ESPResSo.

  ESPResSo is free software: you can redistribute it and/or modify
  it under the terms of the GNU General Public License as published by
  the Free Software Foundation, either version 3 of the License, or
  (at your option) any later version.

  ESPResSo is distributed in the hope that it will be useful,
  but WITHOUT ANY WARRANTY; without even the implied warranty of
  MERCHANTABILITY or FITNESS FOR A PARTICULAR PURPOSE.  See the
  GNU General Public License for more details.

  You should have received a copy of the GNU General Public License
  along with this program.  If not, see <http://www.gnu.org/licenses/>.
*/
/** \file
    This file contains everything related to particle storage. If you want to
   add a new property to the particles, it is probably a good idea to modify
   \ref Particle to give scripts access to that property. You always have to
   modify two positions: first the print section, where you should add your new
   data at the end, and second the read section where you have to find a nice
   and short name for your property to appear in the Tcl code. Then you just
   parse your part out of argc and argv.

    The corresponding header file is particle_data.hpp.
*/
#include "particle_data.hpp"
#include "PartCfg.hpp"
#include "bonded_interactions/bonded_interaction_data.hpp"
#include "cells.hpp"
#include "communication.hpp"
#include "debug.hpp"
#include "global.hpp"
#include "grid.hpp"
#include "initialize.hpp"
#include "integrate.hpp"
#include "nonbonded_interactions/nonbonded_interaction_data.hpp"
#include "partCfg_global.hpp"
#include "random.hpp"
#include "rotation.hpp"
#include "serialization/ParticleList.hpp"
#include "virtual_sites.hpp"

#include "utils.hpp"
#include "utils/Cache.hpp"
#include "utils/make_unique.hpp"
#include "utils/mpi/gatherv.hpp"

#include <boost/serialization/variant.hpp>
#include <boost/variant.hpp>

#include <cmath>
#include <cstdlib>
#include <cstring>
#include <unordered_map>
#include <unordered_set>
/************************************************
 * defines
 ************************************************/

/** granularity of the particle buffers in particles */
#define PART_INCREMENT 8

/** my magic MPI code for send/recv_particles */
#define REQ_SNDRCV_PART 0xaa

namespace {

<<<<<<< HEAD
    /**
     * @brief Request particle data.
     */

    struct RequestParticle {
        int id;

        void operator()(Particle const &p) const {

        }
    };

/**
 * @brief A generic particle update.
 *
 * Here the sub-struct struture of Particle is
 * used: the specification of the data memeber to update
 * consists of to parts, the pointer to the subsutruct @p s
 * and a pointer to a member of that substruct @m.
 *
 * @tparam S Substruct type of Particle
 * @tparam s Pointer to a member of Particle
 * @tparam T Type of the member to update
 * @tparam m Pointer to the member.
 */
=======
>>>>>>> 1be74311
template <typename S, S Particle::*s, typename T, T S::*m>
struct UpdateParticle {
  int id;
  T value;

  void operator()(Particle &p) const { (p.*s).*m = value; }

  template <class Archive> void serialize(Archive &ar, long int) {
    ar &id;
    ar &value;
  }
};

template <typename T, T ParticleProperties::*m>
using UpdateProperty = UpdateParticle<ParticleProperties, &Particle::p, T, m>;
template <typename T, T ParticlePosition ::*m>
using UpdatePosition = UpdateParticle<ParticlePosition, &Particle::r, T, m>;
template <typename T, T ParticleMomentum ::*m>
using UpdateMomentum = UpdateParticle<ParticleMomentum, &Particle::m, T, m>;
template <typename T, T ParticleForce ::*m>
using UpdateForce = UpdateParticle<ParticleForce, &Particle::f, T, m>;

#ifdef EXTERNAL_FORCES
/**
 * @brief Special updater for the external flags.
 *
 * These need to be treated specialy as they are
 * updated masked and not overwritten.
 */
struct UpdateExternalFlag {
  /* Particle to update */
  int id;
  /* The bits to update */
  int mask;
  /* The actual values for the update */
  int flag;
  void operator()(Particle &p) const {
    /* mask out old flags */
    p.p.ext_flag &= ~mask;
    /* set new values */
    p.p.ext_flag |= (mask & flag);
  }

  template <class Archive> void serialize(Archive &ar, long int) {
    ar &id;
    ar &mask;
    ar &flag;
  }
};
#endif

using Prop = ParticleProperties;

// clang-format off
using UpdatePropertyMessage = boost::variant<
          UpdateProperty<int, &Prop::type>
        , UpdateProperty<int, &Prop::mol_id>
#ifdef MASS
        , UpdateProperty<double, &Prop::mass>
#endif
#ifdef SHANCHEN
        , UpdateProperty<std::array<double, 2 * LB_COMPONENTS>, &Prop::solvation>
#endif
#ifdef ROTATIONAL_INERTIA
        , UpdateProperty<Vector3d, &Prop::rinertia>
#endif
#ifdef AFFINITY
        , UpdateProperty<Vector3d, &Prop::bond_site>
#endif
#ifdef MEMBRANE_COLLISION
        , UpdateProperty<Vector3d, &Prop::out_direction>
#endif
        , UpdateProperty<int, &Prop::rotation>
#ifdef ELECTROSTATICS
        , UpdateProperty<double, &Prop::q>
#endif
#ifdef LB_ELECTROHYDRODYNAMICS
        , UpdateProperty<Vector3d, &Prop::mu_E>
#endif
#ifdef DIPOLES
        , UpdateProperty<double, &Prop::dipm>
#endif
#ifdef VIRTUAL_SITES
        , UpdateProperty<int, &Prop::is_virtual>
#ifdef VIRTUAL_SITES_RELATIVE
        , UpdateProperty<ParticleProperties::VirtualSitesRelativeParameteres,
                         &Prop::vs_relative>
#endif
#endif
#ifdef LANGEVIN_PER_PARTICLE
        , UpdateProperty<double, &Prop::T>
#ifndef PARTICLE_ANISOTROPY
        , UpdateProperty<double, &Prop::gamma>
#else
        , UpdateProperty<Vector3d, &Prop::gamma>
#endif // PARTICLE_ANISOTROPY
#ifdef ROTATION
#ifndef PARTICLE_ANISOTROPY
        , UpdateProperty<double, &Prop::gamma_rot>
#else
        , UpdateProperty<Vector3d, &Prop::gamma_rot>
#endif // ROTATIONAL_INERTIA
#endif // ROTATION
#endif // LANGEVIN_PER_PARTICLE
#ifdef EXTERNAL_FORCES
        , UpdateExternalFlag
        , UpdateProperty<Vector3d, &Prop::ext_force>
#ifdef ROTATION
        , UpdateProperty<Vector3d, &Prop::ext_torque>
#endif
#endif
>;

using UpdatePositionMessage = boost::variant <
          UpdatePosition<Vector3d, &ParticlePosition::p>
#ifdef ROTATION
        , UpdatePosition<Vector4d, &ParticlePosition::quat>
#endif
>;

using UpdateMomentumMessage = boost::variant <
        UpdateMomentum<Vector3d, &ParticleMomentum::v>
#ifdef ROTATION
      , UpdateMomentum<Vector3d, &ParticleMomentum::omega>
#endif
>;

using UpdateForceMessage = boost::variant <
        UpdateForce<Vector3d, &ParticleForce::f>
#ifdef ROTATION
      , UpdateForce<Vector3d, &ParticleForce::torque>
#endif
>;

<<<<<<< HEAD
/**
 * @brief Top-level message.
 *
 * A message is either updates a property,
 * or a position, or ...
 */

=======
>>>>>>> 1be74311
using UpdateMessage = boost::variant<
        UpdatePropertyMessage,
        UpdatePositionMessage,
        UpdateMomentumMessage,
        UpdateForceMessage
        >;
// clang-format on

<<<<<<< HEAD
/**
 * @brief Meta-function to detect the message type from
 *        a pointer to member object.
 */
=======
>>>>>>> 1be74311
template <typename S, S Particle::*s, typename T, T S::*m> struct message_type;

template <typename T, T ParticleProperties::*m>
struct message_type<ParticleProperties, &Particle::p, T, m> {
  using type = UpdatePropertyMessage;
};

template <typename T, T ParticlePosition::*m>
struct message_type<ParticlePosition, &Particle::r, T, m> {
  using type = UpdatePositionMessage;
};

template <typename T, T ParticleMomentum::*m>
struct message_type<ParticleMomentum, &Particle::m, T, m> {
  using type = UpdateMomentumMessage;
};

template <typename T, T ParticleForce::*m>
struct message_type<ParticleForce, &Particle::f, T, m> {
  using type = UpdateForceMessage;
};

template <typename S, S Particle::*s, typename T, T S::*m>
using message_type_t = typename message_type<S, s, T, m>::type;

struct UpdateParticleVisitor : public boost::static_visitor<void> {
  template <typename Message> void operator()(const Message &msg) const {
    assert(local_particles[msg.id]);
    msg(*local_particles[msg.id]);
  }
};

struct UpdateVisitor : public boost::static_visitor<void> {
  /* Recurse into sub-variants */
  template <class... Message>
  void operator()(const boost::variant<Message...> &msg) const {
    boost::apply_visitor(UpdateParticleVisitor(), msg);
  }
};
} // namespace

void mpi_update_particle_slave(int node, int) {
  if (node == comm_cart.rank()) {
    UpdateMessage msg{};
    comm_cart.recv(0, SOME_TAG, msg);
    boost::apply_visitor(UpdateVisitor(), msg);
  }

  on_particle_change();
}

void mpi_send_update_message(int pnode, const UpdateMessage &msg) {
  mpi_call(mpi_update_particle_slave, pnode, 0);

  /* If the particle is remote, send the
   * message to the target, otherwise we
   * can just apply the update directly. */
  if (pnode != comm_cart.rank()) {
    comm_cart.send(pnode, SOME_TAG, msg);
  } else {
    boost::apply_visitor(UpdateVisitor(), msg);
  }

  on_particle_change();
}

<<<<<<< HEAD
template <typename S, S Particle::*s, typename T, T S::*m>
void mpi_update_particle(int id, const T&value) {
  using MessageType = message_type_t<S, s, T, m>;
  MessageType msg = UpdateParticle<S, s, T, m>{id, value};
  mpi_send_update_message(get_particle_node(id), msg);
}

template <typename T, T ParticleProperties::*m>
void mpi_update_particle_property(int id, const T &value) {
  mpi_update_particle<ParticleProperties, &Particle::p, T, m>(
      id, value);
=======
template <typename S, S Particle::*s, typename T, T S::*m, typename TRef>
void mpi_update_particle(int id, TRef &&value) {
  using MessageType = message_type_t<S, s, T, m>;
  MessageType msg = UpdateParticle<S, s, T, m>{id, std::forward<TRef>(value)};
  mpi_send_update_message(get_particle_node(id), msg);
}

template <typename T, T ParticleProperties::*m, typename TRef>
void mpi_update_particle_property(int id, TRef &&value) {
  mpi_update_particle<ParticleProperties, &Particle::p, T, m>(
      id, std::forward<TRef>(value));
>>>>>>> 1be74311
}

/************************************************
 * variables
 ************************************************/
bool type_list_enable;
std::unordered_map<int, std::unordered_set<int>> particle_type_map{};
void remove_id_from_map(int part_id, int type);
void add_id_to_type_map(int part_id, int type);

int max_seen_particle = -1;
int n_part = 0;
bool swimming_particles_exist = false;
/**
 * @brief id -> rank
 */
std::unordered_map<int, int> particle_node;

int max_local_particles = 0;
Particle **local_particles = nullptr;

/************************************************
 * local functions
 ************************************************/

/** Remove bond from particle if possible */
int try_delete_bond(Particle *part, int *bond);

/** Remove exclusion from particle if possible */
void try_delete_exclusion(Particle *part, int part2);

/** Insert an exclusion if not already set */
void try_add_exclusion(Particle *part, int part2);

/** Automatically add the next \<distance\> neighbors in each molecule to the
   exclusion list. This uses the bond topology obtained directly from the
   particles, since only this contains the full topology, in contrast to \ref
   topology::topology. To easily setup the bonds, all data should be on a single
   node, therefore the \ref partCfg array is used. With large amounts of
   particles, you should avoid this function and setup exclusions manually. */
void auto_exclusion(int distance);

/************************************************
 * particle initialization functions
 ************************************************/

/** Deallocate the dynamic storage of a particle. */
void free_particle(Particle *part) { part->~Particle(); }

void mpi_who_has_slave(int, int) {
  static int *sendbuf;
  int n_part;

  n_part = cells_get_n_particles();
  MPI_Gather(&n_part, 1, MPI_INT, nullptr, 0, MPI_INT, 0, comm_cart);
  if (n_part == 0)
    return;

  sendbuf = Utils::realloc(sendbuf, sizeof(int) * n_part);

  auto end = std::transform(local_cells.particles().begin(),
                            local_cells.particles().end(), sendbuf,
                            [](Particle const &p) { return p.p.identity; });

  auto npart = std::distance(sendbuf, end);
  MPI_Send(sendbuf, npart, MPI_INT, 0, SOME_TAG, comm_cart);
}

void mpi_who_has() {
  static int *sizes = new int[n_nodes];
  int *pdata = nullptr;
  int pdata_s = 0;

  mpi_call(mpi_who_has_slave, -1, 0);

  int n_part = cells_get_n_particles();
  /* first collect number of particles on each node */
  MPI_Gather(&n_part, 1, MPI_INT, sizes, 1, MPI_INT, 0, comm_cart);

  /* then fetch particle locations */
  for (int pnode = 0; pnode < n_nodes; pnode++) {
    COMM_TRACE(
        fprintf(stderr, "node %d reports %d particles\n", pnode, sizes[pnode]));
    if (pnode == this_node) {
      for (auto const &p : local_cells.particles())
        particle_node[p.p.identity] = this_node;

    } else if (sizes[pnode] > 0) {
      if (pdata_s < sizes[pnode]) {
        pdata_s = sizes[pnode];
        pdata = Utils::realloc(pdata, sizeof(int) * pdata_s);
      }
      MPI_Recv(pdata, sizes[pnode], MPI_INT, pnode, SOME_TAG, comm_cart,
               MPI_STATUS_IGNORE);
      for (int i = 0; i < sizes[pnode]; i++)
        particle_node[pdata[i]] = pnode;
    }
  }
  free(pdata);
}

/**
 * @brief Rebuild the particle index.
 */
void build_particle_node() { mpi_who_has(); }

/**
 *  @brief Get the mpi rank which owns the particle with id.
 */
int get_particle_node(int id) {
  if ((id < 0) or (id > max_seen_particle))
    throw std::runtime_error("Invalid particle id!");

  if (particle_node.empty())
    build_particle_node();

  auto const needle = particle_node.find(id);

  // Check if particle has a node, if not, we assume it does not exist.
  if (needle == particle_node.end()) {
    throw std::runtime_error("Particle node for id " + std::to_string(id) +
                             " not found!");
  } else {
    return needle->second;
  }
}

void clear_particle_node() { particle_node.clear(); }

/************************************************
 * organizational functions
 ************************************************/

/** resize \ref local_particles.
    \param part the highest existing particle
*/
void realloc_local_particles(int part) {
  if (part >= max_local_particles) {
    /* round up part + 1 in granularity PART_INCREMENT */
    max_local_particles =
        PART_INCREMENT * ((part + PART_INCREMENT) / PART_INCREMENT);
    local_particles = Utils::realloc(local_particles,
                                     sizeof(Particle *) * max_local_particles);

    /* Set new memory to 0 */
    for (int i = (max_seen_particle + 1); i < max_local_particles; i++)
      local_particles[i] = nullptr;
  }
}

void init_particlelist(ParticleList *pList) {
  pList->n = 0;
  pList->max = 0;
  pList->part = nullptr;
}

int realloc_particlelist(ParticleList *l, int size) {
  assert(size >= 0);
  int old_max = l->max;
  Particle *old_start = l->part;

  PART_TRACE(fprintf(stderr, "%d: realloc_particlelist %p: %d/%d->%d\n",
                     this_node, (void *)l, l->n, l->max, size));

  if (size < l->max) {
    if (size == 0)
      /* to be able to free an array again */
      l->max = 0;
    else
      /* shrink not as fast, just lose half, rounded up */
      l->max =
          PART_INCREMENT *
          (((l->max + size + 1) / 2 + PART_INCREMENT - 1) / PART_INCREMENT);
  } else
    /* round up */
    l->max = PART_INCREMENT * ((size + PART_INCREMENT - 1) / PART_INCREMENT);
  if (l->max != old_max)
    l->part = Utils::realloc(l->part, sizeof(Particle) * l->max);
  return l->part != old_start;
}

void update_local_particles(ParticleList *pl) {
  Particle *p = pl->part;
  int n = pl->n, i;
  for (i = 0; i < n; i++)
    local_particles[p[i].p.identity] = &p[i];
}

void append_unindexed_particle(ParticleList *l, Particle &&part) {
  realloc_particlelist(l, ++l->n);
  new (&(l->part[l->n - 1])) Particle(std::move(part));
}

Particle *append_indexed_particle(ParticleList *l, Particle &&part) {
  auto const re = realloc_particlelist(l, ++l->n);
  auto p = new (&(l->part[l->n - 1])) Particle(std::move(part));

  assert(p->p.identity <= max_seen_particle);

  if (re)
    update_local_particles(l);
  else
    local_particles[p->p.identity] = p;
  return p;
}

Particle *move_unindexed_particle(ParticleList *dl, ParticleList *sl, int i) {
  assert(sl->n > 0);
  assert(i < sl->n);

  realloc_particlelist(dl, ++dl->n);
  auto dst = &dl->part[dl->n - 1];
  auto src = &sl->part[i];
  auto end = &sl->part[sl->n - 1];

  new (dst) Particle(std::move(*src));
  if (src != end) {
    new (src) Particle(std::move(*end));
  }

  realloc_particlelist(sl, --sl->n);
  return dst;
}

Particle *move_indexed_particle(ParticleList *dl, ParticleList *sl, int i) {
  assert(sl->n > 0);
  assert(i < sl->n);
  int re = realloc_particlelist(dl, ++dl->n);
  Particle *dst = &dl->part[dl->n - 1];
  Particle *src = &sl->part[i];
  Particle *end = &sl->part[sl->n - 1];

  new (dst) Particle(std::move(*src));

  assert(dst->p.identity <= max_seen_particle);

  if (re) {
    update_local_particles(dl);
  } else {
    local_particles[dst->p.identity] = dst;
  }
  if (src != end) {
    new (src) Particle(std::move(*end));
  }

  if (realloc_particlelist(sl, --sl->n)) {
    update_local_particles(sl);
  } else if (src != end) {
    local_particles[src->p.identity] = src;
  }
  return dst;
}

/**
 * @brief Extract an indexed particle from a list.
 *
 * Removes a particle from a particle list and
 * from the particle index.
 *
 * @param i Index of particle to remove,
 *          needs to be valid.
 * @param sl List to remove the particle from,
 *           needs to be non-empty.
 * @return The extracted particle.
 */
Particle extract_indexed_particle(ParticleList *sl, int i) {
  assert(sl->n > 0);
  assert(i < sl->n);
  Particle *src = &sl->part[i];
  Particle *end = &sl->part[sl->n - 1];

  Particle p = std::move(*src);

  assert(p.p.identity <= max_seen_particle);
  local_particles[p.p.identity] = nullptr;

  if (src != end) {
    new (src) Particle(std::move(*end));
  }

  if (realloc_particlelist(sl, --sl->n)) {
    update_local_particles(sl);
  } else if (src != end) {
    local_particles[src->p.identity] = src;
  }
  return p;
}

namespace {
/* Limit cache to 100 MiB */
std::size_t const max_cache_size = (100ul * 1048576ul) / sizeof(Particle);
Utils::Cache<int, Particle> particle_fetch_cache(max_cache_size);
} // namespace

void invalidate_fetch_cache() { particle_fetch_cache.invalidate(); }

const Particle &get_particle_data(int part) {
  auto const pnode = get_particle_node(part);

  if (pnode == this_node) {
    assert(local_particles[part]);
    return *local_particles[part];
  }

  /* Query the cache */
  auto const p_ptr = particle_fetch_cache.get(part);
  if (p_ptr) {
    return *p_ptr;
  }

  /* Cache miss, fetch the particle,
   * put it into the cache and return a pointer into the cache. */
  auto const cache_ptr =
      particle_fetch_cache.put(part, mpi_recv_part(pnode, part));
  return *cache_ptr;
}

void mpi_get_particles_slave(int, int) {
  std::vector<int> ids;
  boost::mpi::scatter(comm_cart, ids, 0);

  std::vector<Particle> parts(ids.size());
  std::transform(ids.begin(), ids.end(), parts.begin(), [](int id) {
    assert(local_particles[id]);
    return *local_particles[id];
  });

  Utils::Mpi::gatherv(comm_cart, parts.data(), parts.size(), 0);
}

/**
 * @brief Get multiple particles at once.
 *
 * *WARNING* Particles are returned in an arbitrary order.
 *
 * @param ids The ids of the particles that should be returned.
 *
 * @returns The particle data.
 */
std::vector<Particle> mpi_get_particles(std::vector<int> const &ids) {
  mpi_call(mpi_get_particles_slave, 0, 0);
  /* Return value */
  std::vector<Particle> parts(ids.size());

  /* Group ids per node */
  std::vector<std::vector<int>> node_ids(comm_cart.size());
  for (auto const &id : ids) {
    auto const pnode = get_particle_node(id);

    node_ids[pnode].push_back(id);
  }

  /* Distributed ids to the nodes */
  {
    std::vector<int> ignore;
    boost::mpi::scatter(comm_cart, node_ids, ignore, 0);
  }

  /* Copy local particles */
  std::transform(node_ids[this_node].cbegin(), node_ids[this_node].cend(),
                 parts.begin(), [](int id) {
                   assert(local_particles[id]);
                   return *local_particles[id];
                 });

  std::vector<int> node_sizes(comm_cart.size());
  std::transform(
      node_ids.cbegin(), node_ids.cend(), node_sizes.begin(),
      [](std::vector<int> const &ids) { return static_cast<int>(ids.size()); });

  Utils::Mpi::gatherv(comm_cart, parts.data(), parts.size(), parts.data(),
                      node_sizes.data(), 0);

  return parts;
}

void prefetch_particle_data(std::vector<int> ids) {
  /* Nothing to do on a single node. */
  if (comm_cart.size() == 1)
    return;

  /* Remove local, already cached and non-existent particles from the list. */
  ids.erase(std::remove_if(ids.begin(), ids.end(),
                           [](int id) {
                             if (not particle_exists(id)) {
                               return true;
                             } else {
                               auto const pnode = get_particle_node(id);
                               return (pnode == this_node) ||
                                      particle_fetch_cache.has(id);
                             }
                           }),
            ids.end());

  /* Don't prefetch more particles than fit the cache. */
  if (ids.size() > particle_fetch_cache.max_size())
    ids.resize(particle_fetch_cache.max_size());

  /* Fetch the particles... */
  auto parts = mpi_get_particles(ids);

  /* mpi_get_particles does not return the parts in the correct
     order, so the ids need to be updated. */
  std::transform(parts.cbegin(), parts.cend(), ids.begin(),
                 [](Particle const &p) { return p.identity(); });

  /* ... and put them into the cache. */
  particle_fetch_cache.put(ids.cbegin(), ids.cend(),
                           std::make_move_iterator(parts.begin()));
}

int place_particle(int part, double p[3]) {
  int retcode = ES_PART_OK;

  int pnode;
  if (particle_exists(part)) {
    pnode = get_particle_node(part);
    mpi_place_particle(pnode, part, p);
  } else {
    /* new particle, node by spatial position */
    pnode = cell_structure.position_to_node(Vector3d{p, p + 3});

    /* master node specific stuff */
    particle_node[part] = pnode;

    retcode = ES_PART_CREATED;

    mpi_place_new_particle(pnode, part, p);
  }

  return retcode;
}

int set_particle_v(int part, double v[3]) {
  mpi_update_particle<ParticleMomentum, &Particle::m, Vector3d,
                      &ParticleMomentum::v>(part, Vector3d(v, v + 3));

  return ES_OK;
}

#ifdef ENGINE
int set_particle_swimming(int part, ParticleParametersSwimming swim) {
  auto const pnode = get_particle_node(part);

  mpi_send_swimming(pnode, part, swim);
  return ES_OK;
}
#endif

int set_particle_f(int part, const Vector3d &F) {
  mpi_update_particle<ParticleForce, &Particle::f, Vector3d, &ParticleForce::f>(
      part, F);
  return ES_OK;
}

#ifdef SHANCHEN
int set_particle_solvation(int part, double *solvation) {
  std::array<double, 2 * LB_COMPONENTS> s;
  std::copy(solvation, solvation + 2 * LB_COMPONENTS, s.begin());
  mpi_update_particle_property<std::array<double, 2 * LB_COMPONENTS>,
                               &ParticleProperties::solvation>(part, s);

  return ES_OK;
}

#endif

#if defined(MASS)
void set_particle_mass(int part, double mass) {
  mpi_update_particle_property<double, &ParticleProperties::mass>(part, mass);
}
#else
const constexpr double ParticleProperties::mass;
#endif

#ifdef ROTATIONAL_INERTIA
int set_particle_rotational_inertia(int part, double rinertia[3]) {
  mpi_update_particle_property<Vector3d, &ParticleProperties::rinertia>(
      part, Vector3d(rinertia, rinertia + 3));
  return ES_OK;
}
#else
const constexpr double ParticleProperties::rinertia[3];
#endif
#ifdef ROTATION
int set_particle_rotation(int part, int rot) {
  mpi_update_particle_property<int, &ParticleProperties::rotation>(part, rot);
  return ES_OK;
}
#endif
#ifdef ROTATION
int rotate_particle(int part, const Vector3d &axis, double angle) {
  auto const pnode = get_particle_node(part);

  mpi_rotate_particle(pnode, part, axis, angle);
  return ES_OK;
}
#endif

#ifdef AFFINITY
int set_particle_affinity(int part, double bond_site[3]) {
  mpi_update_particle_property<Vector3d, &ParticleProperties::bond_site>(
      part, Vector3d(bond_site, bond_site + 3));
  return ES_OK;
}
#endif

#ifdef MEMBRANE_COLLISION
int set_particle_out_direction(int part, double out_direction[3]) {
  mpi_update_particle_property<Vector3d, &ParticleProperties::out_direction>(
      part, Vector3d(out_direction, out_direction + 3));
  return ES_OK;
}
#endif

#ifdef DIPOLES
int set_particle_dipm(int part, double dipm) {
  mpi_update_particle_property<double, &ParticleProperties::dipm>(part, dipm);
  return ES_OK;
}

int set_particle_dip(int part, double dip[3]) {
  Vector4d quat;
  double dipm;
  std::tie(quat, dipm) =
      convert_dip_to_quat(Vector3d({dip[0], dip[1], dip[2]}));

  set_particle_dipm(part, dipm);
  set_particle_quat(part, quat.data());

  return ES_OK;
}

#endif

#ifdef VIRTUAL_SITES
int set_particle_virtual(int part, int is_virtual) {
  mpi_update_particle_property<int, &ParticleProperties::is_virtual>(
      part, is_virtual);
  return ES_OK;
}
#endif

#ifdef VIRTUAL_SITES_RELATIVE
void set_particle_vs_quat(int part, double *vs_relative_quat) {
  auto vs_relative = get_particle_data(part).p.vs_relative;
  vs_relative.quat = Vector<4, double>(vs_relative_quat, vs_relative_quat + 4);

  mpi_update_particle_property<
      ParticleProperties::VirtualSitesRelativeParameteres,
      &ParticleProperties::vs_relative>(part, vs_relative);
}

int set_particle_vs_relative(int part, int vs_relative_to, double vs_distance,
                             double *rel_ori) {
  ParticleProperties::VirtualSitesRelativeParameteres vs_relative;
  vs_relative.distance = vs_distance;
  vs_relative.to_particle_id = vs_relative_to;
  vs_relative.rel_orientation = {rel_ori, rel_ori + 4};

  mpi_update_particle_property<
      ParticleProperties::VirtualSitesRelativeParameteres,
      &ParticleProperties::vs_relative>(part, vs_relative);
  return ES_OK;
}
#endif

int set_particle_q(int part, double q) {
#ifdef ELECTROSTATICS
  mpi_update_particle_property<double, &ParticleProperties::q>(part, q);
#endif
  return ES_OK;
}

#ifndef ELECTROSTATICS
const constexpr double ParticleProperties::q;
#endif

#ifdef LB_ELECTROHYDRODYNAMICS
int set_particle_mu_E(int part, double mu_E[3]) {
  mpi_update_particle_property<Vector3d, &ParticleProperties::mu_E>(
      part, Vector3d(mu_E, mu_E + 3));
  return ES_OK;
}

void get_particle_mu_E(int part, double (&mu_E)[3]) {
  auto const &p = get_particle_data(part);

  for (int i = 0; i < 3; i++) {
    mu_E[i] = p.p.mu_E[i];
  }
}
#endif

int set_particle_type(int p_id, int type) {
  make_particle_type_exist(type);

  if (type_list_enable) {
    // check if the particle exists already and the type is changed, then remove
    // it from the list which contains it
    auto const &cur_par = get_particle_data(p_id);
    int prev_type = cur_par.p.type;
    if (prev_type != type) {
      // particle existed before so delete it from the list
      remove_id_from_map(p_id, prev_type);
    }
    add_id_to_type_map(p_id, type);
  }

  mpi_update_particle_property<int, &ParticleProperties::type>(p_id, type);
  return ES_OK;
}

int set_particle_mol_id(int part, int mid) {
  mpi_update_particle_property<int, &ParticleProperties::mol_id>(part, mid);
  return ES_OK;
}

#ifdef ROTATION
int set_particle_quat(int part, double quat[4]) {
  mpi_update_particle<ParticlePosition, &Particle::r, Vector4d,
                      &ParticlePosition::quat>(part, Vector4d(quat, quat + 4));
  return ES_OK;
}

int set_particle_omega_lab(int part, const Vector3d &omega_lab) {
  auto const &particle = get_particle_data(part);

  mpi_update_particle<ParticleMomentum, &Particle::m, Vector3d,
                      &ParticleMomentum::omega>(
      part, convert_vector_space_to_body(particle, omega_lab));

  return ES_OK;
}

int set_particle_omega_body(int part, const Vector3d &omega) {
  mpi_update_particle<ParticleMomentum, &Particle::m, Vector3d,
                      &ParticleMomentum::omega>(part, omega);

  return ES_OK;
}

int set_particle_torque_lab(int part, const Vector3d &torque_lab) {
  auto const &particle = get_particle_data(part);

  mpi_update_particle<ParticleForce, &Particle::f, Vector3d,
                      &ParticleForce::torque>(
      part, convert_vector_space_to_body(particle, torque_lab));
  return ES_OK;
}

int set_particle_torque_body(int part, const Vector3d &torque) {
  mpi_update_particle<ParticleForce, &Particle::f, Vector3d,
                      &ParticleForce::torque>(part, torque);
  return ES_OK;
}

#endif

#ifdef LANGEVIN_PER_PARTICLE
int set_particle_temperature(int part, double T) {
  mpi_update_particle_property<double, &ParticleProperties::T>(part, T);
  return ES_OK;
}

#ifndef PARTICLE_ANISOTROPY
int set_particle_gamma(int part, double gamma) {
  mpi_update_particle_property<double, &ParticleProperties::gamma>(part, gamma);
  return ES_OK;
}
#else
int set_particle_gamma(int part, Vector3d gamma) {
  mpi_update_particle_property<Vector3d, &ParticleProperties::gamma>(part,
                                                                     gamma);
  return ES_OK;
}
#endif // PARTICLE_ANISOTROPY

#ifdef ROTATION
#ifndef PARTICLE_ANISOTROPY
int set_particle_gamma_rot(int part, double gamma_rot) {
  mpi_update_particle_property<double, &ParticleProperties::gamma_rot>(
      part, gamma_rot);
  return ES_OK;
}
#else
int set_particle_gamma_rot(int part, Vector3d gamma_rot) {
  mpi_update_particle_property<Vector3d, &ParticleProperties::gamma_rot>(
      part, gamma_rot);
  return ES_OK;
}
#endif // PARTICLE_ANISOTROPY
#endif // ROTATION
#endif // LANGEVIN_PER_PARTICLE

#ifdef EXTERNAL_FORCES
#ifdef ROTATION
int set_particle_ext_torque(int part, const Vector3d &torque) {
  auto const flag = (torque != Vector3d{}) ? PARTICLE_EXT_TORQUE : 0;
  if (flag) {
    mpi_update_particle_property<Vector3d, &ParticleProperties::ext_torque>(
        part, torque);
  }
  mpi_send_update_message(get_particle_node(part),
                          UpdatePropertyMessage(UpdateExternalFlag{
                              part, PARTICLE_EXT_TORQUE, flag}));
  return ES_OK;
}
#endif

int set_particle_ext_force(int part, const Vector3d &force) {
  auto const flag = (force != Vector3d{}) ? PARTICLE_EXT_FORCE : 0;
  if (flag) {
    mpi_update_particle_property<Vector3d, &ParticleProperties::ext_force>(
        part, force);
  }
  mpi_send_update_message(get_particle_node(part),
                          UpdatePropertyMessage(UpdateExternalFlag{
                              part, PARTICLE_EXT_FORCE, flag}));
  return ES_OK;
}

int set_particle_fix(int part, int flag) {
  mpi_send_update_message(
      get_particle_node(part),
      UpdatePropertyMessage(UpdateExternalFlag{part, COORDS_FIX_MASK, flag}));
  return ES_OK;
}

#endif

int change_particle_bond(int part, int *bond, int _delete) {
  auto const pnode = get_particle_node(part);

  if (_delete != 0 || bond == nullptr)
    _delete = 1;

  if (bond != nullptr) {
    if (bond[0] < 0 || bond[0] >= bonded_ia_params.size()) {
      runtimeErrorMsg() << "invalid/unknown bonded interaction type "
                        << bond[0];
      return ES_ERROR;
    }
  }
  return mpi_send_bond(pnode, part, bond, _delete);
}

void remove_all_particles() {
  mpi_remove_particle(-1, -1);
  clear_particle_node();
}

int remove_particle(int p_id) {
  auto const &cur_par = get_particle_data(p_id);
  if (type_list_enable == true) {
    // remove particle from its current type_list
    int type = cur_par.p.type;
    remove_id_from_map(p_id, type);
  }

  auto const pnode = get_particle_node(p_id);

  particle_node[p_id] = -1;
  mpi_remove_particle(pnode, p_id);

  particle_node.erase(p_id);

  if (p_id == max_seen_particle) {
    max_seen_particle--;
    mpi_bcast_parameter(FIELD_MAXPART);
  }
  return ES_OK;
}

namespace {
std::pair<Cell *, size_t> find_particle(Particle *p, Cell *c) {
  for (int i = 0; i < c->n; ++i) {
    if ((c->part + i) == p) {
      return {c, i};
    }
  }
  return {nullptr, 0};
}

std::pair<Cell *, size_t> find_particle(Particle *p, CellPList cells) {
  for (auto &c : cells) {
    auto res = find_particle(p, c);
    if (res.first) {
      return res;
    }
  }

  return {nullptr, 0};
}
} // namespace

void local_remove_particle(int part) {
  Particle *p = local_particles[part];
  assert(p);
  assert(not p->l.ghost);

  /* If the particles are sorted we can use the
   * cell system to find the cell containing the
   * particle. Otherwise we do a brute force search
   * of the cells. */
  Cell *cell = nullptr;
  size_t n = 0;
  if (Cells::RESORT_NONE == get_resort_particles()) {
    std::tie(cell, n) = find_particle(p, find_current_cell(*p));
  }

  if (not cell) {
    std::tie(cell, n) = find_particle(p, local_cells);
  }

  assert(cell && cell->part && (n < cell->n) && ((cell->part + n) == p));

  Particle p_destroy = extract_indexed_particle(cell, n);
}

void local_place_particle(int part, const double p[3], int _new) {
  int i[3];
  Particle *pt;

  i[0] = 0;
  i[1] = 0;
  i[2] = 0;
  Vector3d pp = {p[0], p[1], p[2]};
  double vv[3] = {0., 0., 0.};
  fold_position(pp, vv, i);

  if (_new) {
    /* allocate particle anew */
    auto cell = cell_structure.position_to_cell(pp);
    if (!cell) {
      fprintf(stderr,
              "%d: INTERNAL ERROR: particle %d at %f(%f) %f(%f) %f(%f) "
              "does not belong on this node\n",
              this_node, part, p[0], pp[0], p[1], pp[1], p[2], pp[2]);
      errexit();
    }
    auto rl = realloc_particlelist(cell, ++cell->n);
    pt = new (&cell->part[cell->n - 1]) Particle;

    pt->p.identity = part;
    if (rl)
      update_local_particles(cell);
    else
      local_particles[pt->p.identity] = pt;
  } else
    pt = local_particles[part];

  PART_TRACE(fprintf(
      stderr, "%d: local_place_particle: got particle id=%d @ %f %f %f\n",
      this_node, part, p[0], p[1], p[2]));

  pt->r.p = pp;
  memmove(pt->l.i.data(), i, 3 * sizeof(int));
#ifdef BOND_CONSTRAINT
  pt->r.p_old = pp;
#endif
}

void local_remove_all_particles() {
  Cell *cell;
  int c;
  n_part = 0;
  max_seen_particle = -1;
  std::fill(local_particles, local_particles + max_local_particles, nullptr);

  for (c = 0; c < local_cells.n; c++) {
    Particle *p;
    int i, np;
    cell = local_cells.cell[c];
    p = cell->part;
    np = cell->n;
    for (i = 0; i < np; i++)
      free_particle(&p[i]);
    cell->n = 0;
  }
}

void local_rescale_particles(int dir, double scale) {
  for (auto &p : local_cells.particles()) {
    if (dir < 3)
      p.r.p[dir] *= scale;
    else {
      p.r.p[0] *= scale;
      p.r.p[1] *= scale;
      p.r.p[2] *= scale;
    }
  }
}

void added_particle(int part) {
  n_part++;

  if (part > max_seen_particle) {
    realloc_local_particles(part);

    max_seen_particle = part;
  }
}

int local_change_bond(int part, int *bond, int _delete) {
  auto p = local_particles[part];
  if (_delete)
    return try_delete_bond(p, bond);

  auto const bond_size = bonded_ia_params[bond[0]].num + 1;

  std::copy_n(bond, bond_size, std::back_inserter(p->bl));

  return ES_OK;
}

int try_delete_bond(Particle *part, int *bond) {
  IntList *bl = &part->bl;
  int i, j, type, partners;

  // Empty bond means: delete all bonds
  if (!bond) {
    bl->clear();

    return ES_OK;
  }

  // Go over the bond list to find the bond to delete
  for (i = 0; i < bl->n;) {
    type = bl->e[i];
    partners = bonded_ia_params[type].num;

    // If the bond type does not match the one, we want to delete, skip
    if (type != bond[0])
      i += 1 + partners;
    else {
      // Go over the bond partners
      for (j = 1; j <= partners; j++) {
        // Leave the loop early, if the bond to delete and the bond with in the
        // particle don't match
        if (bond[j] != bl->e[i + j])
          break;
      }
      // If we did not exit from the loop early, all parameters matched
      // and we go on with deleting
      if (j > partners) {
        // New length of bond list
        bl->erase(bl->begin() + i, bl->begin() + i + 1 + partners);

        return ES_OK;
      }
      i += 1 + partners;
    }
  }
  return ES_ERROR;
}

void remove_all_bonds_to(int identity) {
  for (auto &p : local_cells.particles()) {
    IntList *bl = &p.bl;
    int i, j, partners;

    for (i = 0; i < bl->n;) {
      partners = bonded_ia_params[bl->e[i]].num;
      for (j = 1; j <= partners; j++)
        if (bl->e[i + j] == identity)
          break;
      if (j <= partners) {
        bl->erase(bl->begin() + i, bl->begin() + i + 1 + partners);
      } else
        i += 1 + partners;
    }
    if (i != bl->n) {
      fprintf(stderr,
              "%d: INTERNAL ERROR: bond information corrupt for "
              "particle %d, exiting...\n",
              this_node, p.p.identity);
      errexit();
    }
  }
}

#ifdef EXCLUSIONS
void local_change_exclusion(int part1, int part2, int _delete) {
  if (part1 == -1 && part2 == -1) {
    for (auto &p : local_cells.particles()) {
      p.el.clear();
    }

    return;
  }

  /* part1, if here */
  auto part = local_particles[part1];
  if (part) {
    if (_delete)
      try_delete_exclusion(part, part2);
    else
      try_add_exclusion(part, part2);
  }

  /* part2, if here */
  part = local_particles[part2];
  if (part) {
    if (_delete)
      try_delete_exclusion(part, part1);
    else
      try_add_exclusion(part, part1);
  }
}

void try_add_exclusion(Particle *part, int part2) {
  for (int i = 0; i < part->el.n; i++)
    if (part->el.e[i] == part2)
      return;

  part->el.push_back(part2);
}

void try_delete_exclusion(Particle *part, int part2) {
  IntList &el = part->el;

  if (!el.empty()) {
    el.erase(std::remove(el.begin(), el.end(), part2), el.end());
  };
}
#endif

void send_particles(ParticleList *particles, int node) {
  PART_TRACE(fprintf(stderr, "%d: send_particles %d to %d\n", this_node,
                     particles->n, node));

  comm_cart.send(node, REQ_SNDRCV_PART, *particles);

  /* remove particles from this nodes local list and free data */
  for (int pc = 0; pc < particles->n; pc++) {
    local_particles[particles->part[pc].p.identity] = nullptr;
    free_particle(&particles->part[pc]);
  }

  realloc_particlelist(particles, particles->n = 0);
}

void recv_particles(ParticleList *particles, int node) {
  PART_TRACE(fprintf(stderr, "%d: recv_particles from %d\n", this_node, node));
  comm_cart.recv(node, REQ_SNDRCV_PART, *particles);

  update_local_particles(particles);
}

#ifdef EXCLUSIONS

namespace {
/* keep a unique list for particle i. Particle j is only added if it is not i
   and not already in the list. */
void add_partner(IntList *il, int i, int j, int distance) {
  int k;
  if (j == i)
    return;
  for (k = 0; k < il->n; k += 2)
    if (il->e[k] == j)
      return;

  il->push_back(j);
  il->push_back(distance);
}
} // namespace

int change_exclusion(int part1, int part2, int _delete) {
  if (particle_exists(part1) && particle_exists(part2)) {
    mpi_send_exclusion(part1, part2, _delete);
    return ES_OK;
  } else {
    return ES_ERROR;
  }
}

void remove_all_exclusions() { mpi_send_exclusion(-1, -1, 1); }

void auto_exclusions(int distance) {
  int count, p, i, j, p1, p2, p3, dist1, dist2;
  Bonded_ia_parameters *ia_params;

  /* partners is a list containing the currently found excluded particles for
     each particle, and their distance, as a interleaved list */
  std::unordered_map<int, IntList> partners;

  /* We need bond information */
  partCfg().update_bonds();

  /* determine initial connectivity */
  for (auto const &part1 : partCfg()) {
    p1 = part1.p.identity;
    for (i = 0; i < part1.bl.n;) {
      ia_params = &bonded_ia_params[part1.bl.e[i++]];
      if (ia_params->num == 1) {
        p2 = part1.bl.e[i++];
        /* you never know what the user does, may bond a particle to itself...?
         */
        if (p2 != p1) {
          add_partner(&partners[p1], p1, p2, 1);
          add_partner(&partners[p2], p2, p1, 1);
        }
      } else
        i += ia_params->num;
    }
  }

  /* calculate transient connectivity. For each of the current neighbors,
     also exclude their close enough neighbors.
  */
  for (count = 1; count < distance; count++) {
    for (p1 = 0; p1 <= max_seen_particle; p1++) {
      for (i = 0; i < partners[p1].n; i += 2) {
        p2 = partners[p1].e[i];
        dist1 = partners[p1].e[i + 1];
        if (dist1 > distance)
          continue;
        /* loop over all partners of the partner */
        for (j = 0; j < partners[p2].n; j += 2) {
          p3 = partners[p2].e[j];
          dist2 = dist1 + partners[p2].e[j + 1];
          if (dist2 > distance)
            continue;
          add_partner(&partners[p1], p1, p3, dist2);
          add_partner(&partners[p3], p3, p1, dist2);
        }
      }
    }
  }

  /* setup the exclusions and clear the arrays. We do not setup the exclusions
     up there, since on_part_change clears the partCfg, so that we would have to
     restore it continuously. Of course this could be optimized by bundling the
     exclusions, but this is only done once and the overhead is as much as for
     setting the bonds, which the user apparently accepted.
  */
  for (p = 0; p <= max_seen_particle; p++) {
    for (j = 0; j < partners[p].n; j++)
      if (p < partners[p].e[j])
        change_exclusion(p, partners[p].e[j], 0);
  }
}

#endif

void init_type_map(int type) {
  type_list_enable = true;
  if (type < 0)
    throw std::runtime_error("Types may not be negative");

  // fill particle map
  if (particle_type_map.count(type) == 0)
    particle_type_map[type] = std::unordered_set<int>();

  for (auto const &p : partCfg()) {
    if (p.p.type == type)
      particle_type_map.at(type).insert(p.p.identity);
  }
}

void remove_id_from_map(int part_id, int type) {
  if (particle_type_map.find(type) != particle_type_map.end())
    particle_type_map.at(type).erase(part_id);
}

int get_random_p_id(int type) {
  if (particle_type_map.at(type).size() == 0)
    throw std::runtime_error("No particles of given type could be found");
  int rand_index = i_random(particle_type_map.at(type).size());
  return *std::next(particle_type_map[type].begin(), rand_index);
}

void add_id_to_type_map(int part_id, int type) {
  if (particle_type_map.find(type) != particle_type_map.end())
    particle_type_map.at(type).insert(part_id);
}

int number_of_particles_with_type(int type) {
  return static_cast<int>(particle_type_map.at(type).size());
}

// The following functions are used by the python interface to obtain
// properties of a particle, which are only compiled in in some configurations
// This is needed, because cython does not support conditional compilation
// within a ctypedef definition

#ifdef ROTATION
void pointer_to_omega_body(Particle const *p, double const *&res) {
  res = p->m.omega.data();
}

void pointer_to_quat(Particle const *p, double const *&res) {
  res = p->r.quat.data();
}

#endif

void pointer_to_q(Particle const *p, double const *&res) { res = &(p->p.q); }

#ifdef VIRTUAL_SITES
void pointer_to_virtual(Particle const *p, int const *&res) {
  res = &(p->p.is_virtual);
}
#endif

#ifdef VIRTUAL_SITES_RELATIVE
void pointer_to_vs_quat(Particle const *p, double const *&res) {
  res = (p->p.vs_relative.quat.data());
}

void pointer_to_vs_relative(Particle const *p, int const *&res1,
                            double const *&res2, double const *&res3) {
  res1 = &(p->p.vs_relative.to_particle_id);
  res2 = &(p->p.vs_relative.distance);
  res3 = p->p.vs_relative.rel_orientation.data();
}
#endif

#ifdef DIPOLES

void pointer_to_dipm(Particle const *p, double const *&res) {
  res = &(p->p.dipm);
}
#endif

#ifdef EXTERNAL_FORCES
void pointer_to_ext_force(Particle const *p, int const *&res1,
                          double const *&res2) {
  res1 = &(p->p.ext_flag);
  res2 = p->p.ext_force.data();
}
#ifdef ROTATION
void pointer_to_ext_torque(Particle const *p, int const *&res1,
                           double const *&res2) {
  res1 = &(p->p.ext_flag);
  res2 = p->p.ext_torque.data();
}
#endif
void pointer_to_fix(Particle const *p, int const *&res) {
  res = &(p->p.ext_flag);
}
#endif

#ifdef LANGEVIN_PER_PARTICLE
void pointer_to_gamma(Particle const *p, double const *&res) {
#ifndef PARTICLE_ANISOTROPY
  res = &(p->p.gamma);
#else
  res = p->p.gamma.data(); // array [3]
#endif // PARTICLE_ANISTROPY
}

#ifdef ROTATION
void pointer_to_gamma_rot(Particle const *p, double const *&res) {
#ifndef PARTICLE_ANISOTROPY
  res = &(p->p.gamma_rot);
#else
  res = p->p.gamma_rot.data(); // array [3]
#endif // ROTATIONAL_INERTIA
}
#endif // ROTATION

void pointer_to_temperature(Particle const *p, double const *&res) {
  res = &(p->p.T);
}
#endif // LANGEVIN_PER_PARTICLE

void pointer_to_rotation(Particle const *p, int const *&res) {
  res = &(p->p.rotation);
}

#ifdef ENGINE
void pointer_to_swimming(Particle const *p,
                         ParticleParametersSwimming const *&swim) {
  swim = &(p->swim);
}
#endif

#ifdef ROTATIONAL_INERTIA
void pointer_to_rotational_inertia(Particle const *p, double const *&res) {
  res = p->p.rinertia.data();
}
#endif

#ifdef AFFINITY
void pointer_to_bond_site(Particle const *p, double const *&res) {
  res = p->p.bond_site.data();
}
#endif

#ifdef MEMBRANE_COLLISION
void pointer_to_out_direction(const Particle *p, const double *&res) {
  res = p->p.out_direction.data();
}
#endif

bool particle_exists(int part_id) {
  if (particle_node.empty())
    build_particle_node();
  return particle_node.count(part_id);
}<|MERGE_RESOLUTION|>--- conflicted
+++ resolved
@@ -70,19 +70,15 @@
 #define REQ_SNDRCV_PART 0xaa
 
 namespace {
-
-<<<<<<< HEAD
-    /**
-     * @brief Request particle data.
-     */
-
-    struct RequestParticle {
-        int id;
-
-        void operator()(Particle const &p) const {
-
-        }
-    };
+/**
+ * @brief Request particle data.
+ */
+
+struct RequestParticle {
+  int id;
+
+  void operator()(Particle const &p) const {}
+};
 
 /**
  * @brief A generic particle update.
@@ -97,8 +93,6 @@
  * @tparam T Type of the member to update
  * @tparam m Pointer to the member.
  */
-=======
->>>>>>> 1be74311
 template <typename S, S Particle::*s, typename T, T S::*m>
 struct UpdateParticle {
   int id;
@@ -233,16 +227,12 @@
 #endif
 >;
 
-<<<<<<< HEAD
 /**
  * @brief Top-level message.
  *
  * A message is either updates a property,
  * or a position, or ...
  */
-
-=======
->>>>>>> 1be74311
 using UpdateMessage = boost::variant<
         UpdatePropertyMessage,
         UpdatePositionMessage,
@@ -251,13 +241,10 @@
         >;
 // clang-format on
 
-<<<<<<< HEAD
 /**
  * @brief Meta-function to detect the message type from
  *        a pointer to member object.
  */
-=======
->>>>>>> 1be74311
 template <typename S, S Particle::*s, typename T, T S::*m> struct message_type;
 
 template <typename T, T ParticleProperties::*m>
@@ -324,9 +311,8 @@
   on_particle_change();
 }
 
-<<<<<<< HEAD
 template <typename S, S Particle::*s, typename T, T S::*m>
-void mpi_update_particle(int id, const T&value) {
+void mpi_update_particle(int id, const T &value) {
   using MessageType = message_type_t<S, s, T, m>;
   MessageType msg = UpdateParticle<S, s, T, m>{id, value};
   mpi_send_update_message(get_particle_node(id), msg);
@@ -334,21 +320,7 @@
 
 template <typename T, T ParticleProperties::*m>
 void mpi_update_particle_property(int id, const T &value) {
-  mpi_update_particle<ParticleProperties, &Particle::p, T, m>(
-      id, value);
-=======
-template <typename S, S Particle::*s, typename T, T S::*m, typename TRef>
-void mpi_update_particle(int id, TRef &&value) {
-  using MessageType = message_type_t<S, s, T, m>;
-  MessageType msg = UpdateParticle<S, s, T, m>{id, std::forward<TRef>(value)};
-  mpi_send_update_message(get_particle_node(id), msg);
-}
-
-template <typename T, T ParticleProperties::*m, typename TRef>
-void mpi_update_particle_property(int id, TRef &&value) {
-  mpi_update_particle<ParticleProperties, &Particle::p, T, m>(
-      id, std::forward<TRef>(value));
->>>>>>> 1be74311
+  mpi_update_particle<ParticleProperties, &Particle::p, T, m>(id, value);
 }
 
 /************************************************
