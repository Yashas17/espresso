--- conflicted
+++ resolved
@@ -993,16 +993,13 @@
   int l;
   int order, order2, n;
   double twoPI_L, C_sum, S_sum, qr; 
-<<<<<<< HEAD
-//  DoubleList *scattering_length;
+  //  DoubleList *scattering_length;
   observable_sf_params * params;
   params = (observable_sf_params*) self->container;
-//  scattering_length = params->scattering_length;
-=======
->>>>>>> 7e6cfd15
+  //  scattering_length = params->scattering_length;
   const double scattering_length=1.0;
   int* tmp = (int*)self->container;
-  order = *tmp;
+  order = params->order;
   order2=order*order;
   twoPI_L = 2*PI/box_l[0];
   
@@ -1020,7 +1017,6 @@
     for (int i=0;i<3;i++){
       partCache[3*p+i]=partCfg[p].r.p[i];
     }
-<<<<<<< HEAD
   }
   //printf("self->n: %d, dim_sf: %d\n",n_A, params.dim_sf); fflush(stdout);
   for(int i=-order; i<=order; i++) {
@@ -1044,11 +1040,9 @@
     }
   }
   l = 0;
-  for(int k=0;k<self->n/2;k++) {
+  for(int k=0;k<self->n;k++) {
     //devide by the sqrt(number_of_particle) due to complex product and no k-vector averaging so far
-    A[l] /= sqrt(n_part);
-    A[l+1] /= sqrt(n_part);
-    l=l+2;
+    A[k] /= sqrt(n_part);
   }
   //printf("finished calculating sf\n"); fflush(stdout);
   return 0;
@@ -1152,40 +1146,6 @@
     A[l] /= sqrt(n_part);
   }
   return 0;
-=======
-
-    l=0;
-    //printf("self->n: %d, dim_sf: %d\n",n_A, params.dim_sf); fflush(stdout);
-    for(int i=-order; i<=order; i++) {
-      for(int j=-order; j<=order; j++) {
-        for(int k=-order; k<=order; k++) {
-	        n = i*i + j*j + k*k;
-	        if (n<=order2) {
-	        C_sum = S_sum = 0.0;
-          //printf("l: %d, n: %d %d %d\n",l,i,j,k); fflush(stdout);
-	          for(int p=0; p<n_part; p++) {
-	            qr = twoPI_L * ( i*partCfg[p].r.p[0] + j*partCfg[p].r.p[1] + k*partCfg[p].r.p[2] );
-	            C_sum+= scattering_length * cos(qr);
-	            S_sum-= scattering_length * sin(qr);
-	          }
-            A[l]   =C_sum;
-            A[l+1] =S_sum;
-            l=l+2;
-    //printf("current l %i\n", l);
-	        }
-	      }
-      } 
-    }
- l = 0;
- for(int k=0;k<self->n/2;k++) {
-    //devide by the sqrt(number_of_particle) due to complex product and no k-vector averaging so far
-       A[l] /= sqrt(n_part);
-       A[l+1] /= sqrt(n_part);
-       l=l+2;
- }
-    //printf("finished calculating sf\n"); fflush(stdout);
-    return 0;
->>>>>>> 7e6cfd15
 }
 
 int observable_calc_interacts_with (observable* self) {
