--- conflicted
+++ resolved
@@ -118,11 +118,6 @@
   CB(mpi_set_time_step_slave)                                                  \
   CB(mpi_set_smaller_time_step_slave)                                          \
   CB(mpi_send_smaller_timestep_flag_slave)                                     \
-<<<<<<< HEAD
-  CB(mpi_get_particles_slave)                                                  \
-=======
-  CB(mpi_send_configtemp_flag_slave)                                           \
->>>>>>> 63f4c89a
   CB(mpi_bcast_coulomb_params_slave)                                           \
   CB(mpi_bcast_collision_params_slave)                                         \
   CB(mpi_send_ext_force_slave)                                                 \
