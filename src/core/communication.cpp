/*
  Copyright (C) 2010,2011,2012,2013,2014,2015,2016 The ESPResSo project
  Copyright (C) 2002,2003,2004,2005,2006,2007,2008,2009,2010
    Max-Planck-Institute for Polymer Research, Theory Group

  This file is part of ESPResSo.

  ESPResSo is free software: you can redistribute it and/or modify
  it under the terms of the GNU General Public License as published by
  the Free Software Foundation, either version 3 of the License, or
  (at your option) any later version.

  ESPResSo is distributed in the hope that it will be useful,
  but WITHOUT ANY WARRANTY; without even the implied warranty of
  MERCHANTABILITY or FITNESS FOR A PARTICULAR PURPOSE.  See the
  GNU General Public License for more details.

  You should have received a copy of the GNU General Public License
  along with this program.  If not, see <http://www.gnu.org/licenses/>.
*/
#include <cstdio>
#include <cstdlib>
#include <cstring>
#include <mpi.h>
#ifdef OPEN_MPI
#include <dlfcn.h>
#endif

#include <boost/mpi.hpp>
#include <boost/serialization/string.hpp>
#include <boost/serialization/array.hpp>

#include "communication.hpp"

#include "errorhandling.hpp"
#include "utils.hpp"
#include "utils/make_unique.hpp"

#include "EspressoSystemInterface.hpp"
#include "actor/EwaldGPU.hpp"
#include "buckingham.hpp"
#include "cells.hpp"
#include "cuda_interface.hpp"
#include "elc.hpp"
#include "energy.hpp"
#include "external_potential.hpp"
#include "forces.hpp"
#include "forcecap.hpp"
#include "galilei.hpp"
#include "gb.hpp"
#include "global.hpp"
#include "grid.hpp"
#include "iccp3m.hpp"
#include "initialize.hpp"
#include "integrate.hpp"
#include "interaction_data.hpp"
#include "lb-boundaries.hpp"
#include "lb.hpp"
#include "lj.hpp"
#include "ljangle.hpp"
#include "ljcos.hpp"
#include "maggs.hpp"
#include "mdlc_correction.hpp"
#include "minimize_energy.hpp"
#include "mmm1d.hpp"
#include "mmm2d.hpp"
#include "molforces.hpp"
#include "morse.hpp"
#include "mpiio.hpp"
#include "overlap.hpp"
#include "p3m.hpp"
#include "particle_data.hpp"
#include "pressure.hpp"
#include "reaction.hpp"
#include "rotation.hpp"
#include "scafacos.hpp"
#include "statistics.hpp"
#include "statistics_chain.hpp"
#include "statistics_correlation.hpp"
#include "statistics_fluid.hpp"
#include "statistics_observable.hpp"
#include "tab.hpp"
#include "topology.hpp"
#include "virtual_sites.hpp"

using namespace std;
using Communication::mpiCallbacks;

int this_node = -1;
int n_nodes = -1;

boost::mpi::communicator comm_cart;

int graceful_exit = 0;
/* whether there is already a termination going on. */
static int terminated = 0;

// if you want to add a callback, add it here, and here only
#define CALLBACK_LIST                                                          \
  CB(mpi_stop_slave)                                                           \
  CB(mpi_bcast_parameter_slave)                                                \
  CB(mpi_who_has_slave)                                                        \
  CB(mpi_bcast_event_slave)                                                    \
  CB(mpi_place_particle_slave)                                                 \
  CB(mpi_send_v_slave)                                                         \
  CB(mpi_send_swimming_slave)                                                  \
  CB(mpi_send_f_slave)                                                         \
  CB(mpi_send_q_slave)                                                         \
  CB(mpi_send_type_slave)                                                      \
  CB(mpi_send_bond_slave)                                                      \
  CB(mpi_recv_part_slave)                                                      \
  CB(mpi_integrate_slave)                                                      \
  CB(mpi_bcast_ia_params_slave)                                                \
  CB(mpi_bcast_n_particle_types_slave)                                         \
  CB(mpi_gather_stats_slave)                                                   \
  CB(mpi_set_time_step_slave)                                                  \
  CB(mpi_set_smaller_time_step_slave)                                          \
  CB(mpi_send_smaller_timestep_flag_slave)                                     \
  CB(mpi_send_configtemp_flag_slave)                                           \
  CB(mpi_get_particles_slave)                                                  \
  CB(mpi_bcast_coulomb_params_slave)                                           \
  CB(mpi_bcast_collision_params_slave)                                         \
  CB(mpi_send_ext_force_slave)                                                 \
  CB(mpi_send_ext_torque_slave)                                                \
  CB(mpi_place_new_particle_slave)                                             \
  CB(mpi_remove_particle_slave)                                                \
  CB(mpi_cap_forces_slave)                                                     \
  CB(mpi_get_configtemp_slave)                                                 \
  CB(mpi_rescale_particles_slave)                                              \
  CB(mpi_bcast_cell_structure_slave)                                           \
  CB(mpi_send_quat_slave)                                                      \
  CB(mpi_send_omega_slave)                                                     \
  CB(mpi_send_torque_slave)                                                    \
  CB(mpi_send_mol_id_slave)                                                    \
  CB(mpi_bcast_nptiso_geom_slave)                                              \
  CB(mpi_update_mol_ids_slave)                                                 \
  CB(mpi_sync_topo_part_info_slave)                                            \
  CB(mpi_send_mass_slave)                                                      \
  CB(mpi_send_solvation_slave)                                                 \
  CB(mpi_send_exclusion_slave)                                                 \
  CB(mpi_bcast_lb_params_slave)                                                \
  CB(mpi_bcast_cuda_global_part_vars_slave)                                    \
  CB(mpi_send_dip_slave)                                                       \
  CB(mpi_send_dipm_slave)                                                      \
  CB(mpi_send_fluid_slave)                                                     \
  CB(mpi_recv_fluid_slave)                                                     \
  CB(mpi_local_stress_tensor_slave)                                            \
  CB(mpi_send_virtual_slave)                                                   \
  CB(mpi_iccp3m_iteration_slave)                                               \
  CB(mpi_iccp3m_init_slave)                                                    \
  CB(mpi_send_rotational_inertia_slave)                                        \
  CB(mpi_send_affinity_slave)                                                  \
  CB(mpi_send_out_direction_slave)                                             \
  CB(mpi_bcast_lbboundary_slave)                                               \
  CB(mpi_send_mu_E_slave)                                                      \
  CB(mpi_bcast_max_mu_slave)                                                   \
  CB(mpi_send_vs_relative_slave)                                               \
  CB(mpi_recv_fluid_populations_slave)                                         \
  CB(mpi_send_fluid_populations_slave)                                         \
  CB(mpi_recv_fluid_boundary_flag_slave)                                       \
  CB(mpi_set_particle_temperature_slave)                                       \
  CB(mpi_set_particle_gamma_slave)                                             \
  CB(mpi_set_particle_gamma_rot_slave)                                         \
  CB(mpi_kill_particle_motion_slave)                                           \
  CB(mpi_kill_particle_forces_slave)                                           \
  CB(mpi_system_CMS_slave)                                                     \
  CB(mpi_system_CMS_velocity_slave)                                            \
  CB(mpi_galilei_transform_slave)                                              \
  CB(mpi_setup_reaction_slave)                                                 \
  CB(mpi_send_rotation_slave)                                                  \
  CB(mpi_external_potential_broadcast_slave)                                   \
  CB(mpi_external_potential_tabulated_read_potential_file_slave)               \
  CB(mpi_external_potential_sum_energies_slave)                                \
  CB(mpi_observable_lb_radial_velocity_profile_slave)                          \
  CB(mpi_check_runtime_errors_slave)                                           \
  CB(mpi_minimize_energy_slave)                                                \
  CB(mpi_gather_cuda_devices_slave)                                            \
  CB(mpi_thermalize_cpu_slave)                                                 \
  CB(mpi_scafacos_set_parameters_slave)                                        \
  CB(mpi_mpiio_slave)

// create the forward declarations
#define CB(name) void name(int node, int param);
CALLBACK_LIST

namespace {

// create the list of callbacks
#undef CB
#define CB(name) name,
std::vector<SlaveCallback *> slave_callbacks{CALLBACK_LIST};

/** The callback name list is only used for
    debugging.
*/
#ifdef COMM_DEBUG
// create the list of names
#undef CB
#define CB(name) #name,

std::vector<std::string> names{CALLBACK_LIST};
#endif
}

/** The requests are compiled statically here, so that after a crash
    you can get the last issued request from the debugger. */
static int request[3];

/** Forward declarations */

int mpi_check_runtime_errors(void);

/**********************************************
 * procedures
 **********************************************/

#ifdef COMM_DEBUG
void mpi_add_callback(SlaveCallback *cb, const string &name) {
  /** Name is only used for debug messages */
  names.push_back(name);
  mpiCallbacks().add(cb);
}
#endif

void mpi_add_callback(SlaveCallback *cb) {
#ifdef COMM_DEBUG
  mpi_add_callback(cb, "dynamic callback");
#else
  mpiCallbacks().add(cb);
#endif
}

void mpi_init(int *argc, char ***argv) {
#ifdef OPEN_MPI
  void *handle = 0;
  int mode = RTLD_NOW | RTLD_GLOBAL;
#ifdef RTLD_NOLOAD
  mode |= RTLD_NOLOAD;
#endif
  void *_openmpi_symbol = dlsym(RTLD_DEFAULT, "MPI_Init");
  if (!_openmpi_symbol) {
    fprintf(stderr, "%d: Aborting because unable to find OpenMPI symbol.\n",
            this_node);
    errexit();
  }
  Dl_info _openmpi_info;
  dladdr(_openmpi_symbol, &_openmpi_info);

  if (!handle)
    handle = dlopen(_openmpi_info.dli_fname, mode);

  if (!handle) {
    fprintf(stderr, "%d: Aborting because unable to load libmpi into the "
                    "global symbol space.\n",
            this_node);
    errexit();
  }
#endif

  MPI_Init(argc, argv);

  MPI_Comm_size(MPI_COMM_WORLD, &n_nodes);

  int reorder = 1;

  MPI_Dims_create(n_nodes, 3, node_grid);

  mpi_reshape_communicator({node_grid[0], node_grid[1], node_grid[2]},
                           /* periodicity */ {1, 1, 1});

  MPI_Cart_coords(comm_cart, this_node, 3, node_pos);

  /*
   * Set the communicator for the callback mechanism
   *  to the new cartesian comm.
   */
  Communication::mpiCallbacks().set_comm(comm_cart);

  for (int i = 0; i < slave_callbacks.size(); ++i) {
    mpiCallbacks().add(slave_callbacks[i]);
  }

  ErrorHandling::init_error_handling(mpiCallbacks());
}

void mpi_reshape_communicator(std::array<int, 3> const &node_grid,
                              std::array<int, 3> const &periodicity) {
  MPI_Comm temp_comm;
  MPI_Cart_create(MPI_COMM_WORLD, 3, const_cast<int *>(node_grid.data()),
                  const_cast<int *>(periodicity.data()), 0, &temp_comm);
  comm_cart =
      boost::mpi::communicator(temp_comm, boost::mpi::comm_take_ownership);

  this_node = comm_cart.rank();
}

void mpi_call(SlaveCallback cb, int node, int param) {
#ifdef COMM_DEBUG
  auto it = std::find(slave_callbacks.begin(), slave_callbacks.end(), cb);

  if (it != slave_callbacks.end()) {
    auto const id = it - slave_callbacks.begin();
    COMM_TRACE(fprintf(stderr, "%d: issuing %s %d %d\n", this_node,
                       names[id].c_str(), node, param));
  }
#endif /* COMM_DEBUG */
  mpiCallbacks().call(cb, node, param);

  COMM_TRACE(fprintf(stderr, "%d: finished sending.\n", this_node));
}

/**************** REQ_TERM ************/

void mpi_stop() {
  if (terminated)
    return;

  mpi_call(mpi_stop_slave, -1, 0);

  MPI_Barrier(comm_cart);
  MPI_Finalize();
  regular_exit = 1;
  terminated = 1;
}

void mpi_stop_slave(int node, int param) {
  COMM_TRACE(fprintf(stderr, "%d: exiting\n", this_node));

  MPI_Barrier(comm_cart);
  MPI_Finalize();
  regular_exit = 1;
  exit(0);
}

/*************** REQ_BCAST_PAR ************/
static void common_bcast_parameter(int i) {
  switch (fields[i].type) {
  case TYPE_INT:
    MPI_Bcast((int *)fields[i].data, fields[i].dimension, MPI_INT, 0,
              comm_cart);
    break;
  case TYPE_BOOL:
    MPI_Bcast((int *)fields[i].data, 1, MPI_INT, 0, comm_cart);
    break;
  case TYPE_DOUBLE:
    MPI_Bcast((double *)fields[i].data, fields[i].dimension, MPI_DOUBLE, 0,
              comm_cart);
    break;
  default:
    break;
  }

  on_parameter_change(i);
}

int mpi_bcast_parameter(int i) {
  mpi_call(mpi_bcast_parameter_slave, -1, i);

  common_bcast_parameter(i);

  return check_runtime_errors();
}

void mpi_bcast_parameter_slave(int node, int i) {
  common_bcast_parameter(i);
  check_runtime_errors();
}

/*************** REQ_WHO_HAS ****************/

void mpi_who_has() {
  Cell *cell;
  static int *sizes = new int[n_nodes];
  int *pdata = NULL;
  int pdata_s = 0;

  mpi_call(mpi_who_has_slave, -1, 0);

  int n_part = cells_get_n_particles();
  /* first collect number of particles on each node */
  MPI_Gather(&n_part, 1, MPI_INT, sizes, 1, MPI_INT, 0, comm_cart);

  for (int i = 0; i <= max_seen_particle; i++)
    particle_node[i] = -1;

  /* then fetch particle locations */
  for (int pnode = 0; pnode < n_nodes; pnode++) {
    COMM_TRACE(
        fprintf(stderr, "node %d reports %d particles\n", pnode, sizes[pnode]));
    if (pnode == this_node) {
      for (int c = 0; c < local_cells.n; c++) {
        cell = local_cells.cell[c];
        for (int i = 0; i < cell->n; i++)
          particle_node[cell->part[i].p.identity] = this_node;
      }
    } else if (sizes[pnode] > 0) {
      if (pdata_s < sizes[pnode]) {
        pdata_s = sizes[pnode];
        pdata = (int *)Utils::realloc(pdata, sizeof(int) * pdata_s);
      }
      MPI_Recv(pdata, sizes[pnode], MPI_INT, pnode, SOME_TAG, comm_cart,
               MPI_STATUS_IGNORE);
      for (int i = 0; i < sizes[pnode]; i++)
        particle_node[pdata[i]] = pnode;
    }
  }
  free(pdata);
}

void mpi_who_has_slave(int node, int param) {
  Cell *cell;
  int npart, i, c;
  static int *sendbuf;
  int n_part;

  n_part = cells_get_n_particles();
  MPI_Gather(&n_part, 1, MPI_INT, NULL, 0, MPI_INT, 0, comm_cart);
  if (n_part == 0)
    return;

  sendbuf = (int *)Utils::realloc(sendbuf, sizeof(int) * n_part);
  npart = 0;
  for (c = 0; c < local_cells.n; c++) {
    cell = local_cells.cell[c];
    for (i = 0; i < cell->n; i++)
      sendbuf[npart++] = cell->part[i].p.identity;
  }
  MPI_Send(sendbuf, npart, MPI_INT, 0, SOME_TAG, comm_cart);
}

/**************** REQ_CHTOPL ***********/
void mpi_bcast_event(int event) {
  mpi_call(mpi_bcast_event_slave, -1, event);
  mpi_bcast_event_slave(-1, event);
}

void mpi_bcast_event_slave(int node, int event) {
  switch (event) {
#ifdef ELECTROSTATICS
#ifdef P3M
  case P3M_COUNT_CHARGES:
    p3m_count_charged_particles();
    break;
#endif
  case MAGGS_COUNT_CHARGES:
    maggs_count_charged_particles();
    break;
#endif
  case SORT_PARTICLES:
    local_sort_particles();
    break;
  case CHECK_PARTICLES:
    check_particles();
    break;

#ifdef DP3M
  case P3M_COUNT_DIPOLES:
    dp3m_count_magnetic_particles();
    break;
#endif

  default:;
  }
}

/****************** REQ_PLACE/REQ_PLACE_NEW ************/

void mpi_place_particle(int pnode, int part, double p[3]) {
  mpi_call(mpi_place_particle_slave, pnode, part);

  if (pnode == this_node)
    local_place_particle(part, p, 0);
  else
    MPI_Send(p, 3, MPI_DOUBLE, pnode, SOME_TAG, comm_cart);

  on_particle_change();
}

void mpi_place_particle_slave(int pnode, int part) {
  double p[3];

  if (pnode == this_node) {
    MPI_Recv(p, 3, MPI_DOUBLE, 0, SOME_TAG, comm_cart, MPI_STATUS_IGNORE);
    local_place_particle(part, p, 0);
  }

  on_particle_change();
}

void mpi_place_new_particle(int pnode, int part, double p[3]) {
  mpi_call(mpi_place_new_particle_slave, pnode, part);
  added_particle(part);

  if (pnode == this_node)
    local_place_particle(part, p, 1);
  else
    MPI_Send(p, 3, MPI_DOUBLE, pnode, SOME_TAG, comm_cart);

  on_particle_change();
}

void mpi_place_new_particle_slave(int pnode, int part) {
  double p[3];

  added_particle(part);

  if (pnode == this_node) {
    MPI_Recv(p, 3, MPI_DOUBLE, 0, SOME_TAG, comm_cart, MPI_STATUS_IGNORE);
    local_place_particle(part, p, 1);
  }

  on_particle_change();
}

/****************** REQ_SET_V ************/
void mpi_send_v(int pnode, int part, double v[3]) {
  mpi_call(mpi_send_v_slave, pnode, part);

  if (pnode == this_node) {
    Particle *p = local_particles[part];
#ifdef MULTI_TIMESTEP
    if (smaller_time_step > 0. && p->p.smaller_timestep) {
      v[0] *= smaller_time_step / time_step;
      v[1] *= smaller_time_step / time_step;
      v[2] *= smaller_time_step / time_step;
    }
#endif
    memmove(p->m.v, v, 3 * sizeof(double));
  } else
    MPI_Send(v, 3, MPI_DOUBLE, pnode, SOME_TAG, comm_cart);

  on_particle_change();
}

void mpi_send_v_slave(int pnode, int part) {
  if (pnode == this_node) {
    Particle *p = local_particles[part];
    MPI_Recv(p->m.v, 3, MPI_DOUBLE, 0, SOME_TAG, comm_cart, MPI_STATUS_IGNORE);
#ifdef MULTI_TIMESTEP
    if (smaller_time_step > 0. && p->p.smaller_timestep) {
      p->m.v[0] *= smaller_time_step / time_step;
      p->m.v[1] *= smaller_time_step / time_step;
      p->m.v[2] *= smaller_time_step / time_step;
    }
#endif
  }

  on_particle_change();
}

/****************** REQ_SET_SWIMMING ************/
void mpi_send_swimming(int pnode, int part, ParticleParametersSwimming swim) {
#ifdef ENGINE
  mpi_call(mpi_send_swimming_slave, pnode, part);

  if (pnode == this_node) {
    Particle *p = local_particles[part];
    p->swim = swim;
  } else {
    MPI_Send(&swim, sizeof(ParticleParametersSwimming), MPI_BYTE, pnode,
             SOME_TAG, comm_cart);
  }

  on_particle_change();
#endif
}

void mpi_send_swimming_slave(int pnode, int part) {
#ifdef ENGINE
  if (pnode == this_node) {
    Particle *p = local_particles[part];
    MPI_Recv(&p->swim, sizeof(ParticleParametersSwimming), MPI_BYTE, 0,
             SOME_TAG, comm_cart, MPI_STATUS_IGNORE);
  }

  on_particle_change();
#endif
}

/****************** REQ_SET_F ************/
void mpi_send_f(int pnode, int part, double F[3]) {
  mpi_call(mpi_send_f_slave, pnode, part);

  if (pnode == this_node) {
    Particle *p = local_particles[part];
    F[0] /= (*p).p.mass;
    F[1] /= (*p).p.mass;
    F[2] /= (*p).p.mass;
    memmove(p->f.f, F, 3 * sizeof(double));
  } else
    MPI_Send(F, 3, MPI_DOUBLE, pnode, SOME_TAG, comm_cart);

  on_particle_change();
}

void mpi_send_f_slave(int pnode, int part) {
  if (pnode == this_node) {
    Particle *p = local_particles[part];
    MPI_Recv(p->f.f, 3, MPI_DOUBLE, 0, SOME_TAG, comm_cart, MPI_STATUS_IGNORE);
    p->f.f[0] /= (*p).p.mass;
    p->f.f[1] /= (*p).p.mass;
    p->f.f[2] /= (*p).p.mass;
  }

  on_particle_change();
}

/********************* REQ_SET_Q ********/
void mpi_send_q(int pnode, int part, double q) {
#ifdef ELECTROSTATICS
  mpi_call(mpi_send_q_slave, pnode, part);

  if (pnode == this_node) {
    Particle *p = local_particles[part];
    p->p.q = q;
  } else {
    MPI_Send(&q, 1, MPI_DOUBLE, pnode, SOME_TAG, comm_cart);
  }

  on_particle_change();
#endif
}

void mpi_send_q_slave(int pnode, int part) {
#ifdef ELECTROSTATICS
  if (pnode == this_node) {
    Particle *p = local_particles[part];
    MPI_Recv(&p->p.q, 1, MPI_DOUBLE, 0, SOME_TAG, comm_cart, MPI_STATUS_IGNORE);
  }

  on_particle_change();
#endif
}

/********************* REQ_SET_MU_E ********/
void mpi_send_mu_E(int pnode, int part, double mu_E[3]) {
#ifdef LB_ELECTROHYDRODYNAMICS
  mpi_call(mpi_send_mu_E_slave, pnode, part);

  if (pnode == this_node) {
    Particle *p = local_particles[part];
    p->p.mu_E[0] = mu_E[0];
    p->p.mu_E[1] = mu_E[1];
    p->p.mu_E[2] = mu_E[2];
  } else {
    MPI_Send(&mu_E, 3, MPI_DOUBLE, pnode, SOME_TAG, comm_cart);
  }

  on_particle_change();
#endif
}

void mpi_send_mu_E_slave(int pnode, int part) {
#ifdef LB_ELECTROHYDRODYNAMICS
  if (pnode == this_node) {
    Particle *p = local_particles[part];
    MPI_Recv(&p->p.mu_E, 3, MPI_DOUBLE, 0, SOME_TAG, comm_cart,
             MPI_STATUS_IGNORE);
  }

  on_particle_change();
#endif
}

/********************* REQ_SET_SOLV ********/
void mpi_send_solvation(int pnode, int part, double *solvation) {
#ifdef SHANCHEN
  int ii;
  mpi_call(mpi_send_solvation_slave, pnode, part);

  if (pnode == this_node) {
    Particle *p = local_particles[part];
    for (ii = 0; ii < 2 * LB_COMPONENTS; ii++)
      p->p.solvation[ii] = solvation[ii];
  } else {
    MPI_Send(&solvation, LB_COMPONENTS, MPI_DOUBLE, pnode, SOME_TAG, comm_cart);
  }

  on_particle_change();
#endif
}

void mpi_send_solvation_slave(int pnode, int part) {
#ifdef SHANCHEN
  if (pnode == this_node) {
    Particle *p = local_particles[part];
    MPI_Recv(&p->p.solvation, 2 * LB_COMPONENTS, MPI_DOUBLE, 0, SOME_TAG,
             comm_cart, MPI_STATUS_IGNORE);
  }

  on_particle_change();
#endif
}

/********************* REQ_SET_M ********/
void mpi_send_mass(int pnode, int part, double mass) {
#ifdef MASS
  mpi_call(mpi_send_mass_slave, pnode, part);

  if (pnode == this_node) {
    Particle *p = local_particles[part];
    p->p.mass = mass;
  } else {
    MPI_Send(&mass, 1, MPI_DOUBLE, pnode, SOME_TAG, comm_cart);
  }

  on_particle_change();
#endif
}

void mpi_send_mass_slave(int pnode, int part) {
#ifdef MASS
  if (pnode == this_node) {
    Particle *p = local_particles[part];
    MPI_Recv(&p->p.mass, 1, MPI_DOUBLE, 0, SOME_TAG, comm_cart,
             MPI_STATUS_IGNORE);
  }

  on_particle_change();
#endif
}

/********************* REQ_SET_RINERTIA ********/

void mpi_send_rotational_inertia(int pnode, int part, double rinertia[3]) {
#ifdef ROTATIONAL_INERTIA
  mpi_call(mpi_send_rotational_inertia_slave, pnode, part);

  if (pnode == this_node) {
    Particle *p = local_particles[part];
    p->p.rinertia[0] = rinertia[0];
    p->p.rinertia[1] = rinertia[1];
    p->p.rinertia[2] = rinertia[2];
  } else {
    MPI_Send(rinertia, 3, MPI_DOUBLE, pnode, SOME_TAG, comm_cart);
  }

  on_particle_change();
#endif
}

void mpi_send_rotational_inertia_slave(int pnode, int part) {
#ifdef ROTATIONAL_INERTIA
  if (pnode == this_node) {
    Particle *p = local_particles[part];
    MPI_Recv(p->p.rinertia, 3, MPI_DOUBLE, 0, SOME_TAG, comm_cart,
             MPI_STATUS_IGNORE);
  }

  on_particle_change();
#endif
}

/********************* REQ_SET_BOND_SITE ********/

void mpi_send_affinity_slave(int pnode, int part) {
#ifdef AFFINITY
  if (pnode == this_node) {
    Particle *p = local_particles[part];
    MPI_Recv(p->p.bond_site, 3, MPI_DOUBLE, 0, SOME_TAG, comm_cart,
             MPI_STATUS_IGNORE);
  }

  on_particle_change();
#endif
}

void mpi_send_affinity(int pnode, int part, double bond_site[3]) {
#ifdef AFFINITY
  mpi_call(mpi_send_affinity_slave, pnode, part);

  if (pnode == this_node) {
    Particle *p = local_particles[part];
    p->p.bond_site[0] = bond_site[0];
    p->p.bond_site[1] = bond_site[1];
    p->p.bond_site[2] = bond_site[2];
  } else {
    MPI_Send(bond_site, 3, MPI_DOUBLE, pnode, SOME_TAG, comm_cart);
  }

  on_particle_change();
#endif
}

/********************* REQ_SET_OUT_DIRECTION ********/

void mpi_send_out_direction(int pnode, int part, double out_direction[3]) {
#ifdef MEMBRANE_COLLISION
  mpi_call(mpi_send_out_direction_slave, pnode, part);

  if (pnode == this_node) {
    Particle *p = local_particles[part];
    p->p.out_direction[0] = out_direction[0];
    p->p.out_direction[1] = out_direction[1];
    p->p.out_direction[2] = out_direction[2];
  } else {
    MPI_Send(out_direction, 3, MPI_DOUBLE, pnode, SOME_TAG, comm_cart);
  }

  on_particle_change();
#endif
}

void mpi_send_out_direction_slave(int pnode, int part) {
#ifdef MEMBRANE_COLLISION
  if (pnode == this_node) {
    Particle *p = local_particles[part];
    MPI_Recv(p->p.out_direction, 3, MPI_DOUBLE, 0, SOME_TAG, comm_cart,
             MPI_STATUS_IGNORE);
  }

  on_particle_change();
#endif
}

/********************* REQ_SET_TYPE ********/
void mpi_send_type(int pnode, int part, int type) {
  mpi_call(mpi_send_type_slave, pnode, part);

  if (pnode == this_node) {
    Particle *p = local_particles[part];
    p->p.type = type;
  } else
    MPI_Send(&type, 1, MPI_INT, pnode, SOME_TAG, comm_cart);

  on_particle_change();
}

void mpi_send_type_slave(int pnode, int part) {
  if (pnode == this_node) {
    Particle *p = local_particles[part];
    MPI_Recv(&p->p.type, 1, MPI_INT, 0, SOME_TAG, comm_cart, MPI_STATUS_IGNORE);
  }

  on_particle_change();
}

/********************* REQ_SET_MOLID ********/
void mpi_send_mol_id(int pnode, int part, int mid) {
  mpi_call(mpi_send_mol_id_slave, pnode, part);

  if (pnode == this_node) {
    Particle *p = local_particles[part];
    p->p.mol_id = mid;
  } else
    MPI_Send(&mid, 1, MPI_INT, pnode, SOME_TAG, comm_cart);

  on_particle_change();
}

void mpi_send_mol_id_slave(int pnode, int part) {
  if (pnode == this_node) {
    Particle *p = local_particles[part];
    MPI_Recv(&p->p.mol_id, 1, MPI_INT, 0, SOME_TAG, comm_cart,
             MPI_STATUS_IGNORE);
  }

  on_particle_change();
}

/********************* REQ_SET_QUAT ********/

void mpi_send_quat(int pnode, int part, double quat[4]) {
#ifdef ROTATION
  mpi_call(mpi_send_quat_slave, pnode, part);

  if (pnode == this_node) {
    Particle *p = local_particles[part];
    p->r.quat[0] = quat[0];
    p->r.quat[1] = quat[1];
    p->r.quat[2] = quat[2];
    p->r.quat[3] = quat[3];
    convert_quat_to_quatu(p->r.quat, p->r.quatu);
#ifdef DIPOLES
    convert_quatu_to_dip(p->r.quatu, p->p.dipm, p->r.dip);
#endif
  } else {
    MPI_Send(quat, 4, MPI_DOUBLE, pnode, SOME_TAG, comm_cart);
  }

  on_particle_change();
#endif
}

void mpi_send_quat_slave(int pnode, int part) {
#ifdef ROTATION
  if (pnode == this_node) {
    Particle *p = local_particles[part];
    MPI_Recv(p->r.quat, 4, MPI_DOUBLE, 0, SOME_TAG, comm_cart,
             MPI_STATUS_IGNORE);
    convert_quat_to_quatu(p->r.quat, p->r.quatu);
#ifdef DIPOLES
    convert_quatu_to_dip(p->r.quatu, p->p.dipm, p->r.dip);
#endif
  }

  on_particle_change();
#endif
}

/********************* REQ_SET_OMEGA ********/

void mpi_send_omega(int pnode, int part, double omega[3]) {
#ifdef ROTATION
  mpi_call(mpi_send_omega_slave, pnode, part);

  if (pnode == this_node) {
    Particle *p = local_particles[part];
    /*  memmove(p->omega, omega, 3*sizeof(double));*/
    p->m.omega[0] = omega[0];
    p->m.omega[1] = omega[1];
    p->m.omega[2] = omega[2];
  } else {
    MPI_Send(omega, 3, MPI_DOUBLE, pnode, SOME_TAG, comm_cart);
  }

  on_particle_change();
#endif
}

void mpi_send_omega_slave(int pnode, int part) {
#ifdef ROTATION
  if (pnode == this_node) {
    Particle *p = local_particles[part];
    MPI_Recv(p->m.omega, 3, MPI_DOUBLE, 0, SOME_TAG, comm_cart,
             MPI_STATUS_IGNORE);
  }

  on_particle_change();
#endif
}

/********************* REQ_SET_TORQUE ********/

void mpi_send_torque(int pnode, int part, double torque[3]) {
#ifdef ROTATION
  mpi_call(mpi_send_torque_slave, pnode, part);

  if (pnode == this_node) {
    Particle *p = local_particles[part];
    p->f.torque[0] = torque[0];
    p->f.torque[1] = torque[1];
    p->f.torque[2] = torque[2];
  } else {
    MPI_Send(torque, 3, MPI_DOUBLE, pnode, SOME_TAG, comm_cart);
  }

  on_particle_change();
#endif
}

void mpi_send_torque_slave(int pnode, int part) {
#ifdef ROTATION
  if (pnode == this_node) {
    Particle *p = local_particles[part];
    MPI_Recv(p->f.torque, 3, MPI_DOUBLE, 0, SOME_TAG, comm_cart,
             MPI_STATUS_IGNORE);
  }

  on_particle_change();
#endif
}

/********************* REQ_SET_DIP ********/

void mpi_send_dip(int pnode, int part, double dip[3]) {
#ifdef DIPOLES
  mpi_call(mpi_send_dip_slave, pnode, part);

  if (pnode == this_node) {
    Particle *p = local_particles[part];
    p->r.dip[0] = dip[0];
    p->r.dip[1] = dip[1];
    p->r.dip[2] = dip[2];
#ifdef ROTATION
    convert_dip_to_quat(p->r.dip, p->r.quat, &p->p.dipm);
    convert_quat_to_quatu(p->r.quat, p->r.quatu);
#else
    p->p.dipm = sqrt(p->r.dip[0] * p->r.dip[0] + p->r.dip[1] * p->r.dip[1] +
                     p->r.dip[2] * p->r.dip[2]);
#endif
  } else {
    MPI_Send(dip, 3, MPI_DOUBLE, pnode, SOME_TAG, comm_cart);
  }

  on_particle_change();
#endif
}

void mpi_send_dip_slave(int pnode, int part) {
#ifdef DIPOLES
  if (pnode == this_node) {
    Particle *p = local_particles[part];
    MPI_Recv(p->r.dip, 3, MPI_DOUBLE, 0, SOME_TAG, comm_cart,
             MPI_STATUS_IGNORE);
#ifdef ROTATION
    convert_dip_to_quat(p->r.dip, p->r.quat, &p->p.dipm);
    convert_quat_to_quatu(p->r.quat, p->r.quatu);
#else
    p->p.dipm = sqrt(p->r.dip[0] * p->r.dip[0] + p->r.dip[1] * p->r.dip[1] +
                     p->r.dip[2] * p->r.dip[2]);
#endif
  }

  on_particle_change();
#endif
}

/********************* REQ_SET_DIPM ********/

void mpi_send_dipm(int pnode, int part, double dipm) {
#ifdef DIPOLES
  mpi_call(mpi_send_dipm_slave, pnode, part);

  if (pnode == this_node) {
    Particle *p = local_particles[part];
    p->p.dipm = dipm;
#ifdef ROTATION
    convert_quatu_to_dip(p->r.quatu, p->p.dipm, p->r.dip);
#endif
  } else {
    MPI_Send(&dipm, 1, MPI_DOUBLE, pnode, SOME_TAG, comm_cart);
  }

  on_particle_change();
#endif
}

void mpi_send_dipm_slave(int pnode, int part) {
#ifdef DIPOLES
  if (pnode == this_node) {
    Particle *p = local_particles[part];
    MPI_Recv(&p->p.dipm, 1, MPI_DOUBLE, 0, SOME_TAG, comm_cart,
             MPI_STATUS_IGNORE);
#ifdef ROTATION
    convert_quatu_to_dip(p->r.quatu, p->p.dipm, p->r.dip);
#endif
  }

  on_particle_change();
#endif
}

/********************* REQ_SET_ISVI ********/

void mpi_send_virtual(int pnode, int part, int isVirtual) {
#ifdef VIRTUAL_SITES
  mpi_call(mpi_send_virtual_slave, pnode, part);

  if (pnode == this_node) {
    Particle *p = local_particles[part];
    p->p.isVirtual = isVirtual;
  } else {
    MPI_Send(&isVirtual, 1, MPI_INT, pnode, SOME_TAG, comm_cart);
  }

  on_particle_change();
#endif
}

void mpi_send_virtual_slave(int pnode, int part) {
#ifdef VIRTUAL_SITES
  if (pnode == this_node) {
    Particle *p = local_particles[part];
    MPI_Recv(&p->p.isVirtual, 1, MPI_INT, 0, SOME_TAG, comm_cart,
             MPI_STATUS_IGNORE);
  }

  on_particle_change();
#endif
}

/********************* REQ_SET_BOND ********/

void mpi_send_vs_relative(int pnode, int part, int vs_relative_to,
                          double vs_distance, double *rel_ori) {
#ifdef VIRTUAL_SITES_RELATIVE
  mpi_call(mpi_send_vs_relative_slave, pnode, part);

  // If the particle is on the node on which this function was called
  // set the values locally
  if (pnode == this_node) {
    Particle *p = local_particles[part];
    p->p.vs_relative_to_particle_id = vs_relative_to;
    p->p.vs_relative_distance = vs_distance;
    for (int i = 0; i < 4; i++)
      p->p.vs_relative_rel_orientation[i] = rel_ori[i];
  } else {
    MPI_Send(&vs_relative_to, 1, MPI_INT, pnode, SOME_TAG, comm_cart);
    MPI_Send(&vs_distance, 1, MPI_DOUBLE, pnode, SOME_TAG, comm_cart);
    MPI_Send(rel_ori, 4, MPI_DOUBLE, pnode, SOME_TAG, comm_cart);
  }

  on_particle_change();
#endif
}

void mpi_send_vs_relative_slave(int pnode, int part) {
#ifdef VIRTUAL_SITES_RELATIVE
  if (pnode == this_node) {
    Particle *p = local_particles[part];
    MPI_Recv(&p->p.vs_relative_to_particle_id, 1, MPI_INT, 0, SOME_TAG,
             comm_cart, MPI_STATUS_IGNORE);
    MPI_Recv(&p->p.vs_relative_distance, 1, MPI_DOUBLE, 0, SOME_TAG, comm_cart,
             MPI_STATUS_IGNORE);
    MPI_Recv(p->p.vs_relative_rel_orientation, 4, MPI_DOUBLE, 0, SOME_TAG,
             comm_cart, MPI_STATUS_IGNORE);
  }

  on_particle_change();
#endif
}

// ********************************

void mpi_send_rotation(int pnode, int part, int rot) {
#ifdef ROTATION_PER_PARTICLE
  mpi_call(mpi_send_rotation_slave, pnode, part);

  if (pnode == this_node) {
    Particle *p = local_particles[part];
    p->p.rotation = rot;
  } else {
    MPI_Send(&rot, 1, MPI_INT, pnode, SOME_TAG, MPI_COMM_WORLD);
  }

  on_particle_change();
#endif
}

void mpi_send_rotation_slave(int pnode, int part) {
#ifdef ROTATION_PER_PARTICLE
  if (pnode == this_node) {
    Particle *p = local_particles[part];
    MPI_Status status;
    MPI_Recv(&p->p.rotation, 1, MPI_INT, 0, SOME_TAG, MPI_COMM_WORLD, &status);
  }

  on_particle_change();
#endif
}

void mpi_observable_lb_radial_velocity_profile() {
#ifdef LB
  mpi_call(mpi_observable_lb_radial_velocity_profile_slave, 0, 0);
#endif
}
void mpi_observable_lb_radial_velocity_profile_slave(int pnode, int part) {
#ifdef LB
  mpi_observable_lb_radial_velocity_profile_slave_implementation();
#endif
}

/********************* REQ_SET_BOND ********/

int mpi_send_bond(int pnode, int part, int *bond, int _delete) {
  int bond_size, stat = 0;

  mpi_call(mpi_send_bond_slave, pnode, part);

  bond_size = (bond) ? bonded_ia_params[bond[0]].num + 1 : 0;

  if (pnode == this_node) {
    stat = local_change_bond(part, bond, _delete);
    on_particle_change();
    return stat;
  }
  /* else */
  MPI_Send(&bond_size, 1, MPI_INT, pnode, SOME_TAG, comm_cart);
  if (bond_size)
    MPI_Send(bond, bond_size, MPI_INT, pnode, SOME_TAG, comm_cart);
  MPI_Send(&_delete, 1, MPI_INT, pnode, SOME_TAG, comm_cart);
  MPI_Recv(&stat, 1, MPI_INT, pnode, SOME_TAG, comm_cart, MPI_STATUS_IGNORE);
  on_particle_change();
  return stat;
}

void mpi_send_bond_slave(int pnode, int part) {
  int bond_size = 0, *bond, _delete = 0, stat;

  if (pnode == this_node) {
    MPI_Recv(&bond_size, 1, MPI_INT, 0, SOME_TAG, comm_cart, MPI_STATUS_IGNORE);
    if (bond_size) {
      bond = (int *)Utils::malloc(bond_size * sizeof(int));
      MPI_Recv(bond, bond_size, MPI_INT, 0, SOME_TAG, comm_cart,
               MPI_STATUS_IGNORE);
    } else
      bond = NULL;
    MPI_Recv(&_delete, 1, MPI_INT, 0, SOME_TAG, comm_cart, MPI_STATUS_IGNORE);
    stat = local_change_bond(part, bond, _delete);
    if (bond)
      free(bond);
    MPI_Send(&stat, 1, MPI_INT, 0, SOME_TAG, comm_cart);
  }

  on_particle_change();
}

/****************** REQ_GET_PART ************/
void mpi_recv_part(int pnode, int part, Particle *pdata) {
  IntList *bl = &(pdata->bl);
#ifdef EXCLUSIONS
  IntList *el = &(pdata->el);
#endif

  /* fetch fixed data */
  if (pnode == this_node)
    memmove(pdata, local_particles[part], sizeof(Particle));
  else {
    mpi_call(mpi_recv_part_slave, pnode, part);
    MPI_Recv(pdata, sizeof(Particle), MPI_BYTE, pnode, SOME_TAG, comm_cart,
             MPI_STATUS_IGNORE);
  }

  /* copy dynamic data */
  /* bonds */
  bl->max = bl->n;
  if (bl->n > 0) {
    alloc_intlist(bl, bl->n);
    if (pnode == this_node)
      memmove(bl->e, local_particles[part]->bl.e, sizeof(int) * bl->n);
    else
      MPI_Recv(bl->e, bl->n, MPI_INT, pnode, SOME_TAG, comm_cart,
               MPI_STATUS_IGNORE);
  } else
    bl->e = NULL;

#ifdef EXCLUSIONS
  /* exclusions */
  el->max = el->n;
  if (el->n > 0) {
    alloc_intlist(el, el->n);
    if (pnode == this_node)
      memmove(el->e, local_particles[part]->el.e, sizeof(int) * el->n);
    else
      MPI_Recv(el->e, el->n, MPI_INT, pnode, SOME_TAG, comm_cart,
               MPI_STATUS_IGNORE);
  } else
    el->e = NULL;
#endif
}

void mpi_recv_part_slave(int pnode, int part) {
  Particle *p;
  if (pnode != this_node)
    return;

  p = local_particles[part];

  MPI_Send(p, sizeof(Particle), MPI_BYTE, 0, SOME_TAG, comm_cart);
  if (p->bl.n > 0)
    MPI_Send(p->bl.e, p->bl.n, MPI_INT, 0, SOME_TAG, comm_cart);
#ifdef EXCLUSIONS
  if (p->el.n > 0)
    MPI_Send(p->el.e, p->el.n, MPI_INT, 0, SOME_TAG, comm_cart);
#endif
}

/****************** REQ_REM_PART ************/
void mpi_remove_particle(int pnode, int part) {
  mpi_call(mpi_remove_particle_slave, pnode, part);
  mpi_remove_particle_slave(pnode, part);
}

void mpi_remove_particle_slave(int pnode, int part) {
  if (part != -1) {
    n_part--;

    if (pnode == this_node)
      local_remove_particle(part);

    remove_all_bonds_to(part);
  } else
    local_remove_all_particles();

  on_particle_change();
}

/********************* REQ_MIN_ENERGY ********/

int mpi_minimize_energy(void) {
  mpi_call(mpi_minimize_energy_slave, 0, 0);
  return minimize_energy();
}

void mpi_minimize_energy_slave(int a, int b) { minimize_energy(); }

/********************* REQ_INTEGRATE ********/
int mpi_integrate(int n_steps, int reuse_forces) {
  if (!correlations_autoupdate) {
    mpi_call(mpi_integrate_slave, n_steps, reuse_forces);
    integrate_vv(n_steps, reuse_forces);
    COMM_TRACE(
        fprintf(stderr, "%d: integration task %d done.\n", this_node, n_steps));
  } else {
    for (int i = 0; i < n_steps; i++) {
      mpi_call(mpi_integrate_slave, 1, reuse_forces);
      integrate_vv(1, reuse_forces);
      reuse_forces = 0; // makes even less sense after the first time step
      COMM_TRACE(
          fprintf(stderr, "%d: integration task %d done.\n", this_node, i));
      autoupdate_correlations();
    }
  }
  return mpi_check_runtime_errors();
}

void mpi_integrate_slave(int n_steps, int reuse_forces) {
  integrate_vv(n_steps, reuse_forces);
  COMM_TRACE(fprintf(
      stderr, "%d: integration for %d n_steps with %d reuse_forces done.\n",
      this_node, n_steps, reuse_forces));
}

/*************** REQ_BCAST_IA ************/
void mpi_bcast_ia_params(int i, int j) {
  mpi_call(mpi_bcast_ia_params_slave, i, j);
#ifdef TABULATED
  int tablesize = tabulated_forces.max;
#endif
  if (j >= 0) {
    /* non-bonded interaction parameters */
    /* INCOMPATIBLE WHEN NODES USE DIFFERENT ARCHITECTURES */
    MPI_Bcast(get_ia_param(i, j), sizeof(IA_parameters), MPI_BYTE, 0,
              comm_cart);

    copy_ia_params(get_ia_param(j, i), get_ia_param(i, j));

#ifdef TABULATED
    /* If there are tabulated forces broadcast those as well */
    if (get_ia_param(i, j)->TAB_maxval > 0) {
      /* First let all nodes know the new size for force and energy tables */
      MPI_Bcast(&tablesize, 1, MPI_INT, 0, comm_cart);

      /* Communicate the data */
      MPI_Bcast(tabulated_forces.e, tablesize, MPI_DOUBLE, 0, comm_cart);
      MPI_Bcast(tabulated_energies.e, tablesize, MPI_DOUBLE, 0, comm_cart);
    }
#endif
  } else {
    /* bonded interaction parameters */
    /* INCOMPATIBLE WHEN NODES USE DIFFERENT ARCHITECTURES */
    MPI_Bcast(&(bonded_ia_params[i]), sizeof(Bonded_ia_parameters), MPI_BYTE, 0,
              comm_cart);
#ifdef TABULATED
    /* For tabulated potentials we have to send the tables extra */
    if (bonded_ia_params[i].type == BONDED_IA_TABULATED) {
      int size = bonded_ia_params[i].p.tab.npoints;
      MPI_Bcast(bonded_ia_params[i].p.tab.f, size, MPI_DOUBLE, 0, comm_cart);
      MPI_Bcast(bonded_ia_params[i].p.tab.e, size, MPI_DOUBLE, 0, comm_cart);
    }
#endif
#ifdef OVERLAPPED
    /* For overlapped potentials we have to send the ovelapped-functions extra
     */
    if (bonded_ia_params[i].type == BONDED_IA_OVERLAPPED) {
      int size = bonded_ia_params[i].p.overlap.noverlaps;
      MPI_Bcast(bonded_ia_params[i].p.overlap.para_a, size, MPI_DOUBLE, 0,
                comm_cart);
      MPI_Bcast(bonded_ia_params[i].p.overlap.para_b, size, MPI_DOUBLE, 0,
                comm_cart);
      MPI_Bcast(bonded_ia_params[i].p.overlap.para_c, size, MPI_DOUBLE, 0,
                comm_cart);
    }
#endif
  }

  on_short_range_ia_change();
}

void mpi_bcast_ia_params_slave(int i, int j) {
  if (j >= 0) { /* non-bonded interaction parameters */
    /* INCOMPATIBLE WHEN NODES USE DIFFERENT ARCHITECTURES */
    MPI_Bcast(get_ia_param(i, j), sizeof(IA_parameters), MPI_BYTE, 0,
              comm_cart);

    copy_ia_params(get_ia_param(j, i), get_ia_param(i, j));

#ifdef TABULATED
    {
      int tablesize = 0;
      /* If there are tabulated forces broadcast those as well */
      if (get_ia_param(i, j)->TAB_maxval > 0) {
        /* Determine the new size for force and energy tables */
        MPI_Bcast(&tablesize, 1, MPI_INT, 0, comm_cart);
        /* Allocate sizes accordingly */
        realloc_doublelist(&tabulated_forces, tablesize);
        realloc_doublelist(&tabulated_energies, tablesize);
        /* Now communicate the data */
        MPI_Bcast(tabulated_forces.e, tablesize, MPI_DOUBLE, 0, comm_cart);
        MPI_Bcast(tabulated_energies.e, tablesize, MPI_DOUBLE, 0, comm_cart);
      }
    }
#endif
  } else {                   /* bonded interaction parameters */
    make_bond_type_exist(i); /* realloc bonded_ia_params on slave nodes! */
    MPI_Bcast(&(bonded_ia_params[i]), sizeof(Bonded_ia_parameters), MPI_BYTE, 0,
              comm_cart);
#ifdef TABULATED
    /* For tabulated potentials we have to send the tables extra */
    if (bonded_ia_params[i].type == BONDED_IA_TABULATED) {
      int size = bonded_ia_params[i].p.tab.npoints;
      /* alloc force and energy tables on slave nodes! */
      bonded_ia_params[i].p.tab.f =
          (double *)Utils::malloc(size * sizeof(double));
      bonded_ia_params[i].p.tab.e =
          (double *)Utils::malloc(size * sizeof(double));
      MPI_Bcast(bonded_ia_params[i].p.tab.f, size, MPI_DOUBLE, 0, comm_cart);
      MPI_Bcast(bonded_ia_params[i].p.tab.e, size, MPI_DOUBLE, 0, comm_cart);
    }
#endif
#ifdef OVERLAPPED
    /* For overlapped potentials we have to send the ovelapped-functions extra
     */
    if (bonded_ia_params[i].type == BONDED_IA_OVERLAPPED) {
      int size = bonded_ia_params[i].p.overlap.noverlaps;
      /* alloc overlapped parameter arrays on slave nodes! */
      bonded_ia_params[i].p.overlap.para_a =
          (double *)Utils::malloc(size * sizeof(double));
      bonded_ia_params[i].p.overlap.para_b =
          (double *)Utils::malloc(size * sizeof(double));
      bonded_ia_params[i].p.overlap.para_c =
          (double *)Utils::malloc(size * sizeof(double));
      MPI_Bcast(bonded_ia_params[i].p.overlap.para_a, size, MPI_DOUBLE, 0,
                comm_cart);
      MPI_Bcast(bonded_ia_params[i].p.overlap.para_b, size, MPI_DOUBLE, 0,
                comm_cart);
      MPI_Bcast(bonded_ia_params[i].p.overlap.para_c, size, MPI_DOUBLE, 0,
                comm_cart);
    }
#endif
  }

  on_short_range_ia_change();
}

/*************** REQ_BCAST_IA_SIZE ************/

void mpi_bcast_n_particle_types(int ns) {
  mpi_call(mpi_bcast_n_particle_types_slave, -1, ns);
  mpi_bcast_n_particle_types_slave(-1, ns);
}

void mpi_bcast_n_particle_types_slave(int pnode, int ns) {
  realloc_ia_params(ns);
}

/*************** REQ_GATHER ************/
void mpi_gather_stats(int job, void *result, void *result_t, void *result_nb,
                      void *result_t_nb) {
  switch (job) {
  case 1:
    mpi_call(mpi_gather_stats_slave, -1, 1);
    energy_calc((double *)result);
    break;
  case 2:
    /* calculate and reduce (sum up) virials for 'analyze pressure' or
       'analyze stress_tensor' */
    mpi_call(mpi_gather_stats_slave, -1, 2);
    pressure_calc((double *)result, (double *)result_t, (double *)result_nb,
                  (double *)result_t_nb, 0);
    break;
  case 3:
    mpi_call(mpi_gather_stats_slave, -1, 3);
    pressure_calc((double *)result, (double *)result_t, (double *)result_nb,
                  (double *)result_t_nb, 1);
    break;
  case 4:
    mpi_call(mpi_gather_stats_slave, -1, 4);
    predict_momentum_particles((double *)result);
    break;
#ifdef LB
  case 5:
    mpi_call(mpi_gather_stats_slave, -1, 5);
    lb_calc_fluid_mass((double *)result);
    break;
  case 6:
    mpi_call(mpi_gather_stats_slave, -1, 6);
    lb_calc_fluid_momentum((double *)result);
    break;
  case 7:
    mpi_call(mpi_gather_stats_slave, -1, 7);
    lb_calc_fluid_temp((double *)result);
    break;
#ifdef LB_BOUNDARIES
  case 8:
    mpi_call(mpi_gather_stats_slave, -1, 8);
    lb_collect_boundary_forces((double *)result);
    break;
#endif
#endif
  default:
    fprintf(
        stderr,
        "%d: INTERNAL ERROR: illegal request %d for mpi_gather_stats_slave\n",
        this_node, job);
    errexit();
  }
}

void mpi_gather_stats_slave(int ana_num, int job) {
  switch (job) {
  case 1:
    /* calculate and reduce (sum up) energies */
    energy_calc(NULL);
    break;
  case 2:
    /* calculate and reduce (sum up) virials for 'analyze pressure' or 'analyze
     * stress_tensor'*/
    pressure_calc(NULL, NULL, NULL, NULL, 0);
    break;
  case 3:
    /* calculate and reduce (sum up) virials, revert velocities half a timestep
     * for 'analyze p_inst' */
    pressure_calc(NULL, NULL, NULL, NULL, 1);
    break;
  case 4:
    predict_momentum_particles(NULL);
    break;
#ifdef LB
  case 5:
    lb_calc_fluid_mass(NULL);
    break;
  case 6:
    lb_calc_fluid_momentum(NULL);
    break;
  case 7:
    lb_calc_fluid_temp(NULL);
    break;
#ifdef LB_BOUNDARIES
  case 8:
    lb_collect_boundary_forces(NULL);
    break;
#endif
#endif
  default:
    fprintf(
        stderr,
        "%d: INTERNAL ERROR: illegal request %d for mpi_gather_stats_slave\n",
        this_node, job);
    errexit();
  }
}

/*************** REQ_GET_LOCAL_STRESS_TENSOR ************/
void mpi_local_stress_tensor(DoubleList *TensorInBin, int bins[3],
                             int periodic[3], double range_start[3],
                             double range[3]) {

  int i, j;
  DoubleList *TensorInBin_;
  PTENSOR_TRACE(fprintf(stderr, "%d: mpi_local_stress_tensor: Broadcasting "
                                "local_stress_tensor parameters\n",
                        this_node));

  mpi_call(mpi_local_stress_tensor_slave, -1, 0);

  TensorInBin_ = (DoubleList *)Utils::malloc(bins[0] * bins[1] * bins[2] *
                                             sizeof(DoubleList));
  for (i = 0; i < bins[0] * bins[1] * bins[2]; i++) {
    init_doublelist(&TensorInBin_[i]);
    alloc_doublelist(&TensorInBin_[i], 9);
    for (j = 0; j < 9; j++) {
      TensorInBin_[i].e[j] = TensorInBin[i].e[j];
      TensorInBin[i].e[j] = 0;
    }
  }

  MPI_Bcast(bins, 3, MPI_INT, 0, comm_cart);
  MPI_Bcast(periodic, 3, MPI_INT, 0, comm_cart);
  MPI_Bcast(range_start, 3, MPI_DOUBLE, 0, comm_cart);
  MPI_Bcast(range, 3, MPI_DOUBLE, 0, comm_cart);

  PTENSOR_TRACE(fprintf(
      stderr, "%d: mpi_local_stress_tensor: Call local_stress_tensor_calc\n",
      this_node));
  local_stress_tensor_calc(TensorInBin_, bins, periodic, range_start, range);

  PTENSOR_TRACE(fprintf(stderr, "%d: mpi_local_stress_tensor: Reduce local "
                                "stress tensors with MPI_Reduce\n",
                        this_node));
  for (i = 0; i < bins[0] * bins[1] * bins[2]; i++) {
    MPI_Reduce(TensorInBin_[i].e, TensorInBin[i].e, 9, MPI_DOUBLE, MPI_SUM, 0,
               comm_cart);
  }
}

void mpi_local_stress_tensor_slave(int ana_num, int job) {
  int bins[3] = {0, 0, 0};
  int periodic[3] = {0, 0, 0};
  double range_start[3] = {0, 0, 0};
  double range[3] = {0, 0, 0};
  DoubleList *TensorInBin;
  int i, j;

  MPI_Bcast(bins, 3, MPI_INT, 0, comm_cart);
  MPI_Bcast(periodic, 3, MPI_INT, 0, comm_cart);
  MPI_Bcast(range_start, 3, MPI_DOUBLE, 0, comm_cart);
  MPI_Bcast(range, 3, MPI_DOUBLE, 0, comm_cart);

  TensorInBin = (DoubleList *)Utils::malloc(bins[0] * bins[1] * bins[2] *
                                            sizeof(DoubleList));
  for (i = 0; i < bins[0] * bins[1] * bins[2]; i++) {
    init_doublelist(&TensorInBin[i]);
    alloc_doublelist(&TensorInBin[i], 9);
    for (j = 0; j < 9; j++) {
      TensorInBin[i].e[j] = 0.0;
    }
  }

  local_stress_tensor_calc(TensorInBin, bins, periodic, range_start, range);

  for (i = 0; i < bins[0] * bins[1] * bins[2]; i++) {
    MPI_Reduce(TensorInBin[i].e, NULL, 9, MPI_DOUBLE, MPI_SUM, 0, comm_cart);
    PTENSOR_TRACE(fprintf(
        stderr, "%d: mpi_local_stress_tensor: Tensor sent in bin %d is {",
        this_node, i));
    for (j = 0; j < 9; j++) {
      PTENSOR_TRACE(fprintf(stderr, "%f ", TensorInBin[i].e[j]));
    }
    PTENSOR_TRACE(fprintf(stderr, "}\n"));
  }

  for (i = 0; i < bins[0] * bins[1] * bins[2]; i++) {
    realloc_doublelist(&TensorInBin[i], 0);
  }
  free(TensorInBin);
}

/*************** REQ_GETPARTS ************/
void mpi_get_particles(Particle *result, IntList *bi) {
  IntList local_bi;
  int local_part;
  int tot_size, i, g, pnode;
  int *sizes;
  Cell *cell;
  int c;

  mpi_call(mpi_get_particles_slave, -1, bi != NULL);

  sizes = (int *)Utils::malloc(sizeof(int) * n_nodes);
  local_part = cells_get_n_particles();

  /* first collect number of particles on each node */
  MPI_Gather(&local_part, 1, MPI_INT, sizes, 1, MPI_INT, 0, comm_cart);
  tot_size = 0;
  for (i = 0; i < n_nodes; i++)
    tot_size += sizes[i];

  if (tot_size != n_part) {
    fprintf(stderr, "%d: ERROR: mpi_get_particles: n_part %d, but I counted "
                    "%d. Exiting...\n",
            this_node, n_part, tot_size);
    errexit();
  }

  /* fetch particle informations into 'result' */
  init_intlist(&local_bi);
  g = 0;
  for (pnode = 0; pnode < n_nodes; pnode++) {
    if (sizes[pnode] > 0) {
      if (pnode == this_node) {
        for (c = 0; c < local_cells.n; c++) {
          Particle *part;
          int npart;
          cell = local_cells.cell[c];
          part = cell->part;
          npart = cell->n;
          memmove(&result[g], part, npart * sizeof(Particle));
          g += npart;
          if (bi) {
            int pc;
            for (pc = 0; pc < npart; pc++) {
              Particle *p = &part[pc];
              realloc_intlist(&local_bi, local_bi.n + p->bl.n);
              memmove(&local_bi.e[local_bi.n], p->bl.e, p->bl.n * sizeof(int));
              local_bi.n += p->bl.n;
            }
          }
        }
      } else {
        MPI_Recv(&result[g], sizes[pnode] * sizeof(Particle), MPI_BYTE, pnode,
                 SOME_TAG, comm_cart, MPI_STATUS_IGNORE);
        g += sizes[pnode];
      }
    }
  }

/* perhaps add some debugging output */
#ifdef ELECTROSTATICS
  COMM_TRACE(for (i = 0; i < tot_size; i++) {
    printf("%d: %d -> %d %d %f (%f, %f, %f)\n", this_node, i,
           result[i].p.identity, result[i].p.type, result[i].p.q,
           result[i].r.p[0], result[i].r.p[1], result[i].r.p[2]);
  });
#endif

#ifdef DIPOLES
  COMM_TRACE(for (i = 0; i < tot_size; i++) {
    printf("%d: %d -> %d %d  (%f, %f, %f) (%f, %f, %f)\n", this_node, i,
           result[i].p.identity, result[i].p.type, result[i].r.p[0],
           result[i].r.p[1], result[i].r.p[2], result[i].r.dip[0],
           result[i].r.dip[1], result[i].r.dip[2]);
  });
#endif

  /* gather bonding information */
  if (bi) {
    int *bonds;

    init_intlist(bi);
    MPI_Gather(&local_bi.n, 1, MPI_INT, sizes, 1, MPI_INT, 0, comm_cart);
    for (pnode = 0; pnode < n_nodes; pnode++) {
      if (sizes[pnode] > 0) {
        realloc_intlist(bi, bi->n + sizes[pnode]);

        if (pnode == this_node)
          memmove(&bi->e[bi->n], local_bi.e, sizes[pnode] * sizeof(int));
        else
          MPI_Recv(&bi->e[bi->n], sizes[pnode], MPI_INT, pnode, SOME_TAG,
                   comm_cart, MPI_STATUS_IGNORE);

        bi->n += sizes[pnode];
      }
    }

    /* setup particle bond pointers into bi */
    bonds = bi->e;
    for (i = 0; i < tot_size; i++) {
      result[i].bl.e = bonds;
      bonds += result[i].bl.n;
      COMM_TRACE(if (result[i].bl.n > 0) {
        printf("(%d) part %d: bonds ", i, result[i].p.identity);
        for (g = 0; g < result[i].bl.n; g++)
          printf("%d ", result[i].bl.e[g]);
        printf("\n");
      });
    }
    realloc_intlist(&local_bi, 0);
  }

  COMM_TRACE(fprintf(stderr, "%d: finished\n", this_node));

  free(sizes);
}

void mpi_get_particles_slave(int pnode, int bi) {
  int n_part;
  int g;
  Particle *result;
  Cell *cell;
  int c;

  n_part = cells_get_n_particles();

  COMM_TRACE(fprintf(stderr, "%d: get_particles_slave, %d particles\n",
                     this_node, n_part));

  /* first collect number of particles on each node */
  MPI_Gather(&n_part, 1, MPI_INT, NULL, 1, MPI_INT, 0, comm_cart);

  if (n_part > 0) {
    IntList local_bi;

    /* get (unsorted) particle informations as an array of type 'particle' */
    /* then get the particle information */
    result = (Particle *)Utils::malloc(n_part * sizeof(Particle));

    init_intlist(&local_bi);

    g = 0;
    for (c = 0; c < local_cells.n; c++) {
      Particle *part;
      int npart;
      cell = local_cells.cell[c];
      part = cell->part;
      npart = cell->n;
      memmove(&result[g], part, npart * sizeof(Particle));
      g += cell->n;
      if (bi) {
        int pc;
        for (pc = 0; pc < npart; pc++) {
          Particle *p = &part[pc];
          realloc_intlist(&local_bi, local_bi.n + p->bl.n);
          memmove(&local_bi.e[local_bi.n], p->bl.e, p->bl.n * sizeof(int));
          local_bi.n += p->bl.n;
        }
      }
    }
    /* and send it back to the master node */
    MPI_Send(result, n_part * sizeof(Particle), MPI_BYTE, 0, SOME_TAG,
             comm_cart);
    free(result);

    if (bi) {
      COMM_TRACE(fprintf(stderr, "%d: sending bonds\n", this_node));

      MPI_Gather(&local_bi.n, 1, MPI_INT, NULL, 1, MPI_INT, 0, comm_cart);
      if (local_bi.n > 0)
        MPI_Send(local_bi.e, local_bi.n, MPI_INT, 0, SOME_TAG, comm_cart);
      realloc_intlist(&local_bi, 0);
    }
  } else {
    if (bi) {
      /* inform master node that we do not have bonds (as we don't have
       * particles) */
      g = 0;
      MPI_Gather(&g, 1, MPI_INT, NULL, 1, MPI_INT, 0, comm_cart);
    }
  }
}

/*************** REQ_SET_TIME_STEP ************/
void mpi_set_time_step(double time_s) {
  double old_ts = time_step;

  mpi_call(mpi_set_time_step_slave, -1, 0);

  time_step = time_s;

  time_step_squared = time_step * time_step;
  time_step_squared_half = time_step_squared / 2.;
  time_step_half = time_step / 2.;

  MPI_Bcast(&time_step, 1, MPI_DOUBLE, 0, comm_cart);

  rescale_velocities(time_step / old_ts);
  on_parameter_change(FIELD_TIMESTEP);
}

void mpi_set_time_step_slave(int node, int i) {
  double old_ts = time_step;

  MPI_Bcast(&time_step, 1, MPI_DOUBLE, 0, comm_cart);
  rescale_velocities(time_step / old_ts);
  on_parameter_change(FIELD_TIMESTEP);
  time_step_squared = time_step * time_step;
  time_step_squared_half = time_step_squared / 2.;
  time_step_half = time_step / 2.;
}

/************ REQ_SET_SMALLER_TIME_STEP ************/
void mpi_set_smaller_time_step(double time_s) {
#ifdef MULTI_TIMESTEP
  mpi_call(mpi_set_smaller_time_step_slave, -1, 0);

  smaller_time_step = time_s;
  MPI_Bcast(&smaller_time_step, 1, MPI_DOUBLE, 0, comm_cart);
  on_parameter_change(FIELD_SMALLERTIMESTEP);
#endif
}

void mpi_set_smaller_time_step_slave(int node, int i) {
#ifdef MULTI_TIMESTEP
  MPI_Bcast(&smaller_time_step, 1, MPI_DOUBLE, 0, comm_cart);
  on_parameter_change(FIELD_SMALLERTIMESTEP);
#endif
}

void mpi_send_smaller_timestep_flag(int pnode, int part, int smaller_timestep) {
#ifdef MULTI_TIMESTEP
  mpi_call(mpi_send_smaller_timestep_flag_slave, pnode, part);

  if (pnode == this_node) {
    Particle *p = local_particles[part];
    if (p->p.smaller_timestep == 0 && smaller_timestep != 0) {
      p->m.v[0] *= smaller_time_step / time_step;
      p->m.v[1] *= smaller_time_step / time_step;
      p->m.v[2] *= smaller_time_step / time_step;
    } else if (p->p.smaller_timestep != 0 && smaller_timestep == 0) {
      p->m.v[0] *= time_step / smaller_time_step;
      p->m.v[1] *= time_step / smaller_time_step;
      p->m.v[2] *= time_step / smaller_time_step;
    }
    p->p.smaller_timestep = smaller_timestep;
  } else {
    MPI_Send(&smaller_timestep, 1, MPI_INT, pnode, SOME_TAG, comm_cart);
  }

  on_particle_change();
#endif
}

void mpi_send_smaller_timestep_flag_slave(int pnode, int part) {
#ifdef MULTI_TIMESTEP
  if (pnode == this_node) {
    Particle *p = local_particles[part];
    int smaller_timestep;
    MPI_Status status;
    MPI_Recv(&smaller_timestep, 1, MPI_INT, 0, SOME_TAG, comm_cart, &status);
    if (p->p.smaller_timestep == 0 && smaller_timestep != 0) {
      p->m.v[0] *= smaller_time_step / time_step;
      p->m.v[1] *= smaller_time_step / time_step;
      p->m.v[2] *= smaller_time_step / time_step;
    } else if (p->p.smaller_timestep != 0 && smaller_timestep == 0) {
      p->m.v[0] *= time_step / smaller_time_step;
      p->m.v[1] *= time_step / smaller_time_step;
      p->m.v[2] *= time_step / smaller_time_step;
    }
    p->p.smaller_timestep = smaller_timestep;
  }

  on_particle_change();
#endif
}

void mpi_send_configtemp_flag(int pnode, int part, int configtemp) {
#ifdef CONFIGTEMP
  mpi_call(mpi_send_configtemp_flag_slave, pnode, part);

  if (pnode == this_node) {
    Particle *p = local_particles[part];
    p->p.configtemp = configtemp;
  } else {
    MPI_Send(&configtemp, 1, MPI_INT, pnode, SOME_TAG, comm_cart);
  }

  on_particle_change();
#endif
}

void mpi_send_configtemp_flag_slave(int pnode, int part) {
#ifdef CONFIGTEMP
  if (pnode == this_node) {
    Particle *p = local_particles[part];
    MPI_Status status;
    MPI_Recv(&p->p.configtemp, 1, MPI_INT, 0, SOME_TAG, comm_cart, &status);
  }

  on_particle_change();
#endif
}

int mpi_check_runtime_errors(void) {
  mpi_call(mpi_check_runtime_errors_slave, 0, 0);
  return check_runtime_errors();
}

void mpi_check_runtime_errors_slave(int a, int b) { check_runtime_errors(); }

/*************** REQ_BCAST_COULOMB ************/
void mpi_bcast_coulomb_params() {
#if defined(ELECTROSTATICS) || defined(DIPOLES)
  mpi_call(mpi_bcast_coulomb_params_slave, 1, 0);
  mpi_bcast_coulomb_params_slave(-1, 0);
#endif
}

void mpi_bcast_coulomb_params_slave(int node, int parm) {

#if defined(ELECTROSTATICS) || defined(DIPOLES)
  MPI_Bcast(&coulomb, sizeof(Coulomb_parameters), MPI_BYTE, 0, comm_cart);

#ifdef ELECTROSTATICS
  switch (coulomb.method) {
  case COULOMB_NONE:
  // fall through, scafacos has internal parameter propagation
  case COULOMB_SCAFACOS:
    break;
#ifdef P3M
  case COULOMB_ELC_P3M:
    MPI_Bcast(&elc_params, sizeof(ELC_struct), MPI_BYTE, 0, comm_cart);
  // fall through
  case COULOMB_P3M_GPU:
  case COULOMB_P3M:
    MPI_Bcast(&p3m.params, sizeof(p3m_parameter_struct), MPI_BYTE, 0,
              comm_cart);
    break;
#endif
  case COULOMB_DH:
    MPI_Bcast(&dh_params, sizeof(Debye_hueckel_params), MPI_BYTE, 0, comm_cart);
    break;
  case COULOMB_MMM1D:
  case COULOMB_MMM1D_GPU:
    MPI_Bcast(&mmm1d_params, sizeof(MMM1D_struct), MPI_BYTE, 0, comm_cart);
    break;
  case COULOMB_MMM2D:
    MPI_Bcast(&mmm2d_params, sizeof(MMM2D_struct), MPI_BYTE, 0, comm_cart);
    break;
  case COULOMB_MAGGS:
    MPI_Bcast(&maggs, sizeof(MAGGS_struct), MPI_BYTE, 0, comm_cart);
    break;
#ifdef EWALD_GPU
  case COULOMB_EWALD_GPU:
    MPI_Bcast(&ewaldgpu_params, sizeof(Ewaldgpu_params), MPI_BYTE, 0,
              comm_cart);
    break;
#endif
  case COULOMB_RF:
  case COULOMB_INTER_RF:
    MPI_Bcast(&rf_params, sizeof(Reaction_field_params), MPI_BYTE, 0,
              comm_cart);
    break;
  default:
    fprintf(stderr, "%d: INTERNAL ERROR: cannot bcast coulomb params for "
                    "unknown method %d\n",
            this_node, coulomb.method);
    errexit();
  }
#endif

#ifdef DIPOLES
  set_dipolar_method_local(coulomb.Dmethod);

  switch (coulomb.Dmethod) {
  case DIPOLAR_NONE:
    break;
#ifdef DP3M
  case DIPOLAR_MDLC_P3M:
    MPI_Bcast(&dlc_params, sizeof(DLC_struct), MPI_BYTE, 0, comm_cart);
  // fall through
  case DIPOLAR_P3M:
    MPI_Bcast(&dp3m.params, sizeof(p3m_parameter_struct), MPI_BYTE, 0,
              comm_cart);
    break;
#endif
  case DIPOLAR_ALL_WITH_ALL_AND_NO_REPLICA:
    break;
  case DIPOLAR_MDLC_DS:
  // fall trough
  case DIPOLAR_DS:
    break;
  case DIPOLAR_DS_GPU:
    break;
  case DIPOLAR_SCAFACOS:
    break;
  default:
    fprintf(stderr, "%d: INTERNAL ERROR: cannot bcast dipolar params for "
                    "unknown method %d\n",
            this_node, coulomb.Dmethod);
    errexit();
  }

#endif

  on_coulomb_change();
#endif
}

/*************** REQ_BCAST_COULOMB ************/
void mpi_bcast_collision_params() {
#ifdef COLLISION_DETECTION
  mpi_call(mpi_bcast_collision_params_slave, 1, 0);
  mpi_bcast_collision_params_slave(-1, 0);
#endif
}

void mpi_bcast_collision_params_slave(int node, int parm) {
#ifdef COLLISION_DETECTION
  MPI_Bcast(&collision_params, sizeof(Collision_parameters), MPI_BYTE, 0,
            comm_cart);

  recalc_forces = 1;
#endif
}

/****************** REQ_SET_PERM ************/

void mpi_send_permittivity_slave(int node, int index) {
#ifdef ELECTROSTATICS
  if (node == this_node) {
    double data[3];
    int indices[3];
    MPI_Recv(data, 3, MPI_DOUBLE, 0, SOME_TAG, comm_cart, MPI_STATUS_IGNORE);
    MPI_Recv(indices, 3, MPI_INT, 0, SOME_TAG, comm_cart, MPI_STATUS_IGNORE);
    for (int d = 0; d < 3; d++) {
      maggs_set_permittivity(indices[0], indices[1], indices[2], d, data[d]);
    }
  }
#endif
}

void mpi_send_permittivity(int node, int index, int *indices,
                           double *permittivity) {
#ifdef ELECTROSTATICS
  if (node == this_node) {
    for (int d = 0; d < 3; d++) {
      maggs_set_permittivity(indices[0], indices[1], indices[2], d,
                             permittivity[d]);
    }
  } else {
    mpi_call(mpi_send_permittivity_slave, node, index);
    MPI_Send(permittivity, 3, MPI_DOUBLE, node, SOME_TAG, comm_cart);
    MPI_Send(indices, 3, MPI_INT, node, SOME_TAG, comm_cart);
  }
#endif
}

/****************** REQ_SET_EXT ************/

void mpi_send_ext_torque(int pnode, int part, int flag, int mask,
                         double torque[3]) {
#ifdef EXTERNAL_FORCES
#ifdef ROTATION
  int s_buf[2];
  mpi_call(mpi_send_ext_torque_slave, pnode, part);

  if (pnode == this_node) {
    Particle *p = local_particles[part];
    /* mask out old flags */
    p->p.ext_flag &= ~mask;
    /* set new values */
    p->p.ext_flag |= flag;

    if (mask & PARTICLE_EXT_TORQUE)
      memmove(p->p.ext_torque, torque, 3 * sizeof(double));
  } else {
    s_buf[0] = flag;
    s_buf[1] = mask;
    MPI_Send(s_buf, 2, MPI_INT, pnode, SOME_TAG, comm_cart);
    if (mask & PARTICLE_EXT_TORQUE)
      MPI_Send(torque, 3, MPI_DOUBLE, pnode, SOME_TAG, comm_cart);
  }

  on_particle_change();
#endif
#endif
}

void mpi_send_ext_torque_slave(int pnode, int part) {
#ifdef EXTERNAL_FORCES
#ifdef ROTATION
  int s_buf[2] = {0, 0};
  if (pnode == this_node) {
    Particle *p = local_particles[part];
    MPI_Recv(s_buf, 2, MPI_INT, 0, SOME_TAG, comm_cart, MPI_STATUS_IGNORE);
    /* mask out old flags */
    p->p.ext_flag &= ~s_buf[1];
    /* set new values */
    p->p.ext_flag |= s_buf[0];

    if (s_buf[1] & PARTICLE_EXT_TORQUE)
      MPI_Recv(p->p.ext_torque, 3, MPI_DOUBLE, 0, SOME_TAG, comm_cart,
               MPI_STATUS_IGNORE);
  }

  on_particle_change();
#endif
#endif
}

void mpi_send_ext_force(int pnode, int part, int flag, int mask,
                        double force[3]) {
#ifdef EXTERNAL_FORCES
  int s_buf[2];
  mpi_call(mpi_send_ext_force_slave, pnode, part);

  if (pnode == this_node) {
    Particle *p = local_particles[part];
    /* mask out old flags */
    p->p.ext_flag &= ~mask;
    /* set new values */
    p->p.ext_flag |= flag;
    if (mask & PARTICLE_EXT_FORCE)
      memmove(p->p.ext_force, force, 3 * sizeof(double));
  } else {
    s_buf[0] = flag;
    s_buf[1] = mask;
    MPI_Send(s_buf, 2, MPI_INT, pnode, SOME_TAG, comm_cart);
    if (mask & PARTICLE_EXT_FORCE)
      MPI_Send(force, 3, MPI_DOUBLE, pnode, SOME_TAG, comm_cart);
  }

  on_particle_change();
#endif
}

void mpi_send_ext_force_slave(int pnode, int part) {
#ifdef EXTERNAL_FORCES
  int s_buf[2] = {0, 0};
  if (pnode == this_node) {
    Particle *p = local_particles[part];
    MPI_Recv(s_buf, 2, MPI_INT, 0, SOME_TAG, comm_cart, MPI_STATUS_IGNORE);
    /* mask out old flags */
    p->p.ext_flag &= ~s_buf[1];
    /* set new values */
    p->p.ext_flag |= s_buf[0];

    if (s_buf[1] & PARTICLE_EXT_FORCE)
      MPI_Recv(p->p.ext_force, 3, MPI_DOUBLE, 0, SOME_TAG, comm_cart,
               MPI_STATUS_IGNORE);
  }

  on_particle_change();
#endif
}

/*************** REQ_BCAST_LBBOUNDARY ************/
void mpi_bcast_lbboundary(int del_num) {
#if defined(LB_BOUNDARIES) || defined(LB_BOUNDARIES_GPU)
  mpi_call(mpi_bcast_lbboundary_slave, 0, del_num);

  if (del_num == -1) {
    /* bcast new boundaries */
    MPI_Bcast(&lb_boundaries[n_lb_boundaries - 1], sizeof(LB_Boundary),
              MPI_BYTE, 0, comm_cart);
  } else if (del_num == -2) {
    /* delete all boundaries */
    n_lb_boundaries = 0;
    lb_boundaries = (LB_Boundary *)Utils::realloc(
        lb_boundaries, n_lb_boundaries * sizeof(LB_Boundary));
  }
#if defined(LB_BOUNDARIES_GPU)
  else if (del_num == -3) {
    // nothing, GPU code just requires to call on_lbboundary_change()
  }
#endif
  else {
    memmove(&lb_boundaries[del_num], &lb_boundaries[n_lb_boundaries - 1],
            sizeof(LB_Boundary));
    n_lb_boundaries--;
    lb_boundaries = (LB_Boundary *)Utils::realloc(
        lb_boundaries, n_lb_boundaries * sizeof(LB_Boundary));
  }

  on_lbboundary_change();
#endif
}

void mpi_bcast_lbboundary_slave(int node, int parm) {
#if defined(LB_BOUNDARIES) || defined(LB_BOUNDARIES_GPU)

#if defined(LB_BOUNDARIES)
  if (parm == -1) {
    n_lb_boundaries++;
    lb_boundaries = (LB_Boundary *)Utils::realloc(
        lb_boundaries, n_lb_boundaries * sizeof(LB_Boundary));
    MPI_Bcast(&lb_boundaries[n_lb_boundaries - 1], sizeof(LB_Boundary),
              MPI_BYTE, 0, comm_cart);
  } else if (parm == -2) {
    /* delete all boundaries */
    n_lb_boundaries = 0;
    lb_boundaries = (LB_Boundary *)Utils::realloc(
        lb_boundaries, n_lb_boundaries * sizeof(LB_Boundary));
  }
#if defined(LB_BOUNDARIES_GPU)
  else if (parm == -3) {
    // nothing, GPU code just requires to call on_lbboundary_change()
  }
#endif
  else {
    memmove(&lb_boundaries[parm], &lb_boundaries[n_lb_boundaries - 1],
            sizeof(LB_Boundary));
    n_lb_boundaries--;
    lb_boundaries = (LB_Boundary *)Utils::realloc(
        lb_boundaries, n_lb_boundaries * sizeof(LB_Boundary));
  }
#endif

  on_lbboundary_change();
#endif
}

void mpi_cap_forces(double fc) {
  force_cap = fc;
  mpi_call(mpi_cap_forces_slave, 1, 0);
  mpi_cap_forces_slave(1, 0);
}

void mpi_cap_forces_slave(int node, int parm) {
#ifdef LENNARD_JONES
  MPI_Bcast(&force_cap, 1, MPI_DOUBLE, 0, comm_cart);
  calc_lj_cap_radii();
#ifdef LENNARD_JONES_GENERIC
  calc_ljgen_cap_radii();
#endif
#ifdef LJCOS2
  calc_ljcos2_cap_radii();
#endif
  on_short_range_ia_change();
#endif
#ifdef LJ_ANGLE
  MPI_Bcast(&force_cap, 1, MPI_DOUBLE, 0, comm_cart);
  calc_ljangle_cap_radii();
  on_short_range_ia_change();
#endif
#ifdef MORSE
  MPI_Bcast(&force_cap, 1, MPI_DOUBLE, 0, comm_cart);
  calc_morse_cap_radii();
  on_short_range_ia_change();
#endif
#ifdef BUCKINGHAM
  MPI_Bcast(&force_cap, 1, MPI_DOUBLE, 0, comm_cart);
  calc_buck_cap_radii();
  on_short_range_ia_change();
#endif
#ifdef TABULATED
  MPI_Bcast(&force_cap, 1, MPI_DOUBLE, 0, comm_cart);
  /* to do: check if "check_tab_forcecap" is still useful since force capping
     is defined globally now -- the cap for other forces would be removed too!
    check_tab_forcecap(force_cap);
  */
  on_short_range_ia_change();
#endif
}

/*************** REQ_GET_CONFIGTEMP ************/
void mpi_get_configtemp(double cfgtmp[2]) {
#ifdef CONFIGTEMP
  extern double configtemp[2];
  mpi_call(mpi_get_configtemp_slave, -1, 0);
  MPI_Reduce(configtemp, cfgtmp, 2, MPI_DOUBLE, MPI_SUM, 0, comm_cart);
#endif
}

void mpi_get_configtemp_slave(int node, int cnt) {
#ifdef CONFIGTEMP
  extern double configtemp[2];
  MPI_Reduce(configtemp, NULL, 2, MPI_DOUBLE, MPI_SUM, 0, comm_cart);
#endif
}

/****************** REQ_RESCALE_PART ************/

void mpi_rescale_particles(int dir, double scale) {
  int pnode;

  mpi_call(mpi_rescale_particles_slave, -1, dir);
  for (pnode = 0; pnode < n_nodes; pnode++) {
    if (pnode == this_node) {
      local_rescale_particles(dir, scale);
    } else {
      MPI_Send(&scale, 1, MPI_DOUBLE, pnode, SOME_TAG, comm_cart);
    }
  }
  on_particle_change();
}

void mpi_rescale_particles_slave(int pnode, int dir) {
  double scale = 0.0;
  MPI_Recv(&scale, 1, MPI_DOUBLE, 0, SOME_TAG, comm_cart, MPI_STATUS_IGNORE);
  local_rescale_particles(dir, scale);
  on_particle_change();
}

/*************** REQ_BCAST_CS *****************/

void mpi_bcast_cell_structure(int cs) {
  mpi_call(mpi_bcast_cell_structure_slave, -1, cs);
  cells_re_init(cs);
}

void mpi_bcast_cell_structure_slave(int pnode, int cs) { cells_re_init(cs); }

/*************** REQ_BCAST_NPTISO_GEOM *****************/

void mpi_bcast_nptiso_geom() {
  mpi_call(mpi_bcast_nptiso_geom_slave, -1, 0);
  mpi_bcast_nptiso_geom_slave(-1, 0);
}

void mpi_bcast_nptiso_geom_slave(int node, int parm) {
  MPI_Bcast(&nptiso.geometry, 1, MPI_INT, 0, comm_cart);
  MPI_Bcast(&nptiso.dimension, 1, MPI_INT, 0, comm_cart);
  MPI_Bcast(&nptiso.cubic_box, 1, MPI_INT, 0, comm_cart);
  MPI_Bcast(&nptiso.non_const_dim, 1, MPI_INT, 0, comm_cart);
}

/***************REQ_UPDATE_MOL_IDS *********************/

void mpi_update_mol_ids() {
  mpi_call(mpi_update_mol_ids_slave, -1, 0);
  mpi_update_mol_ids_slave(-1, 0);
}

void mpi_update_mol_ids_slave(int node, int parm) {
  update_mol_ids_setchains();
}

/******************* REQ_SYNC_TOPO ********************/
int mpi_sync_topo_part_info() {
  int i;
  int molsize = 0;
  int moltype = 0;
  int n_mols = 0;

  mpi_call(mpi_sync_topo_part_info_slave, -1, 0);
  n_mols = n_molecules;
  MPI_Bcast(&n_mols, 1, MPI_INT, 0, comm_cart);

  for (i = 0; i < n_molecules; i++) {
    molsize = topology[i].part.n;
    moltype = topology[i].type;

#ifdef MOLFORCES
    MPI_Bcast(&(topology[i].trap_flag), 1, MPI_INT, 0, comm_cart);
    MPI_Bcast(topology[i].trap_center, 3, MPI_DOUBLE, 0, comm_cart);
    MPI_Bcast(&(topology[i].trap_spring_constant), 1, MPI_DOUBLE, 0, comm_cart);
    MPI_Bcast(&(topology[i].drag_constant), 1, MPI_DOUBLE, 0, comm_cart);
    MPI_Bcast(&(topology[i].noforce_flag), 1, MPI_INT, 0, comm_cart);
    MPI_Bcast(&(topology[i].isrelative), 1, MPI_INT, 0, comm_cart);
    MPI_Bcast(&(topology[i].favcounter), 1, MPI_INT, 0, comm_cart);
    if (topology[i].favcounter == -1)
      MPI_Bcast(topology[i].fav, 3, MPI_DOUBLE, 0, comm_cart);
    /* check if any molecules are trapped */
    if ((topology[i].trap_flag != 32) && (topology[i].noforce_flag != 32)) {
      IsTrapped = 1;
    }
#endif

    MPI_Bcast(&molsize, 1, MPI_INT, 0, comm_cart);
    MPI_Bcast(&moltype, 1, MPI_INT, 0, comm_cart);
    MPI_Bcast(topology[i].part.e, topology[i].part.n, MPI_INT, 0, comm_cart);
    MPI_Bcast(&topology[i].type, 1, MPI_INT, 0, comm_cart);
  }

  sync_topo_part_info();

  return 1;
}

void mpi_sync_topo_part_info_slave(int node, int parm) {
  int i;
  int molsize = 0;
  int moltype = 0;
  int n_mols = 0;

  MPI_Bcast(&n_mols, 1, MPI_INT, 0, comm_cart);
  realloc_topology(n_mols);
  for (i = 0; i < n_molecules; i++) {

#ifdef MOLFORCES
    MPI_Bcast(&(topology[i].trap_flag), 1, MPI_INT, 0, comm_cart);
    MPI_Bcast(topology[i].trap_center, 3, MPI_DOUBLE, 0, comm_cart);
    MPI_Bcast(&(topology[i].trap_spring_constant), 1, MPI_DOUBLE, 0, comm_cart);
    MPI_Bcast(&(topology[i].drag_constant), 1, MPI_DOUBLE, 0, comm_cart);
    MPI_Bcast(&(topology[i].noforce_flag), 1, MPI_INT, 0, comm_cart);
    MPI_Bcast(&(topology[i].isrelative), 1, MPI_INT, 0, comm_cart);
    MPI_Bcast(&(topology[i].favcounter), 1, MPI_INT, 0, comm_cart);
    if (topology[i].favcounter == -1)
      MPI_Bcast(topology[i].fav, 3, MPI_DOUBLE, 0, comm_cart);
    /* check if any molecules are trapped */
    if ((topology[i].trap_flag != 32) && (topology[i].noforce_flag != 32)) {
      IsTrapped = 1;
    }
#endif

    MPI_Bcast(&molsize, 1, MPI_INT, 0, comm_cart);
    MPI_Bcast(&moltype, 1, MPI_INT, 0, comm_cart);
    topology[i].type = moltype;
    realloc_intlist(&topology[i].part, topology[i].part.n = molsize);

    MPI_Bcast(topology[i].part.e, topology[i].part.n, MPI_INT, 0, comm_cart);
    MPI_Bcast(&topology[i].type, 1, MPI_INT, 0, comm_cart);
  }

  sync_topo_part_info();
}

/******************* REQ_BCAST_LBPAR ********************/

void mpi_bcast_lb_params(int field) {
#ifdef LB
  mpi_call(mpi_bcast_lb_params_slave, -1, field);
  mpi_bcast_lb_params_slave(-1, field);
#endif
}

void mpi_bcast_lb_params_slave(int node, int field) {
#ifdef LB
  MPI_Bcast(&lbpar, sizeof(LB_Parameters), MPI_BYTE, 0, comm_cart);
  on_lb_params_change(field);
#endif
}

/******************* REQ_BCAST_CUDA_GLOBAL_PART_VARS ********************/

void mpi_bcast_cuda_global_part_vars() {
#ifdef CUDA
  mpi_call(mpi_bcast_cuda_global_part_vars_slave, 1,
           0); // third parameter is meaningless
  mpi_bcast_cuda_global_part_vars_slave(-1, 0);
#endif
}

void mpi_bcast_cuda_global_part_vars_slave(int node, int dummy) {
#ifdef CUDA
  MPI_Bcast(gpu_get_global_particle_vars_pointer_host(),
            sizeof(CUDA_global_part_vars), MPI_BYTE, 0, comm_cart);
  espressoSystemInterface.requestParticleStructGpu();
#endif
}

/********************* REQ_SET_EXCL ********/
void mpi_send_exclusion(int part1, int part2, int _delete) {
#ifdef EXCLUSIONS
  mpi_call(mpi_send_exclusion_slave, part1, part2);

  MPI_Bcast(&_delete, 1, MPI_INT, 0, comm_cart);
  local_change_exclusion(part1, part2, _delete);
  on_particle_change();
#endif
}

void mpi_send_exclusion_slave(int part1, int part2) {
#ifdef EXCLUSIONS
  int _delete = 0;
  MPI_Bcast(&_delete, 1, MPI_INT, 0, comm_cart);
  local_change_exclusion(part1, part2, _delete);
  on_particle_change();
#endif
}

/************** REQ_SET_FLUID **************/
void mpi_send_fluid(int node, int index, double rho, double *j, double *pi) {
#ifdef LB
  if (node == this_node) {
    lb_calc_n_from_rho_j_pi(index, rho, j, pi);
  } else {
    double data[10] = {rho,   j[0],  j[1],  j[2],  pi[0],
                       pi[1], pi[2], pi[3], pi[4], pi[5]};
    mpi_call(mpi_send_fluid_slave, node, index);
    MPI_Send(data, 10, MPI_DOUBLE, node, SOME_TAG, comm_cart);
  }
#endif
}

void mpi_send_fluid_slave(int node, int index) {
#ifdef LB
  if (node == this_node) {
    double data[10];
    MPI_Recv(data, 10, MPI_DOUBLE, 0, SOME_TAG, comm_cart, MPI_STATUS_IGNORE);

    lb_calc_n_from_rho_j_pi(index, data[0], &data[1], &data[4]);
  }
#endif
}

/************** REQ_GET_FLUID **************/
void mpi_recv_fluid(int node, int index, double *rho, double *j, double *pi) {
#ifdef LB
  if (node == this_node) {
    lb_calc_local_fields(index, rho, j, pi);
  } else {
    double data[10];
    mpi_call(mpi_recv_fluid_slave, node, index);
    MPI_Recv(data, 10, MPI_DOUBLE, node, SOME_TAG, comm_cart,
             MPI_STATUS_IGNORE);
    *rho = data[0];
    j[0] = data[1];
    j[1] = data[2];
    j[2] = data[3];
    pi[0] = data[4];
    pi[1] = data[5];
    pi[2] = data[6];
    pi[3] = data[7];
    pi[4] = data[8];
    pi[5] = data[9];
  }
#endif
}

void mpi_recv_fluid_slave(int node, int index) {
#ifdef LB
  if (node == this_node) {
    double data[10];
    lb_calc_local_fields(index, &data[0], &data[1], &data[4]);
    MPI_Send(data, 10, MPI_DOUBLE, 0, SOME_TAG, comm_cart);
  }
#endif
}

/************** REQ_LB_GET_BOUNDARY_FLAG **************/
void mpi_recv_fluid_boundary_flag(int node, int index, int *boundary) {
#ifdef LB_BOUNDARIES
  if (node == this_node) {
    lb_local_fields_get_boundary_flag(index, boundary);
  } else {
    int data = 0;
    mpi_call(mpi_recv_fluid_boundary_flag_slave, node, index);
    MPI_Recv(&data, 1, MPI_INT, node, SOME_TAG, comm_cart, MPI_STATUS_IGNORE);
    *boundary = data;
  }
#endif
}

void mpi_recv_fluid_boundary_flag_slave(int node, int index) {
#ifdef LB_BOUNDARIES
  if (node == this_node) {
    int data;
    lb_local_fields_get_boundary_flag(index, &data);
    MPI_Send(&data, 1, MPI_INT, 0, SOME_TAG, comm_cart);
  }
#endif
}

/********************* REQ_ICCP3M_ITERATION ********/
int mpi_iccp3m_iteration(int dummy) {
#ifdef ELECTROSTATICS
  mpi_call(mpi_iccp3m_iteration_slave, -1, 0);

  iccp3m_iteration();

  COMM_TRACE(fprintf(stderr, "%d: iccp3m iteration task %d done.\n", this_node,
                     dummy));

  return check_runtime_errors();
#else
  return 0;
#endif
}

void mpi_iccp3m_iteration_slave(int dummy, int dummy2) {
#ifdef ELECTROSTATICS
  iccp3m_iteration();
  COMM_TRACE(
      fprintf(stderr, "%d: iccp3m iteration task %d done.\n", dummy, dummy2));

  check_runtime_errors();
#endif
}

/********************* REQ_ICCP3M_INIT********/
int mpi_iccp3m_init(int n_induced_charges) {
#ifdef ELECTROSTATICS
  /* nothing has to be done on the master node, this
   * passes only the number of induced charges, in order for
   * slaves to allocate memory */

  mpi_call(mpi_iccp3m_init_slave, -1, n_induced_charges);

  bcast_iccp3m_cfg();

  COMM_TRACE(fprintf(stderr, "%d: iccp3m init task %d done.\n", this_node,
                     n_induced_charges));

  return check_runtime_errors();
#else
  return 0;
#endif
}

void mpi_iccp3m_init_slave(int node, int dummy) {
#ifdef ELECTROSTATICS
  COMM_TRACE(fprintf(stderr, "%d: iccp3m iteration task %d done.\n", this_node,
                     dummy));

  if (iccp3m_initialized == 0) {
    iccp3m_init();
    iccp3m_initialized = 1;
  }

  bcast_iccp3m_cfg();

  check_runtime_errors();
#endif
}

void mpi_recv_fluid_populations(int node, int index, double *pop) {
#ifdef LB
  if (node == this_node) {
    lb_get_populations(index, pop);
  } else {
    mpi_call(mpi_recv_fluid_populations_slave, node, index);
    MPI_Recv(pop, 19 * LB_COMPONENTS, MPI_DOUBLE, node, SOME_TAG, comm_cart,
             MPI_STATUS_IGNORE);
  }
  lbpar.resend_halo = 1;
#endif
}

void mpi_recv_fluid_populations_slave(int node, int index) {
#ifdef LB
  if (node == this_node) {
    double data[19 * LB_COMPONENTS];
    lb_get_populations(index, data);
    MPI_Send(data, 19 * LB_COMPONENTS, MPI_DOUBLE, 0, SOME_TAG, comm_cart);
  }
  lbpar.resend_halo = 1;
#endif
}

void mpi_send_fluid_populations(int node, int index, double *pop) {
#ifdef LB
  if (node == this_node) {
    lb_set_populations(index, pop);
  } else {
    mpi_call(mpi_send_fluid_populations_slave, node, index);
    MPI_Send(pop, 19 * LB_COMPONENTS, MPI_DOUBLE, node, SOME_TAG, comm_cart);
  }
#endif
}

void mpi_send_fluid_populations_slave(int node, int index) {
#ifdef LB
  if (node == this_node) {
    double data[19 * LB_COMPONENTS];
    MPI_Recv(data, 19 * LB_COMPONENTS, MPI_DOUBLE, 0, SOME_TAG, comm_cart,
             MPI_STATUS_IGNORE);
    lb_set_populations(index, data);
  }
#endif
}

/****************************************************/

void mpi_bcast_max_mu() {
#ifdef DIPOLES
  mpi_call(mpi_bcast_max_mu_slave, -1, 0);

  calc_mu_max();

#endif
}

void mpi_bcast_max_mu_slave(int node, int dummy) {
#ifdef DIPOLES

  calc_mu_max();

#endif
}

#ifdef LANGEVIN_PER_PARTICLE

/******************** REQ_SEND_PARTICLE_T ********************/
void mpi_set_particle_temperature(int pnode, int part, double _T) {
  mpi_call(mpi_set_particle_temperature_slave, pnode, part);

  if (pnode == this_node) {
    Particle *p = local_particles[part];
    /* here the setting actually happens, if the particle belongs to the local
     * node */
    p->p.T = _T;
  } else {
    MPI_Send(&_T, 1, MPI_DOUBLE, pnode, SOME_TAG, comm_cart);
  }

  on_particle_change();
}
#endif

void mpi_set_particle_temperature_slave(int pnode, int part) {
#ifdef LANGEVIN_PER_PARTICLE
  double s_buf = 0.;
  if (pnode == this_node) {
    Particle *p = local_particles[part];
    MPI_Status status;
    MPI_Recv(&s_buf, 1, MPI_DOUBLE, 0, SOME_TAG, comm_cart, &status);
    /* here the setting happens for nonlocal nodes */
    p->p.T = s_buf;
  }

  on_particle_change();
#endif
}

#ifdef LANGEVIN_PER_PARTICLE
void mpi_set_particle_gamma(int pnode, int part, double gamma) {
  mpi_call(mpi_set_particle_gamma_slave, pnode, part);

  if (pnode == this_node) {
    Particle *p = local_particles[part];
    /* here the setting actually happens, if the particle belongs to the local
     * node */
    p->p.gamma = gamma;
  } else {
    MPI_Send(&gamma, 1, MPI_DOUBLE, pnode, SOME_TAG, comm_cart);
  }

  on_particle_change();
}
#endif

void mpi_set_particle_gamma_slave(int pnode, int part) {
#ifdef LANGEVIN_PER_PARTICLE
  double s_buf = 0.;
  if (pnode == this_node) {
    Particle *p = local_particles[part];
    MPI_Status status;
    MPI_Recv(&s_buf, 1, MPI_DOUBLE, 0, SOME_TAG, comm_cart, &status);
    /* here the setting happens for nonlocal nodes */
    p->p.gamma = s_buf;
  }

  on_particle_change();
#endif
}

#if defined(LANGEVIN_PER_PARTICLE) && defined(ROTATION)
#ifndef ROTATIONAL_INERTIA
void mpi_set_particle_gamma_rot(int pnode, int part, double gamma_rot)
#else
void mpi_set_particle_gamma_rot(int pnode, int part, double gamma_rot[3])
#endif
{
  int j;
  mpi_call(mpi_set_particle_gamma_rot_slave, pnode, part);

  if (pnode == this_node) {
    Particle *p = local_particles[part];
/* here the setting actually happens, if the particle belongs to the local
 * node */
#ifndef ROTATIONAL_INERTIA
    p->p.gamma_rot = gamma_rot;
#else
    for (j = 0; j < 3; j++)
      p->p.gamma_rot[j] = gamma_rot[j];
#endif
  } else {
#ifndef ROTATIONAL_INERTIA
    MPI_Send(&gamma_rot, 1, MPI_DOUBLE, pnode, SOME_TAG, comm_cart);
#else
<<<<<<< HEAD
    for (j = 0; j < 3; j++)
      MPI_Send(&(gamma_rot[j]), 1, MPI_DOUBLE, pnode, SOME_TAG, comm_cart);
=======
    MPI_Send(gamma_rot, 3, MPI_DOUBLE, pnode, SOME_TAG, comm_cart);
>>>>>>> 9b213c33
#endif
  }

  on_particle_change();
}
#endif

void mpi_set_particle_gamma_rot_slave(int pnode, int part) {
#if defined(LANGEVIN_PER_PARTICLE) && defined(ROTATION)
  double s_buf = 0.;
  int j;
  if (pnode == this_node) {
    Particle *p = local_particles[part];
    MPI_Status status;
/* here the setting happens for nonlocal nodes */
#ifndef ROTATIONAL_INERTIA
    MPI_Recv(&s_buf, 1, MPI_DOUBLE, 0, SOME_TAG, comm_cart, &status);
    p->p.gamma_rot = s_buf;
#else
<<<<<<< HEAD
    for (j = 0; j < 3; j++) {
      MPI_Recv(&s_buf, 1, MPI_DOUBLE, 0, SOME_TAG, comm_cart, &status);
      p->p.gamma_rot[j] = s_buf;
    }
=======
  	MPI_Recv(p->p.gamma_rot, 3, MPI_DOUBLE, 0, SOME_TAG, comm_cart, &status);
>>>>>>> 9b213c33
#endif
  }
  on_particle_change();
#endif
}

/***** GALILEI TRANSFORM AND ASSOCIATED FUNCTIONS ****/

void mpi_kill_particle_motion(int rotation) {
  mpi_call(mpi_kill_particle_motion_slave, -1, rotation);
  local_kill_particle_motion(rotation);
  on_particle_change();
}

void mpi_kill_particle_motion_slave(int pnode, int rotation) {
  local_kill_particle_motion(rotation);
  on_particle_change();
}

void mpi_kill_particle_forces(int torque) {
  mpi_call(mpi_kill_particle_forces_slave, -1, torque);
  local_kill_particle_forces(torque);
  on_particle_change();
}

void mpi_kill_particle_forces_slave(int pnode, int torque) {
  local_kill_particle_forces(torque);
  on_particle_change();
}

void mpi_system_CMS() {
  int pnode;
  double data[4];
  double rdata[4];
  double *pdata = rdata;

  data[0] = 0.0;
  data[1] = 0.0;
  data[2] = 0.0;
  data[3] = 0.0;

  mpi_call(mpi_system_CMS_slave, -1, 0);

  for (pnode = 0; pnode < n_nodes; pnode++) {
    if (pnode == this_node) {
      local_system_CMS(pdata);
      data[0] += rdata[0];
      data[1] += rdata[1];
      data[2] += rdata[2];
      data[3] += rdata[3];
    } else {
      MPI_Recv(rdata, 4, MPI_DOUBLE, MPI_ANY_SOURCE, SOME_TAG, comm_cart,
               MPI_STATUS_IGNORE);
      data[0] += rdata[0];
      data[1] += rdata[1];
      data[2] += rdata[2];
      data[3] += rdata[3];
    }
  }

  gal.cms[0] = data[0] / data[3];
  gal.cms[1] = data[1] / data[3];
  gal.cms[2] = data[2] / data[3];
}

void mpi_system_CMS_slave(int node, int index) {
  double rdata[4];
  double *pdata = rdata;
  local_system_CMS(pdata);
  MPI_Send(rdata, 4, MPI_DOUBLE, 0, SOME_TAG, comm_cart);
}

void mpi_system_CMS_velocity() {
  int pnode;
  double data[4];
  double rdata[4];
  double *pdata = rdata;

  data[0] = 0.0;
  data[1] = 0.0;
  data[2] = 0.0;
  data[3] = 0.0;

  mpi_call(mpi_system_CMS_velocity_slave, -1, 0);

  for (pnode = 0; pnode < n_nodes; pnode++) {
    if (pnode == this_node) {
      local_system_CMS_velocity(pdata);
      data[0] += rdata[0];
      data[1] += rdata[1];
      data[2] += rdata[2];
      data[3] += rdata[3];
    } else {
      MPI_Recv(rdata, 4, MPI_DOUBLE, MPI_ANY_SOURCE, SOME_TAG, comm_cart,
               MPI_STATUS_IGNORE);
      data[0] += rdata[0];
      data[1] += rdata[1];
      data[2] += rdata[2];
      data[3] += rdata[3];
    }
  }

  gal.cms_vel[0] = data[0] / data[3];
  gal.cms_vel[1] = data[1] / data[3];
  gal.cms_vel[2] = data[2] / data[3];
}

void mpi_system_CMS_velocity_slave(int node, int index) {
  double rdata[4];
  double *pdata = rdata;
  local_system_CMS_velocity(pdata);
  MPI_Send(rdata, 4, MPI_DOUBLE, 0, SOME_TAG, comm_cart);
}

void mpi_galilei_transform() {
  double cmsvel[3];

  mpi_system_CMS_velocity();
  memmove(cmsvel, gal.cms_vel, 3 * sizeof(double));

  mpi_call(mpi_galilei_transform_slave, -1, 0);
  MPI_Bcast(cmsvel, 3, MPI_DOUBLE, 0, comm_cart);

  local_galilei_transform(cmsvel);

  on_particle_change();
}

void mpi_galilei_transform_slave(int pnode, int i) {
  double cmsvel[3];
  MPI_Bcast(cmsvel, 3, MPI_DOUBLE, 0, comm_cart);

  local_galilei_transform(cmsvel);
  on_particle_change();
}

/******************** REQ_CATALYTIC_REACTIONS ********************/

void mpi_setup_reaction() {
#ifdef CATALYTIC_REACTIONS
  mpi_call(mpi_setup_reaction_slave, -1, 0);
  local_setup_reaction();
#endif
}

void mpi_setup_reaction_slave(int pnode, int i) {
#ifdef CATALYTIC_REACTIONS
  local_setup_reaction();
#endif
}

/*********************** CPU Thermostat **********************/
void mpi_thermalize_cpu(int temp) {
  mpi_call(mpi_thermalize_cpu_slave, -1, temp);
  set_cpu_temp(temp);
}

void mpi_thermalize_cpu_slave(int node, int temp) { set_cpu_temp(temp); }

/*********************** MAIN LOOP for slaves ****************/

void mpi_loop() { mpiCallbacks().loop(); }

/*********************** error abort ****************/

void mpi_abort() {
  if (terminated)
    return;

  terminated = 1;
  MPI_Abort(comm_cart, -1);
}

/*********************** other stuff ****************/

void mpi_external_potential_broadcast(int number) {
  mpi_call(mpi_external_potential_broadcast_slave, 0, number);
  MPI_Bcast(&external_potentials[number], sizeof(ExternalPotential), MPI_BYTE,
            0, comm_cart);
  MPI_Bcast(external_potentials[number].scale,
            external_potentials[number].n_particle_types, MPI_DOUBLE, 0,
            comm_cart);
}

void mpi_external_potential_broadcast_slave(int node, int number) {
  ExternalPotential E;
  MPI_Bcast(&E, sizeof(ExternalPotential), MPI_BYTE, 0, comm_cart);
  ExternalPotential *new_;
  generate_external_potential(&new_);
  external_potentials[number] = E;
  external_potentials[number].scale =
      (double *)Utils::malloc(external_potentials[number].n_particle_types);
  MPI_Bcast(external_potentials[number].scale,
            external_potentials[number].n_particle_types, MPI_DOUBLE, 0,
            comm_cart);
}

void mpi_external_potential_tabulated_read_potential_file(int number) {
  mpi_call(mpi_external_potential_tabulated_read_potential_file_slave, 0,
           number);
  external_potential_tabulated_read_potential_file(number);
}

void mpi_external_potential_tabulated_read_potential_file_slave(int node,
                                                                int number) {
  external_potential_tabulated_read_potential_file(number);
}

void mpi_external_potential_sum_energies() {
  mpi_call(mpi_external_potential_sum_energies_slave, 0, 0);
  double *energies =
      (double *)Utils::malloc(n_external_potentials * sizeof(double));
  for (int i = 0; i < n_external_potentials; i++) {
    energies[i] = external_potentials[i].energy;
  }
  double *energies_sum =
      (double *)Utils::malloc(n_external_potentials * sizeof(double));
  MPI_Reduce(energies, energies_sum, n_external_potentials, MPI_DOUBLE, MPI_SUM,
             0, comm_cart);
  for (int i = 0; i < n_external_potentials; i++) {
    external_potentials[i].energy = energies_sum[i];
  }
  free(energies);
  free(energies_sum);
}

void mpi_external_potential_sum_energies_slave(int dummy1, int dummy2) {
  double *energies =
      (double *)Utils::malloc(n_external_potentials * sizeof(double));
  for (int i = 0; i < n_external_potentials; i++) {
    energies[i] = external_potentials[i].energy;
  }
  MPI_Reduce(energies, 0, n_external_potentials, MPI_DOUBLE, MPI_SUM, 0,
             comm_cart);
  free(energies);
}

#ifdef CUDA
std::vector<EspressoGpuDevice> mpi_gather_cuda_devices() {
  mpi_call(mpi_gather_cuda_devices_slave, 0, 0);
  return cuda_gather_gpus();
}
#endif

void mpi_gather_cuda_devices_slave(int dummy1, int dummy2) {
#ifdef CUDA
  cuda_gather_gpus();
#endif
}

void mpi_mpiio(const char *filename, unsigned fields, int write) {
  size_t flen = strlen(filename) + 1;
  if (flen + 5 > INT_MAX) {
    fprintf(stderr, "Seriously?\n");
    errexit();
  }
  mpi_call(mpi_mpiio_slave, -1, (int)flen);
  MPI_Bcast((void *)filename, (int)flen, MPI_CHAR, 0, MPI_COMM_WORLD);
  MPI_Bcast(&fields, 1, MPI_UNSIGNED, 0, MPI_COMM_WORLD);
  MPI_Bcast(&write, 1, MPI_INT, 0, MPI_COMM_WORLD);
  if (write)
    mpi_mpiio_common_write(filename, fields);
  else
    mpi_mpiio_common_read(filename, fields);
}

void mpi_mpiio_slave(int dummy, int flen) {
  char *filename = new char[flen];
  unsigned fields;
  int write;
  MPI_Bcast((void *)filename, flen, MPI_CHAR, 0, MPI_COMM_WORLD);
  MPI_Bcast(&fields, 1, MPI_UNSIGNED, 0, MPI_COMM_WORLD);
  MPI_Bcast(&write, 1, MPI_INT, 0, MPI_COMM_WORLD);
  if (write)
    mpi_mpiio_common_write(filename, fields);
  else
    mpi_mpiio_common_read(filename, fields);
  delete[] filename;
}<|MERGE_RESOLUTION|>--- conflicted
+++ resolved
@@ -270,10 +270,7 @@
 
   MPI_Cart_coords(comm_cart, this_node, 3, node_pos);
 
-  /*
-   * Set the communicator for the callback mechanism
-   *  to the new cartesian comm.
-   */
+
   Communication::mpiCallbacks().set_comm(comm_cart);
 
   for (int i = 0; i < slave_callbacks.size(); ++i) {
@@ -2801,12 +2798,7 @@
 #ifndef ROTATIONAL_INERTIA
     MPI_Send(&gamma_rot, 1, MPI_DOUBLE, pnode, SOME_TAG, comm_cart);
 #else
-<<<<<<< HEAD
-    for (j = 0; j < 3; j++)
-      MPI_Send(&(gamma_rot[j]), 1, MPI_DOUBLE, pnode, SOME_TAG, comm_cart);
-=======
     MPI_Send(gamma_rot, 3, MPI_DOUBLE, pnode, SOME_TAG, comm_cart);
->>>>>>> 9b213c33
 #endif
   }
 
@@ -2826,14 +2818,7 @@
     MPI_Recv(&s_buf, 1, MPI_DOUBLE, 0, SOME_TAG, comm_cart, &status);
     p->p.gamma_rot = s_buf;
 #else
-<<<<<<< HEAD
-    for (j = 0; j < 3; j++) {
-      MPI_Recv(&s_buf, 1, MPI_DOUBLE, 0, SOME_TAG, comm_cart, &status);
-      p->p.gamma_rot[j] = s_buf;
-    }
-=======
   	MPI_Recv(p->p.gamma_rot, 3, MPI_DOUBLE, 0, SOME_TAG, comm_cart, &status);
->>>>>>> 9b213c33
 #endif
   }
   on_particle_change();
