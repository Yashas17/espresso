/*
  Copyright (C) 2014,2015,2016 The ESPResSo project

  This file is part of ESPResSo.

  ESPResSo is free software: you can redistribute it and/or modify
  it under the terms of the GNU General Public License as published by
  the Free Software Foundation, either version 3 of the License, or
  (at your option) any later version.

  ESPResSo is distributed in the hope that it will be useful,
  but WITHOUT ANY WARRANTY; without even the implied warranty of
  MERCHANTABILITY or FITNESS FOR A PARTICULAR PURPOSE.  See the
  GNU General Public License for more details.

  You should have received a copy of the GNU General Public License
  along with this program.  If not, see <http://www.gnu.org/licenses/>.
*/
#ifndef ESPRESSOSYSTEMINTERFACE_H
#define ESPRESSOSYSTEMINTERFACE_H

#include <stdio.h>

#include "SystemInterface.hpp"
#include "cuda_interface.hpp"
<<<<<<< HEAD
#ifdef BARNES_HUT
// just for the required BH data types
#include "actor/DipolarBarnesHut_cuda.cuh"
#endif
=======
#include "debug.hpp"
>>>>>>> 5e6df125

/** Syntactic sugar */
#define espressoSystemInterface EspressoSystemInterface::Instance()

class EspressoSystemInterface : public SystemInterface {
public:
  static EspressoSystemInterface &Instance() {
    if (!m_instance)
      m_instance = new EspressoSystemInterface;

    return *m_instance;
  };

  static EspressoSystemInterface *_Instance() {
    if (!m_instance)
      m_instance = new EspressoSystemInterface;

    return m_instance;
  };

<<<<<<< HEAD
  void init();
#ifdef BARNES_HUT
  void initBH();
#endif
  void update();
=======
  void init() override;
  void update() override;
>>>>>>> 5e6df125

#ifdef CUDA
  float *rGpuBegin() override { return m_r_gpu_begin; };
  float *rGpuEnd() override { return m_r_gpu_end; };
  bool hasRGpu() override { return true; };
  bool requestRGpu() override {
    m_needsRGpu = hasRGpu();
    m_splitParticleStructGpu |= m_needsRGpu;
    m_gpu |= m_needsRGpu;
    if (m_gpu)
      enableParticleCommunication();
    return m_needsRGpu;
  };
#ifdef DIPOLES
  float *dipGpuBegin() override { return m_dip_gpu_begin; };
  float *dipGpuEnd() override { return m_dip_gpu_end; };
  bool hasDipGpu() override { return true; };
  bool requestDipGpu() override {
    m_needsDipGpu = hasDipGpu();
    m_splitParticleStructGpu |= m_needsRGpu;
    m_gpu |= m_needsRGpu;
    if (m_gpu)
      enableParticleCommunication();
    return m_needsDipGpu;
  };
#endif
  float *vGpuBegin() override { return m_v_gpu_begin; };
  float *vGpuEnd() override { return m_v_gpu_end; };
  bool hasVGpu() override { return true; };
  bool requestVGpu() override {
    m_needsVGpu = hasVGpu();
    m_splitParticleStructGpu |= m_needsVGpu;
    m_gpu |= m_needsVGpu;
    if (m_gpu)
      enableParticleCommunication();
    return m_needsVGpu;
  };

  float *qGpuBegin() override { return m_q_gpu_begin; };
  float *qGpuEnd() override { return m_q_gpu_end; };
  bool hasQGpu() override { return true; };
  bool requestQGpu() override {
    m_needsQGpu = hasQGpu();
    m_splitParticleStructGpu |= m_needsQGpu;
    m_gpu |= m_needsQGpu;
    if (m_gpu)
      enableParticleCommunication();
    return m_needsQGpu;
  };

  float *quatuGpuBegin() override { return m_quatu_gpu_begin; };
  float *quatuGpuEnd() override { return m_quatu_gpu_end; };
  bool hasQuatuGpu() override { return true; };
  bool requestQuatuGpu() override {
    m_needsQuatuGpu = hasQuatuGpu();
    m_splitParticleStructGpu |= m_needsQuatuGpu;
    m_gpu |= m_needsQuatuGpu;
    if (m_gpu)
      enableParticleCommunication();
    return m_needsQuatuGpu;
  };

  bool requestParticleStructGpu() {
    m_needsParticleStructGpu = true;
    m_gpu |= m_needsParticleStructGpu;
    if (m_gpu)
      enableParticleCommunication();
    return true;
  };

  float *fGpuBegin() override { return gpu_get_particle_force_pointer(); };
  float *fGpuEnd() override {
    return gpu_get_particle_force_pointer() + 3 * m_gpu_npart;
  };
  float *eGpu() override { return (float *)gpu_get_energy_pointer(); };
  float *torqueGpuBegin() override {
    return (float *)gpu_get_particle_torque_pointer();
  };
  float *torqueGpuEnd() override {
    return (float *)(gpu_get_particle_torque_pointer()) + 3 * m_gpu_npart;
  };
  bool hasFGpu() override { return true; };
  bool requestFGpu() override {
    m_needsFGpu = hasFGpu();
    m_gpu |= m_needsFGpu;
    if (m_gpu)
      enableParticleCommunication();
    return m_needsFGpu;
  };

#ifdef ROTATION
  bool hasTorqueGpu() override { return true; };
  bool requestTorqueGpu() override {
    m_needsTorqueGpu = hasTorqueGpu();
    m_gpu |= m_needsTorqueGpu;
    if (m_gpu)
      enableParticleCommunication();
    return m_needsTorqueGpu;
  };
#endif

#endif

  Vector3d box() const override;

  unsigned int npart_gpu() override {
#ifdef CUDA
    return m_gpu_npart;
#else
    return 0;
#endif
  };

#ifdef BARNES_HUT
  unsigned int bhnnodes() {
    return m_bhnnodes;
  };

  BHBox BHboxl() {
      return m_boxl;
  };

  BHArrays BHarrl() {
      return m_arrl;
  };

  float *massGpuBegin(void) { return m_mass; };
  int    blocksGpu(void) { return m_blocks; };
#endif // BARNES_HUT

protected:
  static EspressoSystemInterface *m_instance;
  EspressoSystemInterface()
      : m_gpu_npart(0), m_gpu(false), m_r_gpu_begin(0), m_r_gpu_end(0),
        m_dip_gpu_begin(0), m_v_gpu_begin(0), m_v_gpu_end(0), m_q_gpu_begin(0),
        m_q_gpu_end(0), m_quatu_gpu_begin(0), m_quatu_gpu_end(0),
        m_needsParticleStructGpu(false), m_splitParticleStructGpu(false)
        {
#ifdef BARNES_HUT
          initBH();
#endif
        };
  virtual ~EspressoSystemInterface() {}

  void gatherParticles();
  void split_particle_struct();
#ifdef CUDA
  void enableParticleCommunication() {
    if (!gpu_get_global_particle_vars_pointer_host()->communication_enabled) {
      ESIF_TRACE(puts("gpu communication not enabled;"));
      ESIF_TRACE(puts("enableParticleCommunication"));
      gpu_init_particle_comm();
      cuda_bcast_global_part_params();
      reallocDeviceMemory(
          gpu_get_global_particle_vars_pointer_host()->number_of_particles);
    }
  };
  void reallocDeviceMemory(int n);
#endif

  int m_gpu_npart;
  bool m_gpu;
#ifdef BARNES_HUT
  int m_blocks;   // # of blocks.
  int m_bhnnodes; // Barnes-Hut tree build nodes (8*m_gpu_npart).
  BHBox m_boxl;   // Barnes-Hut spatial min/max box limits.
  BHArrays m_arrl;// All the arrays required for the present Barnes-Hut implementation.
  float *m_mass;  // Count of particles in octant cells of different levels.
#endif

  float *m_r_gpu_begin;
  float *m_r_gpu_end;

  float *m_dip_gpu_begin;
  float *m_dip_gpu_end;

  float *m_v_gpu_begin;
  float *m_v_gpu_end;

  float *m_q_gpu_begin;
  float *m_q_gpu_end;

  float *m_quatu_gpu_begin;
  float *m_quatu_gpu_end;

  bool m_needsParticleStructGpu;
  bool m_splitParticleStructGpu;
};

/********************************************************************************************/

#endif<|MERGE_RESOLUTION|>--- conflicted
+++ resolved
@@ -23,14 +23,11 @@
 
 #include "SystemInterface.hpp"
 #include "cuda_interface.hpp"
-<<<<<<< HEAD
-#ifdef BARNES_HUT
+#ifdef DIPOLAR_BARNES_HUT
 // just for the required BH data types
 #include "actor/DipolarBarnesHut_cuda.cuh"
 #endif
-=======
 #include "debug.hpp"
->>>>>>> 5e6df125
 
 /** Syntactic sugar */
 #define espressoSystemInterface EspressoSystemInterface::Instance()
@@ -51,16 +48,11 @@
     return m_instance;
   };
 
-<<<<<<< HEAD
-  void init();
-#ifdef BARNES_HUT
+#ifdef DIPOLAR_BARNES_HUT
   void initBH();
 #endif
-  void update();
-=======
   void init() override;
   void update() override;
->>>>>>> 5e6df125
 
 #ifdef CUDA
   float *rGpuBegin() override { return m_r_gpu_begin; };
@@ -174,7 +166,7 @@
 #endif
   };
 
-#ifdef BARNES_HUT
+#ifdef DIPOLAR_BARNES_HUT
   unsigned int bhnnodes() {
     return m_bhnnodes;
   };
@@ -199,7 +191,7 @@
         m_q_gpu_end(0), m_quatu_gpu_begin(0), m_quatu_gpu_end(0),
         m_needsParticleStructGpu(false), m_splitParticleStructGpu(false)
         {
-#ifdef BARNES_HUT
+#ifdef DIPOLAR_BARNES_HUT
           initBH();
 #endif
         };
@@ -223,7 +215,7 @@
 
   int m_gpu_npart;
   bool m_gpu;
-#ifdef BARNES_HUT
+#ifdef DIPOLAR_BARNES_HUT
   int m_blocks;   // # of blocks.
   int m_bhnnodes; // Barnes-Hut tree build nodes (8*m_gpu_npart).
   BHBox m_boxl;   // Barnes-Hut spatial min/max box limits.
