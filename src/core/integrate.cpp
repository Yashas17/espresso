--- conflicted
+++ resolved
@@ -57,16 +57,10 @@
 #include "thermostat.hpp"
 #include "virtual_sites.hpp"
 
-<<<<<<< HEAD
 #include "brownian_inline.hpp"
-#include "collision.hpp"
-#include "forces.hpp"
-#include "immersed_boundaries.hpp"
-#include "npt.hpp"
-=======
 #include <profiler/profiler.hpp>
 #include <utils/constants.hpp>
->>>>>>> 0520af90
+#include <utils/Vector.hpp>
 
 #include <cmath>
 #include <cstdio>
@@ -664,26 +658,13 @@
           nptiso.p_vel[j] += Utils::sqr(p.m.v[j] * time_step) * p.p.mass;
         } else
 #endif
-<<<<<<< HEAD
-        {
 #ifdef BROWNIAN_DYNAMICS
           if (!(thermo_switch & THERMO_BROWNIAN))
 #endif // BROWNIAN_DYNAMICS
           {
-            /* Propagate velocities: v(t+0.5*dt) = v(t) + 0.5*dt * a(t) */
+          /* Propagate velocities: v(t+0.5*dt) = v(t) + 0.5*dt * a(t) */
             p.m.v[j] += 0.5 * time_step * p.f.f[j] / p.p.mass;
           }
-        }
-
-/* SPECIAL TASKS in particle loop */
-#ifdef NEMD
-        if (j == 0)
-          nemd_get_velocity(p);
-#endif
-=======
-          /* Propagate velocities: v(t+0.5*dt) = v(t) + 0.5*dt * a(t) */
-          p.m.v[j] += 0.5 * time_step * p.f.f[j] / p.p.mass;
->>>>>>> 0520af90
       }
 
       ONEPART_TRACE(if (p.p.identity == check_id) fprintf(
@@ -707,7 +688,7 @@
   else {
     for (auto &p : local_cells.particles()) {
 #if defined(ROTATION) && defined(BROWNIAN_DYNAMICS)
-      bd_pos_steps_rot(p, 0.5 * time_step);
+      bd_pos_steps_rot(p, time_step);
 #endif
 // Don't propagate translational degrees of freedom of vs
 #ifdef VIRTUAL_SITES
@@ -722,12 +703,6 @@
         if (!(p.p.ext_flag & COORD_FIXED(j)))
 #endif
         {
-<<<<<<< HEAD
-#ifdef NEMD
-          /* change momentum of each particle in top and bottom slab */
-          if (j == 0)
-            nemd_add_velocity(&p);
-#endif
 #ifdef BROWNIAN_DYNAMICS
           if (!(thermo_switch & THERMO_BROWNIAN))
 #endif // BROWNIAN_DYNAMICS
@@ -736,11 +711,6 @@
              * v(t+0.5*dt) */
             p.r.p[j] += time_step * p.m.v[j];
           }
-=======
-          /* Propagate positions (only NVT): p(t + dt)   = p(t) + dt *
-           * v(t+0.5*dt) */
-          p.r.p[j] += time_step * p.m.v[j];
->>>>>>> 0520af90
         }
       }
       /* Verlet criterion check */
@@ -1113,11 +1083,12 @@
 #endif
 
 #ifdef PARTICLE_ANISOTROPY
-  Vector3d delta_pos_body, delta_pos_lab;
+  Utils::Vector3d delta_pos_body, delta_pos_lab;
 #endif
 
   // Eq. (14.37) is factored by the Gaussian noise (12.22) with its squared
   // magnitude defined in the second eq. (14.38), Schlick2010.
+  Utils::Vector3d noise = v_noise_g(p.p.identity, RNGSalt::BROWNIAN);
   for (int j = 0; j < 3; j++) {
 #ifdef EXTERNAL_FORCES
     if (!(p.p.ext_flag & COORD_FIXED(j)))
@@ -1126,14 +1097,15 @@
 #ifndef PARTICLE_ANISOTROPY
       if (brown_sigma_pos_temp_inv > 0.0) {
         delta_pos_body[j] =
-            (1.0 / brown_sigma_pos_temp_inv) * sqrt(dt) * Thermostat::noise_g();
+            (1.0 / brown_sigma_pos_temp_inv) * sqrt(dt) *
+            noise[j];
       } else {
         delta_pos_body[j] = 0.0;
       }
 #else
       if (brown_sigma_pos_temp_inv[j] > 0.0) {
         delta_pos_body[j] = (1.0 / brown_sigma_pos_temp_inv[j]) * sqrt(dt) *
-                            Thermostat::noise_g();
+                            noise[j];
       } else {
         delta_pos_body[j] = 0.0;
       }
