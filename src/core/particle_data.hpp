--- conflicted
+++ resolved
@@ -101,13 +101,9 @@
 
 #if defined(ROTATIONAL_INERTIA) || defined(LB_BOUNDARIES_GPU)
   /** rotational inertia */
-<<<<<<< HEAD
-  double rinertia[3];
+  double rinertia[3] = {1., 1., 1.};
 #else
   static constexpr const double rinertia[3] = {1., 1., 1.};
-=======
-  double rinertia[3] = {1., 1., 1.};
->>>>>>> 464dee63
 #endif
 
 #ifdef AFFINITY
@@ -223,14 +219,9 @@
     communicated to calculate interactions with ghost particles. */
 struct ParticlePosition {
   /** periodically folded position. */
-<<<<<<< HEAD
-  double p[3];
-
-#if defined(ROTATION) || defined(LB_BOUNDARIES_GPU)
-=======
   double p[3] = {0.,0.,0.};
-#ifdef ROTATION
->>>>>>> 464dee63
+
+#ifdef ROTATION|| defined(LB_BOUNDARIES_GPU)
   /** quaternions to define particle orientation */
   double quat[4] = {1.,0.,0.,0.} ;
   /** unit director calculated from the quaternions */
@@ -264,15 +255,11 @@
   double torque[3] = {0., 0., 0.};
 #endif
 
-<<<<<<< HEAD
 #ifdef LB_BOUNDARIES_GPU
   float sf[3];
   float storque[3];
 #endif
-} ParticleForce;
-=======
 };
->>>>>>> 464dee63
 
 /** Momentum information on a particle. Information not contained in
     communication of ghost particles so far, but a communication would
@@ -286,15 +273,12 @@
       ALWAYS IN PARTICLE FIXEXD, I.E., CO-ROTATING COORDINATE SYSTEM */
   double omega[3] = {0., 0., 0.};
 #endif
-<<<<<<< HEAD
+
 #ifdef LB_BOUNDARIES_GPU
   /* single precision omega */
   float somega[3];
 #endif
-} ParticleMomentum;
-=======
 };
->>>>>>> 464dee63
 
 /** Information on a particle that is needed only on the
     node the particle belongs to */
