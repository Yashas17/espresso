/*
  Copyright (C) 2011,2012,2013,2014,2015,2016 The ESPResSo project
  
  This file is part of ESPResSo.
  
  ESPResSo is free software: you can redistribute it and/or modify
  it under the terms of the GNU General Public License as published by
  the Free Software Foundation, either version 3 of the License, or
  (at your option) any later version.
  
  ESPResSo is distributed in the hope that it will be useful,
  but WITHOUT ANY WARRANTY; without even the implied warranty of
  MERCHANTABILITY or FITNESS FOR A PARTICULAR PURPOSE.  See the
  GNU General Public License for more details.
  
  You should have received a copy of the GNU General Public License
  along with this program.  If not, see <http://www.gnu.org/licenses/>. 
*/

#include <vector>

#include "collision.hpp"
#include "cells.hpp"
#include "communication.hpp"
#include "errorhandling.hpp"
#include "grid.hpp"
#include "domain_decomposition.hpp"
#include "interaction_data.hpp" 
#include "initialize.hpp"
#include "rotation.hpp"




#ifdef COLLISION_DETECTION_DEBUG
#define TRACE(a) a
#else
#define TRACE(a)
#endif

#ifdef COLLISION_DETECTION

/// Data type holding the info about a single collision
typedef struct {
  int pp1; // 1st particle id
  int pp2; // 2nd particle id
} collision_struct;

// During force calculation, colliding particles are recorded in the queue
// The queue is processed after force calculation, when it is save to add
// particles
static std::vector<collision_struct> local_collision_queue;


/// Parameters for collision detection
Collision_parameters collision_params = { 0, };


/** @brief Return true if a bond between the centers of the colliding particles needs to be placed. At this point, all modes need this */
inline bool bind_centers() {
  return  collision_params.mode !=COLLISION_MODE_OFF;
}


bool validate_collision_parameters()
{
  // If mode is OFF, no further checks
  if (collision_params.mode ==COLLISION_MODE_OFF) {
    return true;
  }
  // Validate distance
  if (collision_params.mode != COLLISION_MODE_OFF) {
    if (collision_params.distance<=0.) {
      runtimeErrorMsg() << "collision_detection distance must be >0";
      return false;
    }
    if (collision_params.distance >min_global_cut) {
      runtimeErrorMsg() << "The minimum global cutoff (System.min_global_cut) must be larger or equal the collision detection distance.";
    }
  }



#ifndef VIRTUAL_SITES_RELATIVE
  // The collision modes involving virutal istes also requires the creation of a bond between the colliding 
  // If we don't have virtual sites, virtual site binding isn't possible.
  if ((collision_params.mode & COLLISION_MODE_VS) || (collision_params.mode & COLLISION_MODE_GLUE_TO_SURF)) {
    runtimeErrorMsg() << "Virtual sites based collisoin modes modes require the VIRTUAL_SITES feature";
    return false;
  }
#endif


  // Check vs placement parameter
#ifdef VIRTUAL_SITES
  if (collision_params.mode & COLLISION_MODE_VS) {
    if ((collision_params.vs_placement<0) || (collision_params.vs_placement >1)) {
       runtimeErrorMsg() << "The collision detection vs_placement parameter needs to be between 0 and 1."; 
       return false;
    }
  }
#endif

  // For vs based methods, Binding so far only works on a single cpu
//  if ((collision_params.mode & COLLISION_MODE_VS) ||(collision_params.mode & COLLISION_MODE_GLUE_TO_SURF))
//    if (n_nodes != 1) {
//      runtimeErrorMsg() << "Virtual sites based collision modes only work on a single node.";
//      return false;
//    }
//
  // Check if bonded ia exist
  if ((collision_params.mode & COLLISION_MODE_BOND) &&
      (collision_params.bond_centers >= n_bonded_ia)) {
    runtimeErrorMsg() << "The bond type to be used for binding particle centers does not exist"; 
    return false;
  }
  
  if ((collision_params.mode & COLLISION_MODE_VS) &&
      (collision_params.bond_vs >= n_bonded_ia)) {
    runtimeErrorMsg() << "The bond type to be used for binding virtual sites does not exist"; 
    return false;
  }
  
  // If the bond type to bind particle centers is not a pair bond...
  // Check that the bonds have the right number of partners
  if ((collision_params.mode & COLLISION_MODE_BOND) &&
      (bonded_ia_params[collision_params.bond_centers].num != 1)) {
    runtimeErrorMsg() << "The bond type to be used for binding particle centers needs to be a pair bond"; 
    return false;
  }
  
  // The bond between the virtual sites can be pair or triple
  if ((collision_params.mode & COLLISION_MODE_VS) && !(bonded_ia_params[collision_params.bond_vs].num == 1 ||
				      bonded_ia_params[collision_params.bond_vs].num == 2)) {
    runtimeErrorMsg() << "The bond type to be used for binding virtual sites needs to be a pair or three-particle bond"; 
    return false;
  }
  
  if (collision_params.mode & COLLISION_MODE_BIND_THREE_PARTICLES) {
    if (collision_params.bond_three_particles + collision_params.three_particle_angle_resolution > n_bonded_ia) {
      runtimeErrorMsg() << "Insufficient bonds defined for three particle binding.";
      return false;
    }

    for (int i = collision_params.bond_three_particles; i < collision_params.bond_three_particles + collision_params.three_particle_angle_resolution; i++) {
      if (bonded_ia_params[i].num != 2) {
        runtimeErrorMsg() << "The bonds for three particle binding need to be angle bonds.";
        return false;
      }
    }
  }
  
  // Create particle types


  if (collision_params.mode & COLLISION_MODE_VS) {
      if (collision_params.vs_particle_type<0){
        runtimeErrorMsg() << "Collision detection particle type for virtual sites needs to be >=0";
        return false;
      }
      if (this_node==0) make_particle_type_exist(collision_params.vs_particle_type);
  }

  
  
    if (collision_params.mode & COLLISION_MODE_GLUE_TO_SURF)
    {
      if (collision_params.vs_particle_type<0){
        runtimeErrorMsg() << "Collision detection particle type for virtual sites needs to be >=0";
        return false;
      }
      if (this_node==0) make_particle_type_exist(collision_params.vs_particle_type);

      if (collision_params.part_type_to_be_glued<0){
        runtimeErrorMsg() << "Collision detection particle type to be glued needs to be >=0";
        return false;
      }
      if (this_node==0) make_particle_type_exist(collision_params.part_type_to_be_glued);
      
      if (collision_params.part_type_to_attach_vs_to<0){
        runtimeErrorMsg() << "Collision detection particle type to attach the virtual site to  needs to be >=0";
        return false;
      }
      if (this_node==0) make_particle_type_exist(collision_params.part_type_to_attach_vs_to);
      
      if (collision_params.part_type_after_glueing<0){
        runtimeErrorMsg() << "Collision detection particle type after glueing needs to be >=0";
        return false;
      }
      if (this_node==0) make_particle_type_exist(collision_params.part_type_after_glueing);
    }
  
  recalc_forces = 1;

  return true;
}

//* Allocate memory for the collision queue /
void prepare_local_collision_queue()
{
  local_collision_queue.clear();
}




void queue_collision(const int part1,const int part2) {
   local_collision_queue.push_back({part1,part2});
}


<<<<<<< HEAD
=======
// Detect a collision between the given particles.
// Add it to the queue in case virtual sites should be added at the point of collision
void detect_collision(Particle* p1, Particle* p2)
{
  // The check, whether collision detection is actually turned on is performed in forces.hpp

  int part1, part2, size;
  std::vector<int> counts(n_nodes);
  //TRACE(printf("%d: consider particles %d and %d\n", this_node, p1->p.identity, p2->p.identity));

  double vec21[3];
  // Obtain distance between particles
  double dist_betw_part = sqrt(distance2vec(p1->r.p, p2->r.p, vec21));
  //TRACE(printf("%d: Distance between particles %lf %lf %lf, Scalar: %f\n",this_node,vec21[0],vec21[1],vec21[2], dist_betw_part));
  if (dist_betw_part > collision_params.distance)
    return;

  //TRACE(printf("%d: particles %d and %d within bonding distance %lf\n", this_node, p1->p.identity, p2->p.identity, dist_betw_part));
  // If we are in the glue to surface mode, check that the particles
  // are of the right type
  if (collision_params.mode & COLLISION_MODE_GLUE_TO_SURF) {
    if (! (
       ((p1->p.type==collision_params.part_type_to_be_glued)
       && (p2->p.type ==collision_params.part_type_to_attach_vs_to))
      ||
       ((p2->p.type==collision_params.part_type_to_be_glued)
       && (p1->p.type ==collision_params.part_type_to_attach_vs_to)))
     ) { 
       return;
     }
   }

  part1 = p1->p.identity;
  part2 = p2->p.identity;
      
  // Retrieving the particles from local_particles is necessary, because the particle might be a
  // ghost, and those can't store bonding info.
  p1 = local_particles[part1];
  p2 = local_particles[part2];

#ifdef VIRTUAL_SITES_RELATIVE
  // Ignore virtual particles
  if ((p1->p.isVirtual) || (p2->p.isVirtual))
    return;
#endif

  if (p1==p2)
    return;

  // Check, if there's already a bond between the particles
  if (bond_exists(p1,p2, collision_params.bond_centers))
    return;
  
  if (bond_exists(p2,p1, collision_params.bond_centers))
    return;


  TRACE(printf("%d: no previous bond, binding\n", this_node));

  /* If we're still here, there is no previous bond between the particles,
     we have a new collision */

  if (collision_params.mode & COLLISION_MODE_BOND) {

    // do not create bond between ghost particles
    if (p1->l.ghost && p2->l.ghost) {
       TRACE(printf("Both particles %d and %d are ghost particles", p1->p.identity, p2->p.identity));
       return;
    }
>>>>>>> 29189a15

/** @brief Calculate position of vs for GLUE_TO_SURFACE mode 
*    Reutnrs id of particle to bind vs to */
int glue_to_surface_calc_vs_pos(const Particle* const p1, const Particle* const p2, double pos[3]) 
{
    int bind_vs_to_pid;
    double vec21[3];
    double c;
    get_mi_vector(vec21,p1->r.p,p2->r.p);
    const double dist_betw_part=sqrt(sqrlen(vec21));
    
    // Find out, which is the particle to be glued.
    if ((p1->p.type==collision_params.part_type_to_be_glued)
       && (p2->p.type ==collision_params.part_type_to_attach_vs_to))
    { 
	       c = 1 -collision_params.dist_glued_part_to_vs/dist_betw_part;
         bind_vs_to_pid=p2->p.identity;
    }
    else if ((p2->p.type==collision_params.part_type_to_be_glued)
          && (p1->p.type ==collision_params.part_type_to_attach_vs_to))
    { 
	       c = collision_params.dist_glued_part_to_vs/dist_betw_part;
         bind_vs_to_pid=p1->p.identity;
    }
    else
       {
<<<<<<< HEAD
         throw std::runtime_error("This should never be thrown. Bug.");
    }
    for (int i=0;i<3;i++) {
       pos[i] = p2->r.p[i] +vec21[i] * c;
=======
        c = 0.0;
        printf("Something is wrong %s: %d\n", __FILE__, __LINE__);
       }
     }
     for (int i=0;i<3;i++) {
       new_position[i] = p1->r.p[i] - vec21[i] * c;
>>>>>>> 29189a15
    }
   return bind_vs_to_pid;
}

void bind_at_point_of_collision_calc_vs_pos(const Particle* const p1, const Particle* const p2, double pos1[3],double pos2[3]) {
    double vec21[3];
    get_mi_vector(vec21,p1->r.p,p2->r.p);
    for (int i=0;i<3;i++) {
       pos1[i] = p1->r.p[i] - vec21[i] * collision_params.vs_placement;
       pos2[i] = p1->r.p[i] - vec21[i] * (1.-collision_params.vs_placement);
    }
}





// Considers three particles for three_particle_binding and performs
// the binding if the criteria are met //
void coldet_do_three_particle_bond(Particle& p, Particle& p1, Particle& p2)
{
  double vec21[3];
  // If p1 and p2 are not closer or equal to the cutoff distance, skip
  // p1:
  get_mi_vector(vec21,p.r.p,p1.r.p);
  if (sqrt(sqrlen(vec21)) > collision_params.distance)
    return;
  // p2:
  get_mi_vector(vec21,p.r.p,p2.r.p);
  if (sqrt(sqrlen(vec21)) > collision_params.distance)
    return;


  // Check, if there already is a three-particle bond centered on p 
  // with p1 and p2 as partners. If so, skip this triplet.
  // Note that the bond partners can appear in any order.
 
  // Iterate over existing bonds of p

  if (p.bl.e) {
    int b = 0;
    while (b < p.bl.n) {
      int size = bonded_ia_params[p.bl.e[b]].num;

 
      if (size==2) {
        // Check if the bond type is within the range used by the collision detection,
        if ((p.bl.e[b] >= collision_params.bond_three_particles) & (p.bl.e[b] <=collision_params.bond_three_particles + collision_params.three_particle_angle_resolution)) {
          // check, if p1 and p2 are the bond partners, (in any order)
          // if yes, skip triplet
          if (
              ((p.bl.e[b+1]==p1.p.identity) && (p.bl.e[b+2] ==p2.p.identity))
              ||
              ((p.bl.e[b+1]==p2.p.identity) && (p.bl.e[b+2] ==p1.p.identity))
              )
            return;
        } // if bond type 
      } // if size==2
      
      // Go to next bond
      b += size + 1;
    } // bond loop
  } // if bond list defined


  // If we are still here, we need to create angular bond
  // First, find the angle between the particle p, p1 and p2
  double cosine=0.0;
  
  double vec1[3],vec2[3];
  /* vector from p to p1 */
  get_mi_vector(vec1, p.r.p, p1.r.p);
  // Normalize
  double dist2 = sqrlen(vec1);
  double d1i = 1.0 / sqrt(dist2);
  for(int j=0;j<3;j++) vec1[j] *= d1i;
  
  /* vector from p to p2 */
  get_mi_vector(vec2, p.r.p, p2.r.p);
  // normalize
  dist2 = sqrlen(vec2);
  double d2i = 1.0 / sqrt(dist2);
  for(int j=0;j<3;j++) vec2[j] *= d2i;
  
  /* scalar produvt of vec1 and vec2 */
  cosine = scalar(vec1, vec2);
  
  // Handle case where cosine is nearly 1 or nearly -1
  if ( cosine >  TINY_COS_VALUE)  
    cosine = TINY_COS_VALUE;
  if ( cosine < -TINY_COS_VALUE)  
    cosine = -TINY_COS_VALUE;
  
  // Bond angle
  double phi =  acos(cosine);
  
  // We find the bond id by dividing the range from 0 to pi in 
  // three_particle_angle_resolution steps and by adding the id
  // of the bond for zero degrees.
  int bond_id =floor(phi/M_PI * (collision_params.three_particle_angle_resolution-1) +0.5) +collision_params.bond_three_particles;
  
  // Create the bond
  
  // First, fill bond data structure
  int bondT[3];
  bondT[0] = bond_id;
  bondT[1] = p1.p.identity;
  bondT[2] = p2.p.identity;
  local_change_bond(p.p.identity, bondT, 0);
}

#ifdef VIRTUAL_SITES_RELATIVE
void place_vs_and_relate_to_particle(const int current_vs_pid, const double* const pos, const int relate_to, const double* const initial_pos)
{
 
	  // The virtual site is placed at initial_pos which will be in the local 
    // node's domain. It will then be moved to its final position.
    // A resort occurs after vs-based collisions anyway, which will move the vs into the right cell.
    added_particle(current_vs_pid);
    local_place_particle(current_vs_pid,initial_pos,1);
    memmove(local_particles[current_vs_pid]->r.p,pos,3*sizeof(double));
	  local_vs_relate_to(current_vs_pid,relate_to);
	  
	  (local_particles[max_seen_particle])->p.isVirtual=1;
	  (local_particles[max_seen_particle])->p.type=collision_params.vs_particle_type;
}


void bind_at_poc_create_bond_between_vs(const int current_vs_pid, const collision_struct& c)
{
   int bondG[3];

   switch (bonded_ia_params[collision_params.bond_vs].num) {
   case 1: {
     // Create bond between the virtual particles
     bondG[0] = collision_params.bond_vs;
     bondG[1] = current_vs_pid-2;
     local_change_bond(current_vs_pid-1, bondG, 0);
     break;
   }
   case 2: {
     // Create 1st bond between the virtual particles
     bondG[0] = collision_params.bond_vs;
     bondG[1] = c.pp1;
     bondG[2] = c.pp2;
     local_change_bond(current_vs_pid-1,   bondG, 0);
     local_change_bond(current_vs_pid-2, bondG, 0);
     break;
   }
  }
}

void glue_to_surface_bind_part_to_vs(const Particle* const p1, const Particle* const p2, const int vs_pid_plus_one, const collision_struct& c)
{
	 int bondG[3];
         // Create bond between the virtual particles
         bondG[0] = collision_params.bond_vs;
         bondG[1] = vs_pid_plus_one-1;
         if (p1->p.type == collision_params.part_type_after_glueing) {
           local_change_bond(p1->p.identity, bondG, 0);
         }
         else
         {
           local_change_bond(p2->p.identity, bondG, 0);
         }
}

#endif

std::vector<collision_struct> gather_global_collision_queue()
{
<<<<<<< HEAD
    std::vector<collision_struct> res;
    
    int displacements[n_nodes];                   // offsets into collisions
=======
    std::vector<int> displacements(n_nodes);                   // offsets into collisions
>>>>>>> 29189a15
  
    // Initialize number of collisions gathered from all processors
    int counts[n_nodes];
    for (int a=0;a<n_nodes;a++)
        counts[a]=0;
    
    // Total number of collisions
    int total_collisions;
    int tmp=local_collision_queue.size();
    MPI_Allreduce(&tmp, &total_collisions, 1, MPI_INT, MPI_SUM, comm_cart);
    
    if (total_collisions==0)
      return std::move(res);

    // Gather number of collisions
    MPI_Allgather(&tmp, 1, MPI_INT, counts, 1, MPI_INT, comm_cart);

    // initialize displacement information for all nodes
    displacements[0]=0;
  
    // Find where to place collision information for each processor
    std::vector<int> byte_counts(n_nodes);
    for (int k=1; k<n_nodes; k++)
        displacements[k]=displacements[k-1]+(counts[k-1])*sizeof(collision_struct);
    
    for (int k=0; k<n_nodes; k++)
       byte_counts[k]=counts[k]*sizeof(collision_struct);
    
    // Allocate mem for the new collision info
    
    res.resize(total_collisions);

    // Gather collision informtion from all nodes and send it to all nodes
<<<<<<< HEAD
    MPI_Allgatherv(&(local_collision_queue[0]), byte_counts[this_node], MPI_BYTE, &(res[0]), byte_counts, displacements, MPI_BYTE, comm_cart);
=======
    MPI_Allgatherv(collision_queue, byte_counts[this_node], MPI_BYTE, gathered_queue, byte_counts.data(), displacements.data(), MPI_BYTE, comm_cart);
>>>>>>> 29189a15

    return std::move(res);
}


// this looks in all local particles for a particle close to those in a 
// 2-particle collision. If it finds them, it performs three particle binding
void three_particle_binding_full_search(const std::vector<collision_struct> &gathered_queue)
{
  // Only works on one node.
  if (n_nodes!=1) {
    runtimeErrorMsg() << "Collision detection three particle binding: The full search scheme only works on a single core. Please use domain decomposition in parallel simulations.";
    return;
  }
  
  // Iterate over all local particles
  for (auto &p : local_cells.particles()) {
    // And all pairs of particles in the collision queue
    for (auto &c : gathered_queue) {
      Particle* p1 = local_particles[c.pp1];
      Particle* p2 = local_particles[c.pp2];

      // Check, whether p is equal to one of the particles in the
      // collision. If so, skip
      if ((p.p.identity == p1->p.identity) ||
          (p.p.identity == p2->p.identity)) {
        continue;
      }

      // The following checks,
      // if the particle p is closer that the cutoff from p1 and/or p2.
      // If yes, three particle bonds are created on all particles
      // which have two other particles within the cutoff distance,
      // unless such a bond already exists

      // We need all cyclical permutations, here
      // (bond is placed on 1st particle, order of bond partners
      // does not matter, so we don't neet non-cyclic permutations):
      coldet_do_three_particle_bond(p, *p1, *p2);
      coldet_do_three_particle_bond(*p1, p, *p2);
      coldet_do_three_particle_bond(*p2, p, *p1);
    }
  }
}



// Goes through the collision queue and for each pair in it
// looks for a third particle by using the domain decomposition
// cell system. If found, it performs three particle binding
void three_particle_binding_domain_decomposition(const std::vector<collision_struct> &gathered_queue)
{
  // We have domain decomposition
    
  // Indices of the cells in which the colliding particles reside
  int cellIdx[2][3];
    
  // Iterate over collision queue

  for (auto& c : gathered_queue) {

<<<<<<< HEAD
      // If we have both particles, at least as ghosts, Get the corresponding cell indices
      if ((local_particles[c.pp1] != NULL) && (local_particles[c.pp2] != NULL)) {
=======
      // Get first cell Idx
      if ((local_particles[gathered_queue[id].pp1] != nullptr) && (local_particles[gathered_queue[id].pp2] != nullptr)) {
>>>>>>> 29189a15

        Particle* p1=local_particles[c.pp1];
        Particle* p2=local_particles[c.pp2];
        dd_position_to_cell_indices(p1->r.p,cellIdx[0]);
        dd_position_to_cell_indices(p2->r.p,cellIdx[1]);

        // Iterate over the cells + their neighbors
        // if p1 and p2 are in the same cell, we don't need to consider it 2x
        int lim=1;

        if ((cellIdx[0][0]==cellIdx[1][0]) && (cellIdx[0][1]==cellIdx[1][1]) && (cellIdx[0][2]==cellIdx[1][2]))
          lim=0; // Only consider the 1st cell

        for (int j=0;j<=lim;j++) {

            // Iterate the cell with indices cellIdx[j][] and all its neighbors.
            // code taken from dd_init_cell_interactions()
            for(int p=cellIdx[j][0]-1; p<=cellIdx[j][0]+1; p++)	
               for(int q=cellIdx[j][1]-1; q<=cellIdx[j][1]+1; q++)
	                for(int r=cellIdx[j][2]-1; r<=cellIdx[j][2]+1; r++) {   
	                   int ind2 = get_linear_index(p,q,r,dd.ghost_cell_grid);
	                   Cell* cell=&cells[ind2];
 
	                   // Iterate over particles in this cell
                     for(int a=0; a<cell->n; a++) {
                        Particle* P=&cell->part[a];
                        // for all p:
  	                      // Check, whether p is equal to one of the particles in the
  	                      // collision. If so, skip
  	                      if ((P->p.identity ==p1->p.identity) || (P->p.identity == p2->p.identity)) {
  		                continue;
  	                      }

                        // The following checks, 
                        // if the particle p is closer that the cutoff from p1 and/or p2.
                        // If yes, three particle bonds are created on all particles
  	                      // which have two other particles within the cutoff distance,
                        // unless such a bond already exists

  	                      // We need all cyclical permutations, here 
                        // (bond is placed on 1st particle, order of bond partners
  	                      // does not matter, so we don't need non-cyclic permutations):

                        if (!P->l.ghost) {
                          coldet_do_three_particle_bond(*P,*p1,*p2);
                        }

                        if (!p1->l.ghost) {
                          coldet_do_three_particle_bond(*p1,*P,*p2);
                        }


                        if (!p2->l.ghost) {
  	                  coldet_do_three_particle_bond(*p2,*P,*p1);
                        }


                     } // loop over particles in this cell

	                } // Loop over cell

        } // Loop over particles if they are in different cells
    
      } // If local particles exist

  } // Loop over total collisions
}


// Handle the collisions stored in the queue
void handle_collisions ()
{

  if (collision_params.exception_on_collision) {
    for (auto& c : local_collision_queue) {
      runtimeWarningMsg() << "Collision between particles "<<std::min(c.pp1,c.pp2) <<" and "<<std::max(c.pp1,c.pp2);
    } 
  }
    
    
  if (bind_centers()) 
  {
    for (auto& c : local_collision_queue) {
      // put the bond to the non-ghost particle; at least one partner always is
      if (local_particles[c.pp1]->l.ghost) {
        std::swap(c.pp1,c.pp2);
      }
      int bondG[2];
      bondG[0]=collision_params.bond_centers;
      bondG[1]=c.pp2;
      local_change_bond(c.pp1, bondG, 0);
    }
  }

// Virtual sites based collision schemese 
#ifdef VIRTUAL_SITES_RELATIVE
  if ((collision_params.mode & COLLISION_MODE_VS) || (collision_params.mode & COLLISION_MODE_GLUE_TO_SURF)) {
  // Gather the global collision queue, because only one node hsa a collision across node boundaries in its cueue.
  // The other node might still have to change particle properties on its non-ghost particle
  auto gathered_queue = gather_global_collision_queue();

  // Sync max_seen_part
  int tmp;
  MPI_Allreduce(&max_seen_particle, &tmp, 1, MPI_INT, MPI_MAX, comm_cart);
  max_seen_particle=tmp;
  
  // Make sure, the local_particles array is long enough
  realloc_local_particles(max_seen_particle);
  
  int current_vs_pid=max_seen_particle+1;




  // Iterate over global collision queue
  for (auto& c: gathered_queue) {

  // Get particle pointers
  Particle* const p1=local_particles[c.pp1];
  Particle* const p2=local_particles[c.pp2];

  // If we have none of the two partic;es, only increase the counter for the next id to use
  if (p1==NULL and p2==NULL) {
    if (collision_params.mode & COLLISION_MODE_VS)
    {
      added_particle(current_vs_pid);
      current_vs_pid++;
    }
    // For glue to surface, we have only one vs
    added_particle(current_vs_pid);
    current_vs_pid++;

  }
  else
  { // We have at least one
  
  // Calculate initial position for new vs, which is in the local node's domain
  // Vs is moved afterwards and resorted after all collision s are handled
  // Use position of non-ghost colliding particle.
  double initial_pos[3];
  if (p1->l.ghost)
    memmove(initial_pos,p2->r.p,3*sizeof(double));
  else
    memmove(initial_pos,p1->r.p,3*sizeof(double));
	
	// If we are in the two vs mode
	// Virtual site related to first particle in the collision
	if (collision_params.mode & COLLISION_MODE_VS)
	{
   double pos1[3],pos2[3];

   // Enable rotation on the particles to which vs will be attached
	 p1->p.rotation=ROTATION_X | ROTATION_Y | ROTATION_Z;
	 p2->p.rotation=ROTATION_X | ROTATION_Y | ROTATION_Z;
   
   // The vs placement is done by the node on which p1 is non-ghost
   if (! p1->l.ghost) {
     bind_at_point_of_collision_calc_vs_pos(p1,p2,pos1,pos2);
	   place_vs_and_relate_to_particle(current_vs_pid,pos1,c.pp1,initial_pos);
     current_vs_pid++;
	   place_vs_and_relate_to_particle(current_vs_pid,pos2,c.pp2,initial_pos);
     current_vs_pid++;
     bind_at_poc_create_bond_between_vs(current_vs_pid,c);
   }
   else
   { // Just update the books
        added_particle(current_vs_pid);
        current_vs_pid++;
        
        added_particle(current_vs_pid);
        current_vs_pid++;
   }
	}
	if (collision_params.mode & COLLISION_MODE_GLUE_TO_SURF) {
      double pos[3];
      const int pid=glue_to_surface_calc_vs_pos(p1,p2,pos);
	    
      // Change type of partilce being attached, to make it inert
      if (p1->p.type==collision_params.part_type_to_be_glued) {
         p1->p.type=collision_params.part_type_after_glueing;
      }
      if (p2->p.type==collision_params.part_type_to_be_glued) {
         p2->p.type=collision_params.part_type_after_glueing;
      }
      
      // Vs placement happens on the node that has p1
      if (!p1->l.ghost) {
        place_vs_and_relate_to_particle(current_vs_pid,pos,pid,initial_pos);
        current_vs_pid++;
      } 
      else 
      { // Just update the books
        added_particle(current_vs_pid);
        current_vs_pid++;
      }  
      glue_to_surface_bind_part_to_vs(p1,p2,current_vs_pid,c);
      
    }
      } // Loop over all collisions in the queue

      // If any node had a collision, all nodes need to do on_particle_change
      // and resort

      if (gathered_queue.size()>0) {
        on_particle_change();
        announce_resort_particles();
      }
     } // total_collision>0
    } // are we in one of the vs_based methods
#endif //defined VIRTUAL_SITES_RELATIVE
  

  
  // three-particle-binding part
  if (collision_params.mode & (COLLISION_MODE_BIND_THREE_PARTICLES)) {
<<<<<<< HEAD
  auto gathered_queue = gather_global_collision_queue();
=======
  std::vector<int> counts(n_nodes);
  gather_collision_queue(counts.data());
>>>>>>> 29189a15


      // If we don't have domain decomposition, we need to do a full sweep over all
      // particles in the system. (slow)
      if (cell_structure.type!=CELL_STRUCTURE_DOMDEC) {
        three_particle_binding_full_search(gathered_queue);
    } // if cell structure != domain decomposition
    else
    {
      three_particle_binding_domain_decomposition(gathered_queue);
    } // If we have doamin decomposition

       
 } // if TPB

 local_collision_queue.clear();
}

#endif<|MERGE_RESOLUTION|>--- conflicted
+++ resolved
@@ -209,78 +209,6 @@
 }
 
 
-<<<<<<< HEAD
-=======
-// Detect a collision between the given particles.
-// Add it to the queue in case virtual sites should be added at the point of collision
-void detect_collision(Particle* p1, Particle* p2)
-{
-  // The check, whether collision detection is actually turned on is performed in forces.hpp
-
-  int part1, part2, size;
-  std::vector<int> counts(n_nodes);
-  //TRACE(printf("%d: consider particles %d and %d\n", this_node, p1->p.identity, p2->p.identity));
-
-  double vec21[3];
-  // Obtain distance between particles
-  double dist_betw_part = sqrt(distance2vec(p1->r.p, p2->r.p, vec21));
-  //TRACE(printf("%d: Distance between particles %lf %lf %lf, Scalar: %f\n",this_node,vec21[0],vec21[1],vec21[2], dist_betw_part));
-  if (dist_betw_part > collision_params.distance)
-    return;
-
-  //TRACE(printf("%d: particles %d and %d within bonding distance %lf\n", this_node, p1->p.identity, p2->p.identity, dist_betw_part));
-  // If we are in the glue to surface mode, check that the particles
-  // are of the right type
-  if (collision_params.mode & COLLISION_MODE_GLUE_TO_SURF) {
-    if (! (
-       ((p1->p.type==collision_params.part_type_to_be_glued)
-       && (p2->p.type ==collision_params.part_type_to_attach_vs_to))
-      ||
-       ((p2->p.type==collision_params.part_type_to_be_glued)
-       && (p1->p.type ==collision_params.part_type_to_attach_vs_to)))
-     ) { 
-       return;
-     }
-   }
-
-  part1 = p1->p.identity;
-  part2 = p2->p.identity;
-      
-  // Retrieving the particles from local_particles is necessary, because the particle might be a
-  // ghost, and those can't store bonding info.
-  p1 = local_particles[part1];
-  p2 = local_particles[part2];
-
-#ifdef VIRTUAL_SITES_RELATIVE
-  // Ignore virtual particles
-  if ((p1->p.isVirtual) || (p2->p.isVirtual))
-    return;
-#endif
-
-  if (p1==p2)
-    return;
-
-  // Check, if there's already a bond between the particles
-  if (bond_exists(p1,p2, collision_params.bond_centers))
-    return;
-  
-  if (bond_exists(p2,p1, collision_params.bond_centers))
-    return;
-
-
-  TRACE(printf("%d: no previous bond, binding\n", this_node));
-
-  /* If we're still here, there is no previous bond between the particles,
-     we have a new collision */
-
-  if (collision_params.mode & COLLISION_MODE_BOND) {
-
-    // do not create bond between ghost particles
-    if (p1->l.ghost && p2->l.ghost) {
-       TRACE(printf("Both particles %d and %d are ghost particles", p1->p.identity, p2->p.identity));
-       return;
-    }
->>>>>>> 29189a15
 
 /** @brief Calculate position of vs for GLUE_TO_SURFACE mode 
 *    Reutnrs id of particle to bind vs to */
@@ -307,19 +235,10 @@
     }
     else
        {
-<<<<<<< HEAD
          throw std::runtime_error("This should never be thrown. Bug.");
     }
     for (int i=0;i<3;i++) {
        pos[i] = p2->r.p[i] +vec21[i] * c;
-=======
-        c = 0.0;
-        printf("Something is wrong %s: %d\n", __FILE__, __LINE__);
-       }
-     }
-     for (int i=0;i<3;i++) {
-       new_position[i] = p1->r.p[i] - vec21[i] * c;
->>>>>>> 29189a15
     }
    return bind_vs_to_pid;
 }
@@ -491,19 +410,12 @@
 
 std::vector<collision_struct> gather_global_collision_queue()
 {
-<<<<<<< HEAD
     std::vector<collision_struct> res;
     
-    int displacements[n_nodes];                   // offsets into collisions
-=======
     std::vector<int> displacements(n_nodes);                   // offsets into collisions
->>>>>>> 29189a15
   
     // Initialize number of collisions gathered from all processors
-    int counts[n_nodes];
-    for (int a=0;a<n_nodes;a++)
-        counts[a]=0;
-    
+    std::vector<int> counts(n_nodes);
     // Total number of collisions
     int total_collisions;
     int tmp=local_collision_queue.size();
@@ -513,7 +425,7 @@
       return std::move(res);
 
     // Gather number of collisions
-    MPI_Allgather(&tmp, 1, MPI_INT, counts, 1, MPI_INT, comm_cart);
+    MPI_Allgather(&tmp, 1, MPI_INT, &(counts[0]), 1, MPI_INT, comm_cart);
 
     // initialize displacement information for all nodes
     displacements[0]=0;
@@ -531,11 +443,7 @@
     res.resize(total_collisions);
 
     // Gather collision informtion from all nodes and send it to all nodes
-<<<<<<< HEAD
-    MPI_Allgatherv(&(local_collision_queue[0]), byte_counts[this_node], MPI_BYTE, &(res[0]), byte_counts, displacements, MPI_BYTE, comm_cart);
-=======
-    MPI_Allgatherv(collision_queue, byte_counts[this_node], MPI_BYTE, gathered_queue, byte_counts.data(), displacements.data(), MPI_BYTE, comm_cart);
->>>>>>> 29189a15
+    MPI_Allgatherv(&(local_collision_queue[0]), byte_counts[this_node], MPI_BYTE, &(res[0]), &(byte_counts[0]), &(displacements[0]), MPI_BYTE, comm_cart);
 
     return std::move(res);
 }
@@ -597,13 +505,8 @@
 
   for (auto& c : gathered_queue) {
 
-<<<<<<< HEAD
       // If we have both particles, at least as ghosts, Get the corresponding cell indices
       if ((local_particles[c.pp1] != NULL) && (local_particles[c.pp2] != NULL)) {
-=======
-      // Get first cell Idx
-      if ((local_particles[gathered_queue[id].pp1] != nullptr) && (local_particles[gathered_queue[id].pp2] != nullptr)) {
->>>>>>> 29189a15
 
         Particle* p1=local_particles[c.pp1];
         Particle* p2=local_particles[c.pp2];
@@ -819,12 +722,7 @@
   
   // three-particle-binding part
   if (collision_params.mode & (COLLISION_MODE_BIND_THREE_PARTICLES)) {
-<<<<<<< HEAD
   auto gathered_queue = gather_global_collision_queue();
-=======
-  std::vector<int> counts(n_nodes);
-  gather_collision_queue(counts.data());
->>>>>>> 29189a15
 
 
       // If we don't have domain decomposition, we need to do a full sweep over all
