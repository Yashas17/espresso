--- conflicted
+++ resolved
@@ -191,20 +191,6 @@
 
 void calculate_vs_relate_to_params(const Particle& p_current, const Particle& p_relate_to, double& l, double* quat)
 {
-<<<<<<< HEAD
-=======
-    // Get the data for the particle we act on and the one we wnat to relate
-    // it to.
-    auto p_current = get_particle_data(part_num);
-    auto p_relate_to = get_particle_data(relate_to);
-    if (!p_current || !p_relate_to) {
-        ostringstream msg;
-        msg <<"Could not retrieve particle data for the given id";
-        runtimeError(msg);
-      return ES_ERROR;
-    }
-    
->>>>>>> 2d29c867
     // get teh distance between the particles
     double d[3];
     get_mi_vector(d, p_current->r.p,p_relate_to->r.p);
@@ -284,7 +270,6 @@
      quat[0]=1;
      quat[1]=quat[2]=quat[3]=0;
     }
-<<<<<<< HEAD
 }
 
 
@@ -293,24 +278,19 @@
 {
     // Get the data for the particle we act on and the one we wnat to relate
     // it to.
-    Particle  p_current,p_relate_to;
-    if ((get_particle_data(relate_to,&p_relate_to)!=ES_OK) || 
-        (get_particle_data(part_num,&p_current)!=ES_OK)) {
+    auto p_current = get_particle_data(part_num);
+    auto p_relate_to = get_particle_data(relate_to);
+    if (!p_current || !p_relate_to) {
         ostringstream msg;
         msg <<"Could not retrieve particle data for the given id";
         runtimeError(msg);
       return ES_ERROR;
     }
-
+    
     double quat[4];
     double l;
-    calculate_vs_relate_to_params(p_current,p_relate_to,l,quat);
-    
-    free_particle(&p_relate_to);
-    free_particle(&p_current);
-=======
->>>>>>> 2d29c867
-
+    calculate_vs_relate_to_params(*(p_current.get()),*(p_relate_to.get()),l,quat);
+    
     // Set the particle id of the particle we want to relate to, the distnace
     // and the relative orientation
     if (set_particle_vs_relative(part_num, relate_to, l, quat) == ES_ERROR) {
