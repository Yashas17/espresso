--- conflicted
+++ resolved
@@ -40,17 +40,10 @@
                              double sig, double cut, double shift,
                              double offset, double min);
 
-<<<<<<< HEAD
-/** Calculate Lennard-Jones force between particle p1 and p2 */
+/** Calculate Lennard-Jones force */
 inline Utils::Vector3d add_lj_pair_force(IA_parameters const *ia_params,
                                          Utils::Vector3d const &d,
                                          double dist) {
-=======
-/** Calculate Lennard-Jones force */
-inline void add_lj_pair_force(IA_parameters const *const ia_params,
-                              Utils::Vector3d const &d, double dist,
-                              Utils::Vector3d &force) {
->>>>>>> 2a32c8e3
   if ((dist < ia_params->lj.cut + ia_params->lj.offset) &&
       (dist > ia_params->lj.min + ia_params->lj.offset)) {
     auto const r_off = dist - ia_params->lj.offset;
