--- conflicted
+++ resolved
@@ -27,11 +27,6 @@
 #include "cells.hpp"
 #include "communication.hpp"
 #include "dpd.hpp"
-<<<<<<< HEAD
-#include "electrostatics_magnetostatics/debye_hueckel.hpp"
-#include "electrostatics_magnetostatics/elc.hpp"
-=======
->>>>>>> 31292d64
 #include "electrostatics_magnetostatics/magnetic_non_p3m_methods.hpp"
 #include "electrostatics_magnetostatics/mdlc_correction.hpp"
 #include "errorhandling.hpp"
@@ -60,10 +55,6 @@
 #include "object-in-fluid/membrane_collision.hpp"
 #include "pressure.hpp"
 #include "rattle.hpp"
-<<<<<<< HEAD
-#include "reaction_field.hpp"
-=======
->>>>>>> 31292d64
 #include "serialization/IA_parameters.hpp"
 
 #include <boost/archive/binary_iarchive.hpp>
@@ -90,10 +81,6 @@
 
 #ifdef ELECTROSTATICS
 Debye_hueckel_params dh_params{};
-<<<<<<< HEAD
-Reaction_field_params rf_params{};
-=======
->>>>>>> 31292d64
 
 /** Induced field (for const. potential feature) **/
 double field_induced;
@@ -382,28 +369,7 @@
 #endif /* ifdef ELECTROSTATICS */
 
 #if defined(DIPOLES) and defined(DP3M)
-<<<<<<< HEAD
-  switch (coulomb.Dmethod) {
-  case DIPOLAR_MDLC_P3M:
-    if (mdlc_sanity_checks())
-      state = 0; // fall through
-  case DIPOLAR_P3M:
-    if (dp3m_sanity_checks(node_grid))
-      state = 0;
-    break;
-  case DIPOLAR_MDLC_DS:
-    if (mdlc_sanity_checks())
-      state = 0; // fall through
-  case DIPOLAR_DS:
-    if (magnetic_dipolar_direct_sum_sanity_checks())
-      state = 0;
-    break;
-  default:
-    break;
-  }
-=======
   Dipole::nonbonded_sanity_check(state);
->>>>>>> 31292d64
 #endif /* ifdef  DIPOLES */
 
   return state;
