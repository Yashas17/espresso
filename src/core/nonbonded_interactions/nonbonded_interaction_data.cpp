/*
  Copyright (C) 2010-2018 The ESPResSo project
  Copyright (C) 2002,2003,2004,2005,2006,2007,2008,2009,2010
    Max-Planck-Institute for Polymer Research, Theory Group

  This file is part of ESPResSo.

  ESPResSo is free software: you can redistribute it and/or modify
  it under the terms of the GNU General Public License as published by
  the Free Software Foundation, either version 3 of the License, or
  (at your option) any later version.

  ESPResSo is distributed in the hope that it will be useful,
  but WITHOUT ANY WARRANTY; without even the implied warranty of
  MERCHANTABILITY or FITNESS FOR A PARTICULAR PURPOSE.  See the
  GNU General Public License for more details.

  You should have received a copy of the GNU General Public License
  along with this program.  If not, see <http://www.gnu.org/licenses/>.
*/
/** \file
    Implementation of nonbonded_interaction_data.hpp
 */
#include "nonbonded_interactions/nonbonded_interaction_data.hpp"
#include "actor/DipolarDirectSum.hpp"
#include "bonded_interactions/bonded_interaction_data.hpp"
#include "cells.hpp"
#include "communication.hpp"
#include "dpd.hpp"
#include "electrostatics_magnetostatics/magnetic_non_p3m_methods.hpp"
#include "electrostatics_magnetostatics/mdlc_correction.hpp"
#include "errorhandling.hpp"
#include "initialize.hpp"
#include "nonbonded_interaction_data.hpp"
#include "nonbonded_interactions/buckingham.hpp"
#include "nonbonded_interactions/cos2.hpp"
#include "nonbonded_interactions/gaussian.hpp"
#include "nonbonded_interactions/gb.hpp"
#include "nonbonded_interactions/hat.hpp"
#include "nonbonded_interactions/hertzian.hpp"
#include "nonbonded_interactions/lj.hpp"
#include "nonbonded_interactions/ljcos.hpp"
#include "nonbonded_interactions/ljcos2.hpp"
#include "nonbonded_interactions/ljgen.hpp"
#include "nonbonded_interactions/morse.hpp"
#include "nonbonded_interactions/nonbonded_tab.hpp"
#include "nonbonded_interactions/soft_sphere.hpp"
#include "nonbonded_interactions/steppot.hpp"
#ifdef DIPOLAR_BARNES_HUT
#include "actor/DipolarBarnesHut.hpp"
#endif
#include "layered.hpp"
#include "object-in-fluid/affinity.hpp"
#include "object-in-fluid/membrane_collision.hpp"
#include "pressure.hpp"
#include "rattle.hpp"
#include "serialization/IA_parameters.hpp"

#include <boost/archive/binary_iarchive.hpp>
#include <boost/archive/binary_oarchive.hpp>
#include <boost/iostreams/device/array.hpp>
#include <boost/iostreams/stream.hpp>
#include <boost/range/algorithm/fill.hpp>
#include <boost/serialization/string.hpp>
#include <boost/serialization/vector.hpp>

#include <cstdlib>
#include <cstring>

#include "electrostatics_magnetostatics/coulomb.hpp"
#include "electrostatics_magnetostatics/debye_hueckel.hpp"
#include "electrostatics_magnetostatics/dipole.hpp"
#include "electrostatics_magnetostatics/p3m.hpp"

/****************************************
 * variables
 *****************************************/
int max_seen_particle_type = 0;
std::vector<IA_parameters> ia_params;

#ifdef ELECTROSTATICS
Debye_hueckel_params dh_params{};

/** Induced field (for const. potential feature) **/
double field_induced;
/** Applied field (for const. potential feature) **/
double field_applied;
#endif

double min_global_cut = 0.0;

double max_cut;
double max_cut_nonbonded;
double max_cut_bonded;
/** maximal cutoff of type-independent short range ia, mainly
    electrostatics and DPD*/
double max_cut_global;
/** Everything which is in the global cutoff except real space cutoffs
    of dipolar and Coulomb methods */
double max_cut_global_without_coulomb_and_dipolar;

/*****************************************
 * function prototypes
 *****************************************/

/** calculates and returns the maximal global nonbonded cutoff that is
    required.  Currently, this are just the cutoffs from the
    electrostatics method and some dpd cutoffs. */
static void recalc_global_maximal_nonbonded_cutoff();

/*****************************************
 * general low-level functions
 *****************************************/

IA_parameters *get_ia_param_safe(int i, int j) {
  make_particle_type_exist(std::max(i, j));
  return get_ia_param(i, j);
}

std::string ia_params_get_state() {
  std::stringstream out;
  boost::archive::binary_oarchive oa(out);
  oa << ia_params;
  oa << max_seen_particle_type;
  return out.str();
}

void ia_params_set_state(std::string const &state) {
  namespace iostreams = boost::iostreams;
  iostreams::array_source src(state.data(), state.size());
  iostreams::stream<iostreams::array_source> ss(src);
  boost::archive::binary_iarchive ia(ss);
  ia_params.clear();
  ia >> ia_params;
  ia >> max_seen_particle_type;
  mpi_bcast_max_seen_particle_type(max_seen_particle_type);
  mpi_bcast_all_ia_params();
}

static void recalc_global_maximal_nonbonded_and_long_range_cutoff() {
  /* user defined minimal global cut. This makes sure that data of
   pairs of particles with a distance smaller than this are always
   available on the same node (through ghosts). Required for example
   for the relative virtual sites algorithm. */
  max_cut_global = min_global_cut;

  // global cutoff without dipolar and Coulomb methods is needed
  // for more selective addition of particle pairs to Verlet lists
  max_cut_global_without_coulomb_and_dipolar = max_cut_global;

  // Electrostatics and magnetostatics

  /* Coulomb::Cutoff:
     Cutoff for the real space electrostatics.
     Note that the box length may have changed,
     but the method not yet reinitialized.
   */
  coulomb_cutoff = Coulomb::cutoff(box_l);
  max_cut_global = std::max(max_cut_global, coulomb_cutoff);

  dipolar_cutoff = Dipole::cutoff(box_l);
  max_cut_global = std::max(max_cut_global, dipolar_cutoff);
}

static void recalc_maximal_cutoff_nonbonded() {
  int i, j;

  CELL_TRACE(
      fprintf(stderr, "%d: recalc_maximal_cutoff_nonbonded\n", this_node));

  recalc_global_maximal_nonbonded_and_long_range_cutoff();

  CELL_TRACE(fprintf(
      stderr, "%d: recalc_maximal_cutoff_nonbonded: max_cut_global = %f\n",
      this_node, max_cut_global));

  max_cut_nonbonded = max_cut_global;

  for (i = 0; i < max_seen_particle_type; i++)
    for (j = i; j < max_seen_particle_type; j++) {
      double max_cut_current = INACTIVE_CUTOFF;

      IA_parameters *data = get_ia_param(i, j);

#ifdef LENNARD_JONES
      if (max_cut_current < (data->LJ_cut + data->LJ_offset))
        max_cut_current = (data->LJ_cut + data->LJ_offset);
#endif

#ifdef WCA
      max_cut_current = std::max(max_cut_current, data->WCA_cut);
#endif

#ifdef DPD
      max_cut_current = std::max(max_cut_current,
                                 std::max(data->dpd_r_cut, data->dpd_tr_cut));
#endif

#ifdef LENNARD_JONES_GENERIC
      if (max_cut_current < (data->LJGEN_cut + data->LJGEN_offset))
        max_cut_current = (data->LJGEN_cut + data->LJGEN_offset);
#endif

#ifdef SMOOTH_STEP
      if (max_cut_current < data->SmSt_cut)
        max_cut_current = data->SmSt_cut;
#endif

#ifdef HERTZIAN
      if (max_cut_current < data->Hertzian_sig)
        max_cut_current = data->Hertzian_sig;
#endif

#ifdef GAUSSIAN
      if (max_cut_current < data->Gaussian_cut)
        max_cut_current = data->Gaussian_cut;
#endif

#ifdef BMHTF_NACL
      if (max_cut_current < data->BMHTF_cut)
        max_cut_current = data->BMHTF_cut;
#endif

#ifdef MORSE
      if (max_cut_current < data->MORSE_cut)
        max_cut_current = data->MORSE_cut;
#endif

#ifdef BUCKINGHAM
      if (max_cut_current < data->BUCK_cut)
        max_cut_current = data->BUCK_cut;
#endif

#ifdef SOFT_SPHERE
      if (max_cut_current < (data->soft_cut + data->soft_offset))
        max_cut_current = (data->soft_cut + data->soft_offset);
#endif

#ifdef AFFINITY
      if (max_cut_current < data->affinity_cut)
        max_cut_current = data->affinity_cut;
#endif

#ifdef MEMBRANE_COLLISION
      if (max_cut_current < data->membrane_cut)
        max_cut_current = data->membrane_cut;
#endif

#ifdef HAT
      if (max_cut_current < data->HAT_r)
        max_cut_current = data->HAT_r;
#endif

#ifdef LJCOS
      {
        double max_cut_tmp = data->LJCOS_cut + data->LJCOS_offset;
        if (max_cut_current < max_cut_tmp)
          max_cut_current = max_cut_tmp;
      }
#endif

#ifdef LJCOS2
      {
        double max_cut_tmp = data->LJCOS2_cut + data->LJCOS2_offset;
        if (max_cut_current < max_cut_tmp)
          max_cut_current = max_cut_tmp;
      }
#endif

#ifdef COS2
      {
        double max_cut_tmp = data->COS2_cut + data->COS2_offset;
        if (max_cut_current < max_cut_tmp)
          max_cut_current = max_cut_tmp;
      }
#endif

#ifdef GAY_BERNE
      if (max_cut_current < data->GB_cut)
        max_cut_current = data->GB_cut;
#endif

#ifdef TABULATED
      max_cut_current = std::max(max_cut_current, data->TAB.cutoff());
#endif

#ifdef SWIMMER_REACTIONS
      if (max_cut_current < data->REACTION_range)
        max_cut_current = data->REACTION_range;
#endif
#ifdef THOLE
      // If THOLE is active, use p3m cutoff
      if (data->THOLE_scaling_coeff != 0)
        max_cut_current = std::max(max_cut_current, p3m.params.r_cut);
#endif

      IA_parameters *data_sym = get_ia_param(j, i);

      /* no interaction ever touched it, at least no real
         short-ranged one (that writes to the nonbonded energy) */
      data_sym->particlesInteract = data->particlesInteract =
          (max_cut_current > 0.0);

      data_sym->max_cut = data->max_cut = max_cut_current;

      if (max_cut_current > max_cut_nonbonded)
        max_cut_nonbonded = max_cut_current;

      CELL_TRACE(fprintf(stderr, "%d: pair %d,%d max_cut total %f\n", this_node,
                         i, j, data->max_cut));
    }
}

void recalc_maximal_cutoff() {
  recalc_maximal_cutoff_bonded();
  recalc_maximal_cutoff_nonbonded();

  /* make max_cut the maximal cutoff of both bonded and non-bonded
     interactions */
  if (max_cut_nonbonded > max_cut_bonded)
    max_cut = max_cut_nonbonded;
  else
    max_cut = max_cut_bonded;
}

/** This function increases the LOCAL ia_params field for non-bonded
   interactions
    to the given size. This function is not exported
    since it does not do this on all nodes. Use
    make_particle_type_exist for that.
*/
void realloc_ia_params(int nsize) {
  if (nsize <= max_seen_particle_type)
    return;

  auto new_params = std::vector<IA_parameters>(nsize * nsize);

  /* if there is an old field, move entries */
  for (int i = 0; i < max_seen_particle_type; i++)
    for (int j = 0; j < max_seen_particle_type; j++) {
      new_params[i * nsize + j] =
          std::move(ia_params[i * max_seen_particle_type + j]);
    }

  max_seen_particle_type = nsize;
  std::swap(ia_params, new_params);
}

void reset_ia_params() {
  boost::fill(ia_params, IA_parameters{});
  mpi_bcast_all_ia_params();
}

bool is_new_particle_type(int type) {
  if ((type + 1) <= max_seen_particle_type)
    return false;
  else
    return true;
}

void make_particle_type_exist(int type) {
  if (is_new_particle_type(type))
    mpi_bcast_max_seen_particle_type(type + 1);
}

void make_particle_type_exist_local(int type) {
  if (is_new_particle_type(type))
    realloc_ia_params(type + 1);
}

int interactions_sanity_checks() {
  /* set to zero if initialization was not successful. */
  int state = 1;

#ifdef ELECTROSTATICS
  Coulomb::sanity_checks(state);
#endif /* ifdef ELECTROSTATICS */

#if defined(DIPOLES) and defined(DP3M)
<<<<<<< HEAD
  Dipole::nonbonded_sanity_check(state);
=======
  switch (coulomb.Dmethod) {
  case DIPOLAR_MDLC_P3M:
    if (mdlc_sanity_checks())
      state = 0; // fall through
  case DIPOLAR_P3M:
    if (dp3m_sanity_checks(node_grid))
      state = 0;
    break;
  case DIPOLAR_MDLC_DS:
    if (mdlc_sanity_checks())
      state = 0; // fall through
  case DIPOLAR_DS:
    if (magnetic_dipolar_direct_sum_sanity_checks())
      state = 0;
    break;
  default:
    break;
  }
>>>>>>> d2e308b1
#endif /* ifdef  DIPOLES */

  return state;
}<|MERGE_RESOLUTION|>--- conflicted
+++ resolved
@@ -377,28 +377,7 @@
 #endif /* ifdef ELECTROSTATICS */
 
 #if defined(DIPOLES) and defined(DP3M)
-<<<<<<< HEAD
   Dipole::nonbonded_sanity_check(state);
-=======
-  switch (coulomb.Dmethod) {
-  case DIPOLAR_MDLC_P3M:
-    if (mdlc_sanity_checks())
-      state = 0; // fall through
-  case DIPOLAR_P3M:
-    if (dp3m_sanity_checks(node_grid))
-      state = 0;
-    break;
-  case DIPOLAR_MDLC_DS:
-    if (mdlc_sanity_checks())
-      state = 0; // fall through
-  case DIPOLAR_DS:
-    if (magnetic_dipolar_direct_sum_sanity_checks())
-      state = 0;
-    break;
-  default:
-    break;
-  }
->>>>>>> d2e308b1
 #endif /* ifdef  DIPOLES */
 
   return state;
