/*
  Copyright (C) 2010-2018 The ESPResSo project
  Copyright (C) 2002,2003,2004,2005,2006,2007,2008,2009,2010
    Max-Planck-Institute for Polymer Research, Theory Group

  This file is part of ESPResSo.

  ESPResSo is free software: you can redistribute it and/or modify
  it under the terms of the GNU General Public License as published by
  the Free Software Foundation, either version 3 of the License, or
  (at your option) any later version.

  ESPResSo is distributed in the hope that it will be useful,
  but WITHOUT ANY WARRANTY; without even the implied warranty of
  MERCHANTABILITY or FITNESS FOR A PARTICULAR PURPOSE.  See the
  GNU General Public License for more details.

  You should have received a copy of the GNU General Public License
  along with this program.  If not, see <http://www.gnu.org/licenses/>.
*/
#ifndef _LJCOS2_H
#define _LJCOS2_H

/** \file
 *  Routines to calculate the Lennard-Jones with cosine tail potential
 *  between particle pairs. Cosine tail is different from that in
 *  \ref ljcos.hpp. Used for attractive tail/tail interactions in lipid
 *  bilayer calculations.
 *
 *  Implementation in \ref ljcos2.cpp.
 */

#include "config.hpp"

#ifdef LJCOS2

#include "debug.hpp"
#include "nonbonded_interaction_data.hpp"
#include "particle_data.hpp"

#include <cmath>
#include <utils/math/int_pow.hpp>

int ljcos2_set_params(int part_type_a, int part_type_b, double eps, double sig,
                      double offset, double w);

/** Calculate lj-cos2 force between particle p1 and p2. */
<<<<<<< HEAD
inline void add_ljcos2_pair_force(const Particle *const p1,
                                  const Particle *const p2,
                                  IA_parameters *ia_params, double const d[3],
                                  double dist, double force[3]) {
  if (dist < (ia_params->ljcos2.cut + ia_params->ljcos2.offset)) {
    auto const r_off = dist - ia_params->ljcos2.offset;
=======
inline void add_ljcos2_pair_force(Particle const *const p1,
                                  Particle const *const p2,
                                  IA_parameters const *const ia_params,
                                  Utils::Vector3d const &d, double dist,
                                  Utils::Vector3d &force) {
  if (dist < (ia_params->LJCOS2_cut + ia_params->LJCOS2_offset)) {
    auto const r_off = dist - ia_params->LJCOS2_offset;
>>>>>>> 13bf0afb
    auto fac = 0.0;
    if (r_off < ia_params->ljcos2.rchange) {
      auto const frac6 = Utils::int_pow<6>(ia_params->ljcos2.sig / r_off);
      fac =
          48.0 * ia_params->ljcos2.eps * frac6 * (frac6 - 0.5) / (r_off * dist);
    } else if (r_off < ia_params->ljcos2.rchange + ia_params->ljcos2.w) {
      fac =
          -ia_params->ljcos2.eps * M_PI / 2 / ia_params->ljcos2.w / dist *
          sin(M_PI * (r_off - ia_params->ljcos2.rchange) / ia_params->ljcos2.w);
    }
    force += fac * d;

#ifdef LJ_WARN_WHEN_CLOSE
    if (fac * dist > 1000)
      fprintf(stderr, "%d: LJ-Warning: Pair (%d-%d) force=%f dist=%f\n",
              this_node, p1->p.identity, p2->p.identity, fac * dist, dist);
#endif

    ONEPART_TRACE(if (p1->p.identity == check_id)
                      fprintf(stderr,
                              "%d: OPT: LJ   f = (%.3e,%.3e,%.3e) with "
                              "part id=%d at dist %f fac %.3e\n",
                              this_node, p1->f.f[0], p1->f.f[1], p1->f.f[2],
                              p2->p.identity, dist, fac));
    ONEPART_TRACE(if (p2->p.identity == check_id)
                      fprintf(stderr,
                              "%d: OPT: LJ   f = (%.3e,%.3e,%.3e) with "
                              "part id=%d at dist %f fac %.3e\n",
                              this_node, p2->f.f[0], p2->f.f[1], p2->f.f[2],
                              p1->p.identity, dist, fac));

    LJ_TRACE(fprintf(
        stderr, "%d: LJ: Pair (%d-%d) dist=%.3f: force+-: (%.3e,%.3e,%.3e)\n",
        this_node, p1->p.identity, p2->p.identity, dist, force[0], force[1],
        force[2]));
  }
}

/** Calculate lj-cos2 energy between particle p1 and p2. */
<<<<<<< HEAD
inline double ljcos2_pair_energy(const Particle *p1, const Particle *p2,
                                 const IA_parameters *ia_params,
                                 const double d[3], double dist) {
  if (dist < (ia_params->ljcos2.cut + ia_params->ljcos2.offset)) {
    auto const r_off = dist - ia_params->ljcos2.offset;
    if (r_off < ia_params->ljcos2.rchange) {
      auto const frac6 = Utils::int_pow<6>(ia_params->ljcos2.sig / r_off);
      return 4.0 * ia_params->ljcos2.eps * (Utils::sqr(frac6) - frac6);
=======
inline double ljcos2_pair_energy(Particle const *const p1,
                                 Particle const *const p2,
                                 IA_parameters const *const ia_params,
                                 Utils::Vector3d const &d, double dist) {
  if (dist < (ia_params->LJCOS2_cut + ia_params->LJCOS2_offset)) {
    auto const r_off = dist - ia_params->LJCOS2_offset;
    if (r_off < ia_params->LJCOS2_rchange) {
      auto const frac6 = Utils::int_pow<6>(ia_params->LJCOS2_sig / r_off);
      return 4.0 * ia_params->LJCOS2_eps * (Utils::sqr(frac6) - frac6);
>>>>>>> 13bf0afb
    }
    if (r_off < (ia_params->ljcos2.rchange + ia_params->ljcos2.w)) {
      auto const fac = -ia_params->ljcos2.eps / 2 *
                       (cos(M_PI * (r_off - ia_params->ljcos2.rchange) /
                            ia_params->ljcos2.w) +
                        1);
      return fac;
    }
  }
  return 0.0;
}

#endif /* ifdef LJCOS2 */
#endif<|MERGE_RESOLUTION|>--- conflicted
+++ resolved
@@ -45,22 +45,13 @@
                       double offset, double w);
 
 /** Calculate lj-cos2 force between particle p1 and p2. */
-<<<<<<< HEAD
-inline void add_ljcos2_pair_force(const Particle *const p1,
-                                  const Particle *const p2,
-                                  IA_parameters *ia_params, double const d[3],
-                                  double dist, double force[3]) {
-  if (dist < (ia_params->ljcos2.cut + ia_params->ljcos2.offset)) {
-    auto const r_off = dist - ia_params->ljcos2.offset;
-=======
 inline void add_ljcos2_pair_force(Particle const *const p1,
                                   Particle const *const p2,
                                   IA_parameters const *const ia_params,
                                   Utils::Vector3d const &d, double dist,
                                   Utils::Vector3d &force) {
-  if (dist < (ia_params->LJCOS2_cut + ia_params->LJCOS2_offset)) {
-    auto const r_off = dist - ia_params->LJCOS2_offset;
->>>>>>> 13bf0afb
+  if (dist < (ia_params->ljcos2.cut + ia_params->ljcos2.offset)) {
+    auto const r_off = dist - ia_params->ljcos2.offset;
     auto fac = 0.0;
     if (r_off < ia_params->ljcos2.rchange) {
       auto const frac6 = Utils::int_pow<6>(ia_params->ljcos2.sig / r_off);
@@ -100,26 +91,15 @@
 }
 
 /** Calculate lj-cos2 energy between particle p1 and p2. */
-<<<<<<< HEAD
-inline double ljcos2_pair_energy(const Particle *p1, const Particle *p2,
-                                 const IA_parameters *ia_params,
-                                 const double d[3], double dist) {
+inline double ljcos2_pair_energy(Particle const *const p1,
+                                 Particle const *const p2,
+                                 IA_parameters const *const ia_params,
+                                 Utils::Vector3d const &d, double dist) {
   if (dist < (ia_params->ljcos2.cut + ia_params->ljcos2.offset)) {
     auto const r_off = dist - ia_params->ljcos2.offset;
     if (r_off < ia_params->ljcos2.rchange) {
       auto const frac6 = Utils::int_pow<6>(ia_params->ljcos2.sig / r_off);
       return 4.0 * ia_params->ljcos2.eps * (Utils::sqr(frac6) - frac6);
-=======
-inline double ljcos2_pair_energy(Particle const *const p1,
-                                 Particle const *const p2,
-                                 IA_parameters const *const ia_params,
-                                 Utils::Vector3d const &d, double dist) {
-  if (dist < (ia_params->LJCOS2_cut + ia_params->LJCOS2_offset)) {
-    auto const r_off = dist - ia_params->LJCOS2_offset;
-    if (r_off < ia_params->LJCOS2_rchange) {
-      auto const frac6 = Utils::int_pow<6>(ia_params->LJCOS2_sig / r_off);
-      return 4.0 * ia_params->LJCOS2_eps * (Utils::sqr(frac6) - frac6);
->>>>>>> 13bf0afb
     }
     if (r_off < (ia_params->ljcos2.rchange + ia_params->ljcos2.w)) {
       auto const fac = -ia_params->ljcos2.eps / 2 *
