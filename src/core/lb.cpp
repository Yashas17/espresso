--- conflicted
+++ resolved
@@ -53,12 +53,8 @@
 #include "cuda_interface.hpp"
 
 #ifdef ADDITIONAL_CHECKS
-<<<<<<< HEAD
-void lb_check_halo_regions(const LB_Fluid& lbfluid);
+void lb_check_halo_regions(const LB_Fluid &lbfluid);
 void print_fluid();
-=======
-static void lb_check_halo_regions(const LB_Fluid &lbfluid);
->>>>>>> 840aa218
 #endif // ADDITIONAL_CHECKS
 
 /** Flag indicating momentum exchange between particles and fluid */
@@ -148,8 +144,8 @@
 
 #if defined(LB) || defined(LB_GPU)
 
+#include "global.hpp"
 #include "errorhandling.hpp"
-#include "global.hpp"
 #include "grid.hpp"
 #include "interaction_data.hpp"
 
