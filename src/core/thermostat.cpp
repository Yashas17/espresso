--- conflicted
+++ resolved
@@ -41,35 +41,45 @@
 /** Temperature */
 double temperature = 0.0;
 
+
+
+
+
 /* LANGEVIN THERMOSTAT */
-<<<<<<< HEAD
-/* Langevin friction coefficient gamma. */
-double langevin_gamma = 0.0;
+/* Langevin friction coefficient gamma for translation. */
+#ifndef PARTICLE_ANISOTROPY
+
+double langevin_gamma = -1.0;
+#ifdef VERLET_STEP4_VELOCITY
 double vv_langevin_pref1 = -1.0;
-/* Friction coefficient gamma for rotation */
-=======
-#ifndef PARTICLE_ANISOTROPY
-/* Langevin friction coefficient gamma for translation. */
-double langevin_gamma = -1.0;
-#else
-/* Langevin friction coefficient gamma for translation. */
+#endif
+
+#else
+
 double langevin_gamma[3] = {-1.0,-1.0,-1.0};
-#endif // PARTICLE_ANISOTROPY
-
->>>>>>> e7c78841
-#ifndef ROTATIONAL_INERTIA
+#ifdef VERLET_STEP4_VELOCITY
+double vv_langevin_pref1[3] = {-1.0,-1.0,-1.0};
+#endif
+
+#endif // PARTICLE_ANISOTROPY
+
 /* Friction coefficient gamma for rotation. */
+#ifndef ROTATIONAL_INERTIA
+
 double langevin_gamma_rotation = -1.0;
+#ifdef VERLET_STEP4_VELOCITY
 double vv_langevin_pref1_rot = -1.0;
-#else
-/* Friction coefficient gamma for rotation. */
+#endif
+
+#else
+
 double langevin_gamma_rotation[3] = {-1.0,-1.0,-1.0};
-<<<<<<< HEAD
+#ifdef VERLET_STEP4_VELOCITY
 double vv_langevin_pref1_rot[3] = {-1.0,-1.0,-1.0};
 #endif
-=======
+
 #endif // ROTATIONAL_INERTIA
->>>>>>> e7c78841
+
 /* Langevin for translations */
 bool langevin_trans = true;
 /* Langevin for rotations */
