/*
  Copyright (C) 2010-2018 The ESPResSo project
  Copyright (C) 2002,2003,2004,2005,2006,2007,2008,2009,2010
    Max-Planck-Institute for Polymer Research, Theory Group

  This file is part of ESPResSo.

  ESPResSo is free software: you can redistribute it and/or modify
  it under the terms of the GNU General Public License as published by
  the Free Software Foundation, either version 3 of the License, or
  (at your option) any later version.

  ESPResSo is distributed in the hope that it will be useful,
  but WITHOUT ANY WARRANTY; without even the implied warranty of
  MERCHANTABILITY or FITNESS FOR A PARTICULAR PURPOSE.  See the
  GNU General Public License for more details.

  You should have received a copy of the GNU General Public License
  along with this program.  If not, see <http://www.gnu.org/licenses/>.
*/
/** \file
    Implementation of \ref thermostat.hpp "thermostat.hpp"
 */
#include "thermostat.hpp"
#include "bonded_interactions/thermalized_bond.hpp"
#include "communication.hpp"
#include "dpd.hpp"
#include "grid_based_algorithms/lb_interface.hpp"
#include "npt.hpp"

#include "utils/u32_to_u64.hpp"
#include <boost/mpi.hpp>

#include <fstream>
#include <iostream>
#include <unistd.h>

/* thermostat switch */
int thermo_switch = THERMO_OFF;
/** Temperature */
double temperature = 0.0;

/** True if the thermostat should act on virtual particles. */
bool thermo_virtual = true;

using Thermostat::GammaType;

namespace {
/* These functions return the sentinel value for the
   Langevin params, indicating that they have not been
   set yet. */
constexpr double sentinel(double) { return -1.0; }
<<<<<<< HEAD
Vector3d sentinel(Vector3d) { return {-1.0, -1.0, -1.0}; }
constexpr double set_nan(double) { return NAN; }
Vector3d set_nan(Vector3d) { return {NAN, NAN, NAN}; }
=======
Utils::Vector3d sentinel(Utils::Vector3d) { return {-1.0, -1.0, -1.0}; }
>>>>>>> 0520af90
} // namespace

/* LANGEVIN THERMOSTAT */

/* Langevin friction coefficient gamma for translation. */
GammaType langevin_gamma = sentinel(GammaType{});
/* Friction coefficient gamma for rotation. */
GammaType langevin_gamma_rotation = sentinel(GammaType{});
GammaType langevin_pref1;
GammaType langevin_pref2;
GammaType langevin_pref2_rotation;
#ifdef BROWNIAN_DYNAMICS
// Brownian position random walk standard deviation
GammaType brown_sigma_pos_inv = sentinel(GammaType{});
GammaType brown_sigma_pos_rotation_inv = sentinel(GammaType{});
GammaType brown_gammatype_nan = set_nan(GammaType{});
double brown_sigma_vel;
double brown_sigma_vel_rotation;
#endif // BROWNIAN_DYNAMICS

/* NPT ISOTROPIC THERMOSTAT */
double nptiso_gamma0 = 0.0;
double nptiso_gammav = 0.0;

/** buffers for the work around for the correlated random values which cool the
   system,
    and require a magical heat up whenever reentering the integrator. */
static GammaType langevin_pref2_buffer;
static GammaType langevin_pref2_rotation_buffer;

#ifdef NPT
double nptiso_pref1;
double nptiso_pref2;
double nptiso_pref3;
double nptiso_pref4;
#endif

std::unique_ptr<Utils::Counter<uint64_t>> langevin_rng_counter;

void mpi_bcast_langevin_rng_counter_slave(const uint64_t counter) {
  langevin_rng_counter = std::make_unique<Utils::Counter<uint64_t>>(counter);
}

REGISTER_CALLBACK(mpi_bcast_langevin_rng_counter_slave)

void mpi_bcast_langevin_rng_counter(const uint64_t counter) {
  mpi_call(mpi_bcast_langevin_rng_counter_slave, counter);
}

void langevin_rng_counter_increment() {
  if (thermo_switch & THERMO_LANGEVIN)
    langevin_rng_counter->increment();
}

bool langevin_is_seed_required() {
  /* Seed is required if rng is not initialized */
  return langevin_rng_counter == nullptr;
}

void langevin_set_rng_state(const uint64_t counter) {
  mpi_bcast_langevin_rng_counter(counter);
  langevin_rng_counter = std::make_unique<Utils::Counter<uint64_t>>(counter);
}

uint64_t langevin_get_rng_state() { return langevin_rng_counter->value(); }

void thermo_init_langevin() {
  langevin_pref1 = -langevin_gamma;
  langevin_pref2 = sqrt(24.0 * temperature / time_step * langevin_gamma);

  /* If gamma_rotation is not set explicitly,
     use the linear one. */
  if (langevin_gamma_rotation < GammaType{}) {
    langevin_gamma_rotation = langevin_gamma;
  }

  langevin_pref2_rotation =
      sqrt(24.0 * temperature * langevin_gamma_rotation / time_step);

#ifdef PARTICLE_ANISOTROPY
#ifdef ROTATION
  THERMO_TRACE(
      fprintf(stderr,
              "%d: thermo_init_langevin: langevin_gamma_rotation=(%f,%f,%f), "
              "langevin_pref2_rotation=(%f,%f,%f)",
              this_node, langevin_gamma_rotation[0], langevin_gamma_rotation[1],
              langevin_gamma_rotation[2], langevin_pref2_rotation[0],
              langevin_pref2_rotation[1], langevin_pref2_rotation[2]));
#endif
  THERMO_TRACE(fprintf(stderr,
                       "%d: thermo_init_langevin: langevin_pref1=(%f,%f,%f), "
                       "langevin_pref2=(%f,%f,%f)",
                       this_node, langevin_pref1[0], langevin_pref1[1],
                       langevin_pref1[2], langevin_pref2[0], langevin_pref2[1],
                       langevin_pref2[2]));
#else
#ifdef ROTATION
  THERMO_TRACE(fprintf(stderr,
                       "%d: thermo_init_langevin: langevin_gamma_rotation=%f, "
                       "langevin_pref2_rotation=%f",
                       this_node, langevin_gamma_rotation,
                       langevin_pref2_rotation));
#endif
  THERMO_TRACE(fprintf(
      stderr, "%d: thermo_init_langevin: langevin_pref1=%f, langevin_pref2=%f",
      this_node, langevin_pref1, langevin_pref2));
#endif
}

#ifdef NPT
void thermo_init_npt_isotropic() {
  if (nptiso.piston != 0.0) {
    nptiso_pref1 = -nptiso_gamma0 * 0.5 * time_step;

    nptiso_pref2 = sqrt(12.0 * temperature * nptiso_gamma0 * time_step);
    nptiso_pref3 = -nptiso_gammav * (1.0 / nptiso.piston) * 0.5 * time_step;
    nptiso_pref4 = sqrt(12.0 * temperature * nptiso_gammav * time_step);
    THERMO_TRACE(fprintf(stderr,
                         "%d: thermo_init_npt_isotropic: nptiso_pref1=%f, "
                         "nptiso_pref2=%f, nptiso_pref3=%f, nptiso_pref4=%f \n",
                         this_node, nptiso_pref1, nptiso_pref2, nptiso_pref3,
                         nptiso_pref4));
  } else {
    thermo_switch = (thermo_switch ^ THERMO_NPT_ISO);
    THERMO_TRACE(fprintf(stderr,
                         "%d: thermo_init_npt_isotropic: switched off "
                         "nptiso (piston=%f; thermo_switch=%d) \n",
                         this_node, nptiso.piston, thermo_switch));
  }
}
#endif

#ifdef BROWNIAN_DYNAMICS
// brown_sigma_vel determines here the heat velocity random walk dispersion
// brown_sigma_pos determines here the BD position random walk dispersion
// default particle mass is assumed to be unitary in this global parameters
void thermo_init_brownian() {
  // Dispersions correspond to the Gaussian noise only which is only valid for
  // the BD. Just a square root of kT, see (10.2.17) and comments in 2
  // paragraphs afterwards, Pottier2010
  // https://doi.org/10.1007/s10955-010-0114-6
  brown_sigma_vel = sqrt(temperature);
  // Position dispersion is defined by the second eq. (14.38) of Schlick2010
  // https://doi.org/10.1007/978-1-4419-6351-2. Its time interval factor will be
  // added in the Brownian Dynamics functions. Its square root is the standard
  // deviation. A multiplicative inverse of the position standard deviation:
  if (temperature > 0.0) {
    brown_sigma_pos_inv = sqrt(langevin_gamma / (2.0 * temperature));
  } else {
    brown_sigma_pos_inv =
        brown_gammatype_nan; // just an indication of the infinity
  }
#ifdef ROTATION
  // Note: the BD thermostat assigns the langevin viscous parameters as well.
  // They correspond to the friction tensor Z from the eq. (14.31) of
  // Schlick2010:
  /* If gamma_rotation is not set explicitly,
     we use the translational one. */
  if (langevin_gamma_rotation < GammaType{}) {
    langevin_gamma_rotation = langevin_gamma;
  }
  brown_sigma_vel_rotation = sqrt(temperature);
  // Position dispersion is defined by the second eq. (14.38) of Schlick2010.
  // Its time interval factor will be added in the Brownian Dynamics functions.
  // Its square root is the standard deviation. A multiplicative inverse of the
  // position standard deviation:
  if (temperature > 0.0) {
    brown_sigma_pos_rotation_inv = sqrt(langevin_gamma / (2.0 * temperature));
  } else {
    brown_sigma_pos_rotation_inv =
        brown_gammatype_nan; // just an indication of the infinity
  }
#endif // ROTATION
#ifdef PARTICLE_ANISOTROPY
  THERMO_TRACE(fprintf(
      stderr,
      "%d: thermo_init_bd: brown_sigma_vel=%f, brown_sigma_pos_inv=(%f,%f,%f)",
      this_node, brown_sigma_vel, brown_sigma_pos_inv[0],
      brown_sigma_pos_inv[1], brown_sigma_pos_inv[2]));
#ifdef ROTATION
  THERMO_TRACE(fprintf(
      stderr,
      "%d: thermo_init_bd: brown_sigma_vel_rotation=%f, "
      "brown_sigma_pos_rotation_inv=(%f,%f,%f)",
      this_node, brown_sigma_vel_rotation, brown_sigma_pos_rotation_inv[0],
      brown_sigma_pos_rotation_inv[1], brown_sigma_pos_rotation_inv[2]));
#endif // ROTATION
#else
  THERMO_TRACE(fprintf(
      stderr, "%d: thermo_init_bd: brown_sigma_vel=%f, brown_sigma_pos=%f",
      this_node, brown_sigma_vel, brown_sigma_pos_inv));
#ifdef ROTATION
  THERMO_TRACE(fprintf(stderr,
                       "%d: thermo_init_bd: brown_sigma_vel_rotation=%f, "
                       "brown_sigma_pos_rotation=%f",
                       this_node, brown_sigma_vel_rotation,
                       brown_sigma_pos_rotation_inv));
#endif // ROTATION
#endif // PARTICLE_ANISOTROPY
}
#endif // BROWNIAN_DYNAMICS

void thermo_init() {

  // Init thermalized bond despite of thermostat
  if (n_thermalized_bonds) {
    thermalized_bond_init();
  }

  if (thermo_switch == THERMO_OFF) {
    return;
  }
  if (thermo_switch & THERMO_LANGEVIN)
    thermo_init_langevin();
#ifdef DPD
  if (thermo_switch & THERMO_DPD)
    dpd_init();
#endif
#ifdef NPT
  if (thermo_switch & THERMO_NPT_ISO)
    thermo_init_npt_isotropic();
#endif
<<<<<<< HEAD
#ifdef GHMC
  if (thermo_switch & THERMO_GHMC)
    thermo_init_ghmc();
#endif
#ifdef BROWNIAN_DYNAMICS
  if (thermo_switch & THERMO_BROWNIAN)
    thermo_init_brownian();
#endif
=======
>>>>>>> 0520af90
}

void langevin_heat_up() {
  langevin_pref2_buffer = langevin_pref2;
  langevin_pref2 *= sqrt(3);

  langevin_pref2_rotation_buffer = langevin_pref2_rotation;
  langevin_pref2_rotation *= sqrt(3);
}

void thermo_heat_up() {
  if (thermo_switch & THERMO_LANGEVIN) {
    langevin_heat_up();
  }
#ifdef DPD
  if (thermo_switch & THERMO_DPD) {
    dpd_heat_up();
  }
#endif
  if (n_thermalized_bonds) {
    thermalized_bond_heat_up();
  }
}

void langevin_cool_down() {
  langevin_pref2 = langevin_pref2_buffer;
  langevin_pref2_rotation = langevin_pref2_rotation_buffer;
}

void thermo_cool_down() {
  if (thermo_switch & THERMO_LANGEVIN) {
    langevin_cool_down();
  }
#ifdef DPD
  if (thermo_switch & THERMO_DPD) {
    dpd_cool_down();
  }
#endif
  if (n_thermalized_bonds) {
    thermalized_bond_cool_down();
  }
}<|MERGE_RESOLUTION|>--- conflicted
+++ resolved
@@ -50,13 +50,9 @@
    Langevin params, indicating that they have not been
    set yet. */
 constexpr double sentinel(double) { return -1.0; }
-<<<<<<< HEAD
-Vector3d sentinel(Vector3d) { return {-1.0, -1.0, -1.0}; }
+Utils::Vector3d sentinel(Utils::Vector3d) { return {-1.0, -1.0, -1.0}; }
 constexpr double set_nan(double) { return NAN; }
-Vector3d set_nan(Vector3d) { return {NAN, NAN, NAN}; }
-=======
-Utils::Vector3d sentinel(Utils::Vector3d) { return {-1.0, -1.0, -1.0}; }
->>>>>>> 0520af90
+Utils::Vector3d set_nan(Utils::Vector3d) { return {NAN, NAN, NAN}; }
 } // namespace
 
 /* LANGEVIN THERMOSTAT */
@@ -107,7 +103,8 @@
 }
 
 void langevin_rng_counter_increment() {
-  if (thermo_switch & THERMO_LANGEVIN)
+  if (thermo_switch &
+      (THERMO_LANGEVIN | THERMO_BROWNIAN))
     langevin_rng_counter->increment();
 }
 
@@ -279,17 +276,10 @@
   if (thermo_switch & THERMO_NPT_ISO)
     thermo_init_npt_isotropic();
 #endif
-<<<<<<< HEAD
-#ifdef GHMC
-  if (thermo_switch & THERMO_GHMC)
-    thermo_init_ghmc();
-#endif
 #ifdef BROWNIAN_DYNAMICS
   if (thermo_switch & THERMO_BROWNIAN)
     thermo_init_brownian();
 #endif
-=======
->>>>>>> 0520af90
 }
 
 void langevin_heat_up() {
