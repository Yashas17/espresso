--- conflicted
+++ resolved
@@ -122,12 +122,8 @@
       // field
       // So, the torques are given by m \times B
       double t[3];
-<<<<<<< HEAD
-      vector_product(p.r.dip, &(potentials[it_p]), t);
-=======
       const Vector3d dip = p.calc_dip();
       Utils::cross_product(dip, &(potentials[it_p]), t);
->>>>>>> 4aa99a01
       // The force is given by G m, where G is a matrix
       // which comes from the "fields" output of scafacos like this
       // 0 1 2
