
/*
  Copyright (C) 2010-2018 The ESPResSo project
  Copyright (C) 2002,2003,2004,2005,2006,2007,2008,2009,2010
    Max-Planck-Institute for Polymer Research, Theory Group

  This file is part of ESPResSo.

  ESPResSo is free software: you can redistribute it and/or modify
  it under the terms of the GNU General Public License as published by
  the Free Software Foundation, either version 3 of the License, or
  (at your option) any later version.

  ESPResSo is distributed in the hope that it will be useful,
  but WITHOUT ANY WARRANTY; without even the implied warranty of
  MERCHANTABILITY or FITNESS FOR A PARTICULAR PURPOSE.  See the
  GNU General Public License for more details.

  You should have received a copy of the GNU General Public License
  along with this program.  If not, see <http://www.gnu.org/licenses/>.
*/
/** \file
 *  Force calculation.
 *
 *  The corresponding header file is forces.hpp.
 */

#include "EspressoSystemInterface.hpp"

#include "comfixed_global.hpp"
#include "constraints.hpp"
#include "electrostatics_magnetostatics/icc.hpp"
#include "electrostatics_magnetostatics/p3m_gpu.hpp"
#include "forcecap.hpp"
#include "forces_inline.hpp"
#include "grid_based_algorithms/electrokinetics.hpp"
#include "grid_based_algorithms/lb_interface.hpp"
#include "grid_based_algorithms/lb_particle_coupling.hpp"
#include "immersed_boundaries.hpp"
#include "lattice.hpp"
#include "short_range_loop.hpp"

#include <profiler/profiler.hpp>

#include <cassert>

ActorList forceActors;

void init_forces() {
  ESPRESSO_PROFILER_CXX_MARK_FUNCTION;
  /* The force initialization depends on the used thermostat and the
     thermodynamic ensemble */

#ifdef NPT
  /* reset virial part of instantaneous pressure */
  if (integ_switch == INTEG_METHOD_NPT_ISO)
    nptiso.p_vir[0] = nptiso.p_vir[1] = nptiso.p_vir[2] = 0.0;
#endif

  /* initialize forces with Langevin thermostat forces
     or zero depending on the thermostat
     set torque to zero for all and rescale quaternions
  */
  for (auto &p : local_cells.particles()) {
    init_local_particle_force(&p);
  }

  /* initialize ghost forces with zero
     set torque to zero for all and rescale quaternions
  */
  for (auto &p : ghost_cells.particles()) {
    init_ghost_force(&p);
  }
}

void init_forces_ghosts() {
  for (auto &p : ghost_cells.particles()) {
    init_ghost_force(&p);
  }
}

// This function is no longer called from force_calc().
// The check was moved to rescale_fores() to avoid an additional iteration over
// all particles
void check_forces() {
  for (auto &p : local_cells.particles()) {
    check_particle_force(&p);
  }

  for (auto &p : ghost_cells.particles()) {
    check_particle_force(&p);
  }
}

void force_calc() {
  ESPRESSO_PROFILER_CXX_MARK_FUNCTION;

  espressoSystemInterface.update();

#ifdef COLLISION_DETECTION
  prepare_local_collision_queue();
#endif

#ifdef ELECTROSTATICS
  iccp3m_iteration();
#endif
  init_forces();

  for (auto &forceActor : forceActors) {
    forceActor->computeForces(espressoSystemInterface);
#ifdef ROTATION
    forceActor->computeTorques(espressoSystemInterface);
#endif
  }

  calc_long_range_forces();

  // Only calculate pair forces if the maximum cutoff is >0
  if (max_cut > 0) {
    short_range_loop([](Particle &p) { add_single_particle_force(&p); },
                     [](Particle &p1, Particle &p2, Distance &d) {
                       add_non_bonded_pair_force(&(p1), &(p2), d.vec21.data(),
                                                 sqrt(d.dist2), d.dist2);
                     });
  } else {
    // Otherwise only do single-particle contributions
    for (auto &p : local_cells.particles()) {
      add_single_particle_force(&p);
    }
  }
  auto local_parts = local_cells.particles();
  Constraints::constraints.add_forces(local_parts, sim_time);

#ifdef OIF_GLOBAL_FORCES
  if (max_oif_objects) {
    double area_volume[2]; // There are two global quantities that need to be
    // evaluated: object's surface and object's volume. One
    // can add another quantity.
    area_volume[0] = 0.0;
    area_volume[1] = 0.0;
    for (int i = 0; i < max_oif_objects; i++) {
      calc_oif_global(area_volume, i);
      if (fabs(area_volume[0]) < 1e-100 && fabs(area_volume[1]) < 1e-100)
        break;
      add_oif_global_forces(area_volume, i);
    }
  }
#endif

#ifdef IMMERSED_BOUNDARY
  // Must be done here. Forces need to be ghost-communicated
  immersed_boundaries.volume_conservation();
#endif

#if defined(LB_GPU) || defined(LB)
<<<<<<< HEAD
#ifdef LB
  if (lattice_switch & LATTICE_LB) {
#ifdef ENGINE
    ghost_communicator(&cell_structure.exchange_ghosts_comm,
                       GHOSTTRANS_SWIMMING);
#endif
  }
#endif
=======
>>>>>>> f9d50357
  lb_lbcoupling_calc_particle_lattice_ia(thermo_virtual);
#endif

#ifdef METADYNAMICS
  /* Metadynamics main function */
  meta_perform();
#endif

#ifdef CUDA
  copy_forces_from_GPU(local_cells.particles());
#endif

// VIRTUAL_SITES distribute forces
#ifdef VIRTUAL_SITES
  if (virtual_sites()->need_ghost_comm_before_back_transfer()) {
    ghost_communicator(&cell_structure.collect_ghost_force_comm);
    init_forces_ghosts();
  }
  virtual_sites()->back_transfer_forces_and_torques();
#endif

  // Communication Step: ghost forces
  ghost_communicator(&cell_structure.collect_ghost_force_comm);

  auto local_particles = local_cells.particles();
  // should be pretty late, since it needs to zero out the total force
  comfixed.apply(comm_cart, local_particles);

  // Needs to be the last one to be effective
  forcecap_cap(local_cells.particles());

  // mark that forces are now up-to-date
  recalc_forces = 0;
}

void calc_long_range_forces() {
  ESPRESSO_PROFILER_CXX_MARK_FUNCTION;
#ifdef ELECTROSTATICS
  /* calculate k-space part of electrostatic interaction. */
  switch (coulomb.method) {
#ifdef P3M
  case COULOMB_ELC_P3M:
    if (elc_params.dielectric_contrast_on) {
      ELC_P3M_modify_p3m_sums_both();
      ELC_p3m_charge_assign_both();
      ELC_P3M_self_forces();
    } else
      p3m_charge_assign();

    p3m_calc_kspace_forces(1, 0);

    if (elc_params.dielectric_contrast_on)
      ELC_P3M_restore_p3m_sums();

    ELC_add_force();

    break;
#endif
#ifdef CUDA
  case COULOMB_P3M_GPU:
    if (this_node == 0) {
      FORCE_TRACE(printf("Computing GPU P3M forces.\n"));
      p3m_gpu_add_farfield_force();
    }
    /* there is no NPT handling here as long as we cannot compute energies.
       This is checked in integrator_npt_sanity_checks() when integration
       starts. */
    break;
#endif
#ifdef P3M
  case COULOMB_P3M:
    FORCE_TRACE(printf("%d: Computing P3M forces.\n", this_node));
    p3m_charge_assign();
#ifdef NPT
    if (integ_switch == INTEG_METHOD_NPT_ISO)
      nptiso.p_vir[0] += p3m_calc_kspace_forces(1, 1);
    else
#endif
      p3m_calc_kspace_forces(1, 0);
    break;
#endif
  case COULOMB_MMM2D:
    MMM2D_add_far_force();
    MMM2D_dielectric_layers_force_contribution();
    break;
#ifdef SCAFACOS
  case COULOMB_SCAFACOS:
    assert(!Scafacos::dipolar());
    Scafacos::add_long_range_force();
    break;
#endif
  default:
    break;
  }

#ifdef ELECTROKINETICS
  /* If enabled, calculate electrostatics contribution from electrokinetics
   * species. */
  ek_calculate_electrostatic_coupling();
#endif

#endif /*ifdef ELECTROSTATICS */

#ifdef DIPOLES
  /* calculate k-space part of the magnetostatic interaction. */
  switch (coulomb.Dmethod) {
#ifdef DP3M
  case DIPOLAR_MDLC_P3M:
    add_mdlc_force_corrections();
  // fall through
  case DIPOLAR_P3M:
    dp3m_dipole_assign();
#ifdef NPT
    if (integ_switch == INTEG_METHOD_NPT_ISO) {
      nptiso.p_vir[0] += dp3m_calc_kspace_forces(1, 1);
      fprintf(stderr, "dipolar_P3M at this moment is added to p_vir[0]\n");
    } else
#endif
      dp3m_calc_kspace_forces(1, 0);

    break;
#endif
  case DIPOLAR_ALL_WITH_ALL_AND_NO_REPLICA:
    dawaanr_calculations(1, 0);
    break;
#ifdef DP3M
  case DIPOLAR_MDLC_DS:
    add_mdlc_force_corrections();
    // fall through
#endif
  case DIPOLAR_DS:
    magnetic_dipolar_direct_sum_calculations(1, 0);
    break;
  case DIPOLAR_DS_GPU:
    // Do nothing. It's an actor
    break;
#ifdef DIPOLAR_BARNES_HUT
  case DIPOLAR_BH_GPU:
    // Do nothing, it's an actor.
    break;
#endif // BARNES_HUT
#ifdef SCAFACOS_DIPOLES
  case DIPOLAR_SCAFACOS:
    assert(Scafacos::dipolar());
    Scafacos::add_long_range_force();
#endif
  case DIPOLAR_NONE:
    break;
  default:
    runtimeErrorMsg() << "unknown dipolar method";
    break;
  }
#endif /*ifdef DIPOLES */
}<|MERGE_RESOLUTION|>--- conflicted
+++ resolved
@@ -37,7 +37,6 @@
 #include "grid_based_algorithms/lb_interface.hpp"
 #include "grid_based_algorithms/lb_particle_coupling.hpp"
 #include "immersed_boundaries.hpp"
-#include "lattice.hpp"
 #include "short_range_loop.hpp"
 
 #include <profiler/profiler.hpp>
@@ -153,17 +152,6 @@
 #endif
 
 #if defined(LB_GPU) || defined(LB)
-<<<<<<< HEAD
-#ifdef LB
-  if (lattice_switch & LATTICE_LB) {
-#ifdef ENGINE
-    ghost_communicator(&cell_structure.exchange_ghosts_comm,
-                       GHOSTTRANS_SWIMMING);
-#endif
-  }
-#endif
-=======
->>>>>>> f9d50357
   lb_lbcoupling_calc_particle_lattice_ia(thermo_virtual);
 #endif
 
