/*
Copyright (C) 2019 The ESPResSo project

This file is part of ESPResSo.

ESPResSo is free software: you can redistribute it and/or modify
it under the terms of the GNU General Public License as published by
the Free Software Foundation, either version 3 of the License, or
(at your option) any later version.

ESPResSo is distributed in the hope that it will be useful,
but WITHOUT ANY WARRANTY; without even the implied warranty of
MERCHANTABILITY or FITNESS FOR A PARTICULAR PURPOSE.  See the
GNU General Public License for more details.

You should have received a copy of the GNU General Public License
along with this program.  If not, see <http://www.gnu.org/licenses/>.
*/
#ifndef OBSERVABLES_PARTICLEDISTANCES_HPP
#define OBSERVABLES_PARTICLEDISTANCES_HPP

#include "PidObservable.hpp"
#include <utils/Vector.hpp>

#include <vector>

namespace Observables {

/** Calculate distances between particles in a polymer.
 *  For @f$ n @f$ bonded particles, return the @f$ n-1 @f$ distances separating
 *  them.
 */
class ParticleDistances : public PidObservable {
public:
<<<<<<< HEAD
  using PidObservable::PidObservable;
  std::vector<double> operator()(PartCfg &partCfg) const override {
=======
  std::vector<double> evaluate(PartCfg &partCfg) const override {
>>>>>>> a25c40a9
    std::vector<double> res(n_values());
    for (int i = 0, end = n_values(); i < end; i++) {
      auto v = get_mi_vector(partCfg[ids()[i]].r.p, partCfg[ids()[i + 1]].r.p);
      res[i] = v.norm();
    }
    return res;
  }
  int n_values() const override { return ids().size() - 1; }
};

} // Namespace Observables

#endif<|MERGE_RESOLUTION|>--- conflicted
+++ resolved
@@ -32,12 +32,8 @@
  */
 class ParticleDistances : public PidObservable {
 public:
-<<<<<<< HEAD
   using PidObservable::PidObservable;
-  std::vector<double> operator()(PartCfg &partCfg) const override {
-=======
   std::vector<double> evaluate(PartCfg &partCfg) const override {
->>>>>>> a25c40a9
     std::vector<double> res(n_values());
     for (int i = 0, end = n_values(); i < end; i++) {
       auto v = get_mi_vector(partCfg[ids()[i]].r.p, partCfg[ids()[i + 1]].r.p);
