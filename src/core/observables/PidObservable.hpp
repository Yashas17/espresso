--- conflicted
+++ resolved
@@ -41,12 +41,9 @@
   virtual std::vector<double> evaluate(PartCfg &partCfg) const = 0;
 
 public:
-<<<<<<< HEAD
   explicit PidObservable(std::vector<int> ids) : m_ids(std::move(ids)) {}
-=======
   std::vector<double> operator()() const final;
 
->>>>>>> a25c40a9
   std::vector<int> &ids() { return m_ids; }
   std::vector<int> const &ids() const { return m_ids; }
 };
