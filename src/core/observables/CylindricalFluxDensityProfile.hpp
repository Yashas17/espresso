--- conflicted
+++ resolved
@@ -35,51 +35,6 @@
       }
       auto const ppos_cyl =
           Utils::transform_to_cylinder_coordinates(ppos_shifted);
-<<<<<<< HEAD
-      r_bin = std::floor((ppos_cyl[0] - min_r) / r_bin_size());
-      phi_bin = std::floor((ppos_cyl[1] - min_phi) / phi_bin_size());
-      z_bin = std::floor((ppos_cyl[2] - min_z) / z_bin_size());
-
-      bin_volume =
-          PI *
-          ((min_r + (r_bin + 1) * r_bin_size()) *
-               (min_r + (r_bin + 1) * r_bin_size()) -
-           (min_r + r_bin * r_bin_size()) * (min_r + r_bin * r_bin_size())) *
-          z_bin_size() * phi_bin_size() / (2 * PI);
-      if (r_bin >= 0 && r_bin < n_r_bins && phi_bin >= 0 &&
-          phi_bin < n_phi_bins && z_bin >= 0 && z_bin < n_z_bins) {
-
-        // Coordinate transform the velocities and divide core velocities by
-        // time_step to get MD units. v_r = (x * v_x + y * v_y) / sqrt(x^2 +
-        // y^2)
-        double v_r = (ppos_shifted[0] * vel[0] / time_step +
-                      ppos_shifted[1] * vel[1] / time_step) /
-                     std::sqrt(ppos_shifted[0] * ppos_shifted[0] +
-                               ppos_shifted[1] * ppos_shifted[1]);
-        // v_phi = (x * v_y - y * v_x ) / (x^2 + y^2)
-        double v_phi = (ppos_shifted[0] * vel[1] / time_step -
-                        ppos_shifted[1] * vel[0] / time_step) /
-                       (ppos_shifted[0] * ppos_shifted[0] +
-                        ppos_shifted[1] * ppos_shifted[1]);
-        // v_z = v_z
-        double v_z = vel[2] / time_step;
-        // Write a flat histogram.
-        // index calculation: using the following formula for N dimensions:
-        //   ind = ind_{N-1} + sum_{j=0}^{N-2} (ind_j * prod_{k=j+1}^{N-1} n_k),
-        // where ind is the flattened index, ind_i is the ith unflattened index
-        // and n_i is the size of the ith dimension.
-        int ind =
-            3 * (r_bin * n_phi_bins * n_z_bins + phi_bin * n_z_bins + z_bin);
-        if (std::isfinite(v_r)) {
-          res[ind + 0] += v_r / bin_volume;
-        }
-        if (std::isfinite(v_phi)) {
-          res[ind + 1] += v_phi / bin_volume;
-        }
-        if (std::isfinite(v_z)) {
-          res[ind + 2] += v_z / bin_volume;
-        }
-=======
       // Coordinate transform the velocities and divide core velocities by
       // time_step to get MD units. v_r = (x * v_x + y * v_y) / sqrt(x^2 +
       // y^2)
@@ -95,7 +50,6 @@
       // v_z = v_z
       double v_z = partCfg[id].m.v[2] / time_step;
       histogram.update(ppos_cyl, std::vector<double>{{v_r, v_phi, v_z}});
->>>>>>> 3035e0ce
       }
     histogram.normalize();
     return histogram.get_histogram();
