--- conflicted
+++ resolved
@@ -26,12 +26,9 @@
 namespace Observables {
 class CylindricalDensityProfile : public CylindricalPidProfileObservable {
 public:
-<<<<<<< HEAD
   using CylindricalPidProfileObservable::CylindricalPidProfileObservable;
-  std::vector<double> operator()(PartCfg &partCfg) const override {
-=======
   std::vector<double> evaluate(PartCfg &partCfg) const override {
->>>>>>> a25c40a9
+
     std::array<size_t, 3> n_bins{{static_cast<size_t>(n_r_bins),
                                   static_cast<size_t>(n_phi_bins),
                                   static_cast<size_t>(n_z_bins)}};
