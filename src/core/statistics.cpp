/*
  Copyright (C) 2010,2011,2012,2013,2014,2015,2016 The ESPResSo project
  Copyright (C) 2002,2003,2004,2005,2006,2007,2008,2009,2010
    Max-Planck-Institute for Polymer Research, Theory Group

  This file is part of ESPResSo.

  ESPResSo is free software: you can redistribute it and/or modify
  it under the terms of the GNU General Public License as published by
  the Free Software Foundation, either version 3 of the License, or
  (at your option) any later version.

  ESPResSo is distributed in the hope that it will be useful,
  but WITHOUT ANY WARRANTY; without even the implied warranty of
  MERCHANTABILITY or FITNESS FOR A PARTICULAR PURPOSE.  See the
  GNU General Public License for more details.

  You should have received a copy of the GNU General Public License
  along with this program.  If not, see <http://www.gnu.org/licenses/>.
*/
/** \file statistics.cpp
    This is the place for analysis (so far...).
    Implementation of statistics.hpp
*/
#include "statistics.hpp"
#include "communication.hpp"
#include "energy.hpp"
#include "grid.hpp"
#include "grid_based_algorithms/lb.hpp"
#include "initialize.hpp"
#include "nonbonded_interactions/nonbonded_interaction_data.hpp"
#include "npt.hpp"
#include "partCfg_global.hpp"
#include "particle_data.hpp"
#include "pressure.hpp"
#include "short_range_loop.hpp"
#include "statistics_chain.hpp"
#include "statistics_cluster.hpp"
#include "statistics_fluid.hpp"
#include "utils.hpp"
#include "utils/NoOp.hpp"
#include "utils/list_contains.hpp"
#include "virtual_sites.hpp"

#include <cstdlib>
#include <cstring>
#include <limits>

/** Previous particle configurations (needed for offline analysis and
    correlation analysis) */
double **configs = nullptr;
int n_configs = 0;
int n_part_conf = 0;

/****************************************************************************************
 *                                 helper functions
 ****************************************************************************************/
/****************************************************************************************
 *                                 basic observables calculation
 ****************************************************************************************/

double mindist(PartCfg &partCfg, IntList const &set1, IntList const &set2) {
  double pt[3];
  int in_set;

  auto mindist2 = std::numeric_limits<double>::infinity();

  for (auto jt = partCfg.begin(); jt != (--partCfg.end()); ++jt) {
    pt[0] = jt->r.p[0];
    pt[1] = jt->r.p[1];
    pt[2] = jt->r.p[2];
    /* check which sets particle j belongs to
       bit 0: set1, bit1: set2
    */
    in_set = 0;
    if (set1.empty() || list_contains(set1, jt->p.type))
      in_set = 1;
    if (set2.empty() || list_contains(set2, jt->p.type))
      in_set |= 2;
    if (in_set == 0)
      continue;

    for (auto it = std::next(jt); it != partCfg.end(); ++it)
      /* accept a pair if particle j is in set1 and particle i in set2 or vice
       * versa. */
      if (((in_set & 1) && (set2.empty() || list_contains(set2, it->p.type))) ||
          ((in_set & 2) && (set1.empty() || list_contains(set1, it->p.type))))
        mindist2 = std::min(mindist2, min_distance2(pt, it->r.p));
  }

  return std::sqrt(mindist2);
}

void merge_aggregate_lists(int *head_list, int *agg_id_list, int p1molid,
                           int p2molid, int *link_list) {
  int target1, target2, head_p1;
  /* merge list containing p2molid into list containing p1molid*/
  target1 = head_list[agg_id_list[p2molid]];
  head_list[agg_id_list[p2molid]] = -2;
  head_p1 = head_list[agg_id_list[p1molid]];
  head_list[agg_id_list[p1molid]] = target1;
  agg_id_list[target1] = agg_id_list[p1molid];
  target2 = link_list[target1];
  while (target2 != -1) {
    target1 = target2;
    target2 = link_list[target1];
    agg_id_list[target1] = agg_id_list[p1molid];
  }
  agg_id_list[target1] = agg_id_list[p1molid];
  link_list[target1] = head_p1;
}

int aggregation(double dist_criteria2, int min_contact, int s_mol_id,
                int f_mol_id, int *head_list, int *link_list, int *agg_id_list,
                int *agg_num, int *agg_size, int *agg_max, int *agg_min,
                int *agg_avg, int *agg_std, int charge) {
  int target1;
  int *contact_num, ind;

  if (min_contact > 1) {
    contact_num =
        (int *)Utils::malloc(topology.size() * topology.size() * sizeof(int));
    for (int i = 0; i < topology.size() * topology.size(); i++)
      contact_num[i] = 0;
  } else {
    contact_num = (int *)0; /* Just to keep the compiler happy */
  }

  on_observable_calc();

  for (int i = s_mol_id; i <= f_mol_id; i++) {
    head_list[i] = i;
    link_list[i] = -1;
    agg_id_list[i] = i;
    agg_size[i] = 0;
  }

  short_range_loop(Utils::NoOp{}, [&](Particle &p1, Particle &p2, Distance &d) {
    auto p1molid = p1.p.mol_id;
    auto p2molid = p2.p.mol_id;
    if (((p1molid <= f_mol_id) && (p1molid >= s_mol_id)) &&
        ((p2molid <= f_mol_id) && (p2molid >= s_mol_id))) {
      if (agg_id_list[p1molid] != agg_id_list[p2molid]) {
#ifdef ELECTROSTATICS
        if (charge && (p1.p.q * p2.p.q >= 0)) {
          return;
        }
#endif
        if (d.dist2 < dist_criteria2) {
          if (p1molid > p2molid) {
            ind = p1molid * topology.size() + p2molid;
          } else {
            ind = p2molid * topology.size() + p1molid;
          }
          if (min_contact > 1) {
            contact_num[ind]++;
            if (contact_num[ind] >= min_contact) {
              merge_aggregate_lists(head_list, agg_id_list, p1molid, p2molid,
                                    link_list);
            }
          } else {
            merge_aggregate_lists(head_list, agg_id_list, p1molid, p2molid,
                                  link_list);
          }
        }
      }
    }
  });

  /* count number of aggregates
     find aggregate size
     find max and find min size, and std */
  for (int i = s_mol_id; i <= f_mol_id; i++) {
    if (head_list[i] != -2) {
      (*agg_num)++;
      agg_size[*agg_num - 1]++;
      target1 = head_list[i];
      while (link_list[target1] != -1) {
        target1 = link_list[target1];
        agg_size[*agg_num - 1]++;
      }
    }
  }

  for (int i = 0; i < *agg_num; i++) {
    *agg_avg += agg_size[i];
    *agg_std += agg_size[i] * agg_size[i];
    if (*agg_min > agg_size[i]) {
      *agg_min = agg_size[i];
    }
    if (*agg_max < agg_size[i]) {
      *agg_max = agg_size[i];
    }
  }

  return 0;
}

/** Calculate momentum of all particles in the local domain
 * @param result Result for this processor (Output)
 */
void predict_momentum_particles(double *result) {
  double momentum[3] = {0.0, 0.0, 0.0};

  for (auto const &p : local_cells.particles()) {
    auto const mass = p.p.mass;

    momentum[0] += mass * (p.m.v[0] + p.f.f[0] * 0.5 * time_step / p.p.mass);
    momentum[1] += mass * (p.m.v[1] + p.f.f[1] * 0.5 * time_step / p.p.mass);
    momentum[2] += mass * (p.m.v[2] + p.f.f[2] * 0.5 * time_step / p.p.mass);
  }

  MPI_Reduce(momentum, result, 3, MPI_DOUBLE, MPI_SUM, 0, comm_cart);
}

/** Calculate total momentum of the system (particles & LB fluid)
 * inputs are bools to include particles and fluid in the linear momentum
 * calculation
 * @param momentum Result for this processor (Output)
 */
std::vector<double> calc_linear_momentum(int include_particles,
                                         int include_lbfluid) {
  double momentum_particles[3] = {0., 0., 0.};
  std::vector<double> linear_momentum(3, 0.0);
  if (include_particles) {
    mpi_gather_stats(4, momentum_particles, nullptr, nullptr, nullptr);
    linear_momentum[0] += momentum_particles[0];
    linear_momentum[1] += momentum_particles[1];
    linear_momentum[2] += momentum_particles[2];
  }
  if (include_lbfluid) {
    double momentum_fluid[3] = {0., 0., 0.};
#ifdef LB
    if (lattice_switch & LATTICE_LB) {
      mpi_gather_stats(6, momentum_fluid, nullptr, nullptr, nullptr);
    }
#endif
#ifdef LB_GPU
    if (lattice_switch & LATTICE_LB_GPU) {
      lb_calc_fluid_momentum_GPU(momentum_fluid);
    }
#endif
    linear_momentum[0] += momentum_fluid[0];
    linear_momentum[1] += momentum_fluid[1];
    linear_momentum[2] += momentum_fluid[2];
  }
  return linear_momentum;
}

std::vector<double> centerofmass(PartCfg &partCfg, int type) {
  std::vector<double> com(3);
  double mass = 0.0;

  for (auto const &p : partCfg) {
    if ((p.p.type == type) || (type == -1)) {
      for (int j = 0; j < 3; j++) {
        com[j] += p.r.p[j] * (p).p.mass;
      }
      mass += (p).p.mass;
    }
  }
  for (int j = 0; j < 3; j++)
    com[j] /= mass;
  return com;
}

std::vector<double> centerofmass_vel(PartCfg &partCfg, int type) {
  /*center of mass velocity scaled with time_step*/
  std::vector<double> com_vel(3);
  int count = 0;

  for (auto const &p : partCfg) {
    if (type == p.p.type) {
      for (int i = 0; i < 3; i++) {
        com_vel[i] += p.m.v[i];
      }
      count++;
    }
  }

  for (int i = 0; i < 3; i++) {
    com_vel[i] /= count;
  }
  return com_vel;
}

void angularmomentum(PartCfg &partCfg, int type, double *com) {
  double tmp[3];
  com[0] = com[1] = com[2] = 0.;

  for (auto const &p : partCfg) {
    if (type == p.p.type) {
      vector_product(p.r.p, p.m.v, tmp);
      for (int i = 0; i < 3; i++) {
        com[i] += tmp[i] * p.p.mass;
      }
    }
  }
  return;
}

void momentofinertiamatrix(PartCfg &partCfg, int type, double *MofImatrix) {
  int i, count;
  double p1[3], massi;
  std::vector<double> com(3);
  count = 0;

  for (i = 0; i < 9; i++)
    MofImatrix[i] = 0.;
  com = centerofmass(partCfg, type);
  for (auto const &p : partCfg) {
    if (type == p.p.type) {
      count++;
      for (i = 0; i < 3; i++) {
        p1[i] = p.r.p[i] - com[i];
      }
      massi = p.p.mass;
      MofImatrix[0] += massi * (p1[1] * p1[1] + p1[2] * p1[2]);
      MofImatrix[4] += massi * (p1[0] * p1[0] + p1[2] * p1[2]);
      MofImatrix[8] += massi * (p1[0] * p1[0] + p1[1] * p1[1]);
      MofImatrix[1] -= massi * (p1[0] * p1[1]);
      MofImatrix[2] -= massi * (p1[0] * p1[2]);
      MofImatrix[5] -= massi * (p1[1] * p1[2]);
    }
  }
  /* use symmetry */
  MofImatrix[3] = MofImatrix[1];
  MofImatrix[6] = MofImatrix[2];
  MofImatrix[7] = MofImatrix[5];
}

IntList nbhood(PartCfg &partCfg, double pt[3], double r, int planedims[3]) {
  IntList ids;
  Vector3d d;

  auto const r2 = r * r;

  for (auto const &p : partCfg) {
    if ((planedims[0] + planedims[1] + planedims[2]) == 3) {
      d = get_mi_vector(pt, p.r.p);
    } else {
      /* Calculate the in plane distance */
      for (int j = 0; j < 3; j++) {
        d[j] = planedims[j] * (p.r.p[j] - pt[j]);
      }
    }

    if (d.norm2() < r2) {
      ids.push_back(p.p.identity);
    }
  }

  return ids;
}

double distto(PartCfg &partCfg, double p[3], int pid) {
  auto mindist = std::numeric_limits<double>::infinity();

  for (auto const &part : partCfg) {
    if (pid != part.p.identity) {
      auto const d = get_mi_vector(p, part.r.p);
      mindist = std::min(mindist, d.norm2());
    }
  }
  return std::sqrt(mindist);
}

void calc_part_distribution(PartCfg &partCfg, int *p1_types, int n_p1,
                            int *p2_types, int n_p2, double r_min, double r_max,
                            int r_bins, int log_flag, double *low,
                            double *dist) {
  int t1, t2, ind, cnt = 0;
  double inv_bin_width = 0.0;
  double min_dist, min_dist2 = 0.0, start_dist2, act_dist2;

  start_dist2 = Utils::sqr(box_l[0] + box_l[1] + box_l[2]);
  /* bin preparation */
  *low = 0.0;
  for (int i = 0; i < r_bins; i++)
    dist[i] = 0.0;
  if (log_flag == 1)
    inv_bin_width = (double)r_bins / (log(r_max) - log(r_min));
  else
    inv_bin_width = (double)r_bins / (r_max - r_min);

  /* particle loop: p1_types*/
  for (auto const &p1 : partCfg) {
    for (t1 = 0; t1 < n_p1; t1++) {
      if (p1.p.type == p1_types[t1]) {
        min_dist2 = start_dist2;
        /* particle loop: p2_types*/
        for (auto const &p2 : partCfg) {
          if (p1 != p2) {
            for (t2 = 0; t2 < n_p2; t2++) {
              if (p2.p.type == p2_types[t2]) {
                act_dist2 = min_distance2(p1.r.p, p2.r.p);
                if (act_dist2 < min_dist2) {
                  min_dist2 = act_dist2;
                }
              }
            }
          }
        }
        min_dist = sqrt(min_dist2);
        if (min_dist <= r_max) {
          if (min_dist >= r_min) {
            /* calculate bin index */
            if (log_flag == 1)
              ind = (int)((log(min_dist) - log(r_min)) * inv_bin_width);
            else
              ind = (int)((min_dist - r_min) * inv_bin_width);
            if (ind >= 0 && ind < r_bins) {
              dist[ind] += 1.0;
            }
          } else {
            *low += 1.0;
          }
        }
        cnt++;
      }
    }
  }

  /* normalization */
  *low /= (double)cnt;
  for (int i = 0; i < r_bins; i++)
    dist[i] /= (double)cnt;
}

void calc_rdf(PartCfg &partCfg, std::vector<int> &p1_types,
              std::vector<int> &p2_types, double r_min, double r_max,
              int r_bins, std::vector<double> &rdf) {
  calc_rdf(partCfg, &p1_types[0], p1_types.size(), &p2_types[0],
           p2_types.size(), r_min, r_max, r_bins, &rdf[0]);
}

void calc_rdf(PartCfg &partCfg, int *p1_types, int n_p1, int *p2_types,
              int n_p2, double r_min, double r_max, int r_bins, double *rdf) {
  long int cnt = 0;
  int i, t1, t2, ind;
  int mixed_flag = 0;
  double inv_bin_width = 0.0, bin_width = 0.0, dist;
  double volume, bin_volume, r_in, r_out;

  if (n_p1 == n_p2) {
    for (i = 0; i < n_p1; i++)
      if (p1_types[i] != p2_types[i])
        mixed_flag = 1;
  } else
    mixed_flag = 1;

  bin_width = (r_max - r_min) / (double)r_bins;
  inv_bin_width = 1.0 / bin_width;
  for (i = 0; i < r_bins; i++)
    rdf[i] = 0.0;
  /* particle loop: p1_types*/
  for (auto it = partCfg.begin(); it != partCfg.end(); ++it) {
    for (t1 = 0; t1 < n_p1; t1++) {
      if (it->p.type == p1_types[t1]) {
        /* distinguish mixed and identical rdf's */
        auto jt = (mixed_flag == 1) ? partCfg.begin() : std::next(it);

        /* particle loop: p2_types*/
        for (; jt != partCfg.end(); ++jt) {
          for (t2 = 0; t2 < n_p2; t2++) {
            if (jt->p.type == p2_types[t2]) {
              dist = min_distance(it->r.p, jt->r.p);
              if (dist > r_min && dist < r_max) {
                ind = (int)((dist - r_min) * inv_bin_width);
                rdf[ind]++;
              }
              cnt++;
            }
          }
        }
      }
    }
  }

  /* normalization */
  volume = box_l[0] * box_l[1] * box_l[2];
  for (i = 0; i < r_bins; i++) {
    r_in = i * bin_width + r_min;
    r_out = r_in + bin_width;
    bin_volume =
        (4.0 / 3.0) * PI * ((r_out * r_out * r_out) - (r_in * r_in * r_in));
    rdf[i] *= volume / (bin_volume * cnt);
  }
}

void calc_rdf_av(PartCfg &partCfg, std::vector<int> &p1_types,
                 std::vector<int> &p2_types, double r_min, double r_max,
                 int r_bins, std::vector<double> &rdf, int n_conf) {
  calc_rdf_av(partCfg, &p1_types[0], p1_types.size(), &p2_types[0],
              p2_types.size(), r_min, r_max, r_bins, &rdf[0], n_conf);
}

void calc_rdf_av(PartCfg &partCfg, int *p1_types, int n_p1, int *p2_types,
                 int n_p2, double r_min, double r_max, int r_bins, double *rdf,
                 int n_conf) {
  long int cnt = 0;
  int cnt_conf = 1;
  int mixed_flag = 0;
  double inv_bin_width = 0.0, bin_width = 0.0;
  double volume, bin_volume, r_in, r_out;
  double *rdf_tmp, p1[3], p2[3];

  rdf_tmp = (double *)Utils::malloc(r_bins * sizeof(double));

  if (n_p1 == n_p2) {
    for (int i = 0; i < n_p1; i++)
      if (p1_types[i] != p2_types[i])
        mixed_flag = 1;
  } else
    mixed_flag = 1;

  bin_width = (r_max - r_min) / (double)r_bins;
  inv_bin_width = 1.0 / bin_width;
  volume = box_l[0] * box_l[1] * box_l[2];
  for (int l = 0; l < r_bins; l++)
    rdf_tmp[l] = rdf[l] = 0.0;

  while (cnt_conf <= n_conf) {
    for (int l = 0; l < r_bins; l++)
      rdf_tmp[l] = 0.0;
    cnt = 0;
    auto const k = n_configs - cnt_conf;
    int i = 0;
    for (auto it = partCfg.begin(); it != partCfg.end(); ++it) {
      for (int t1 = 0; t1 < n_p1; t1++) {
        if (it->p.type == p1_types[t1]) {
          /* distinguish mixed and identical rdf's */
          auto jt = (mixed_flag == 1) ? partCfg.begin() : std::next(it);
          int j = (mixed_flag == 1) ? 0 : i + 1;

          // particle loop: p2_types
          for (; jt != partCfg.end(); ++jt) {
            for (int t2 = 0; t2 < n_p2; t2++) {
              if (jt->p.type == p2_types[t2]) {
                p1[0] = configs[k][3 * i + 0];
                p1[1] = configs[k][3 * i + 1];
                p1[2] = configs[k][3 * i + 2];
                p2[0] = configs[k][3 * j + 0];
                p2[1] = configs[k][3 * j + 1];
                p2[2] = configs[k][3 * j + 2];
                auto const dist = min_distance(p1, p2);
                if (dist > r_min && dist < r_max) {
                  auto const ind =
                      static_cast<int>((dist - r_min) * inv_bin_width);
                  rdf_tmp[ind]++;
                }
                cnt++;
              }
            }
            j++;
          }
        }
      }
      i++;
    }
    // normalization

    for (int i = 0; i < r_bins; i++) {
      r_in = i * bin_width + r_min;
      r_out = r_in + bin_width;
      bin_volume =
          (4.0 / 3.0) * PI * ((r_out * r_out * r_out) - (r_in * r_in * r_in));
      rdf[i] += rdf_tmp[i] * volume / (bin_volume * cnt);
    }

    cnt_conf++;
  } // cnt_conf loop
  for (int i = 0; i < r_bins; i++) {
    rdf[i] /= (cnt_conf - 1);
  }
  free(rdf_tmp);
}

void calc_structurefactor(PartCfg &partCfg, int *p_types, int n_types,
                          int order, double **_ff) {
  int i, j, k, n, qi, t, order2;
  double qr, twoPI_L, C_sum, S_sum, *ff = nullptr;

  order2 = order * order;
  *_ff = ff = Utils::realloc(ff, 2 * order2 * sizeof(double));
  ff[2 * order2] = 0;
  twoPI_L = 2 * PI / box_l[0];

  if ((n_types < 0) || (n_types > max_seen_particle_type)) {
    fprintf(stderr, "WARNING: Wrong number of particle types!");
    fflush(nullptr);
    errexit();
  } else if (order < 1) {
    fprintf(stderr,
            "WARNING: parameter \"order\" has to be a whole positive number");
    fflush(nullptr);
    errexit();
  } else {
    for (qi = 0; qi < 2 * order2; qi++) {
      ff[qi] = 0.0;
    }
    for (i = 0; i <= order; i++) {
      for (j = -order; j <= order; j++) {
        for (k = -order; k <= order; k++) {
          n = i * i + j * j + k * k;
          if ((n <= order2) && (n >= 1)) {
            C_sum = S_sum = 0.0;
            for (auto const &p : partCfg) {
              for (t = 0; t < n_types; t++) {
                if (p.p.type == p_types[t]) {
                  qr = twoPI_L * (i * p.r.p[0] + j * p.r.p[1] + k * p.r.p[2]);
                  C_sum += cos(qr);
                  S_sum += sin(qr);
                }
              }
            }
            ff[2 * n - 2] += C_sum * C_sum + S_sum * S_sum;
            ff[2 * n - 1]++;
          }
        }
      }
    }
    n = 0;
    for (auto const &p : partCfg) {
      for (t = 0; t < n_types; t++) {
        if (p.p.type == p_types[t])
          n++;
      }
    }
    for (qi = 0; qi < order2; qi++)
      if (ff[2 * qi + 1] != 0)
        ff[2 * qi] /= n * ff[2 * qi + 1];
  }
}

std::vector<std::vector<double>> modify_stucturefactor(int order, double *sf) {
  int length = 0;

  for (int i = 0; i < order * order; i++) {
    if (sf[2 * i + 1] > 0) {
      length++;
    }
  }

  double qfak = 2.0 * PI / box_l[0];
  std::vector<double> intern;
  intern.assign(2, 0.0);
  std::vector<std::vector<double>> structure_factor;
  structure_factor.assign(length, intern);

  int cnt = 0;
  for (int i = 0; i < order * order; i++) {
    if (sf[2 * i + 1] > 0) {
      structure_factor[cnt][0] = qfak * sqrt(i + 1);
      structure_factor[cnt][1] = sf[2 * i];
      cnt++;
    }
  }

  return structure_factor;
}

// calculates average density profile in dir direction over last n_conf
// configurations
void density_profile_av(PartCfg &partCfg, int n_conf, int n_bin, double density,
                        int dir, double *rho_ave, int type) {
  int i, j, k, m, n;
  double r;
  double r_bin;
  double pos[3];
  int image_box[3];

  // calculation over last n_conf configurations

  // bin width
  r_bin = box_l[dir] / (double)(n_bin);

  for (i = 0; i < n_bin; i++)
    rho_ave[i] = 0;

  k = n_configs - n_conf;

  while (k < n_configs) {
    r = 0;
    j = 0;
    while (r < box_l[dir]) {
      n = 0;
      for (auto const &p : partCfg) {
        // com particles
        if (p.p.type == type) {
          for (m = 0; m < 3; m++) {
            pos[m] = configs[k][3 * i + m];
            image_box[m] = 0;
          }
          fold_coordinate(pos, image_box, dir);
          if (pos[dir] <= r + r_bin && pos[dir] > r)
            n++;
        }
      }

      rho_ave[j] += (double)(n) / (box_l[1] * box_l[2] * r_bin) / density;
      j++;
      r += r_bin;
    }
    k++;
  } // k loop

  // normalization
  for (i = 0; i < n_bin; i++)
    rho_ave[i] /= n_conf;
}

int calc_cylindrical_average(
    PartCfg &partCfg, std::vector<double> const &center_,
    std::vector<double> const &direction_, double length, double radius,
    int bins_axial, int bins_radial, std::vector<int> types,
    std::map<std::string, std::vector<std::vector<std::vector<double>>>>
        &distribution) {
  int index_axial;
  int index_radial;
  double binwd_axial = length / bins_axial;
  double binwd_radial = radius / bins_radial;

  auto center = Vector3d{center_};
  auto direction = Vector3d{direction_};

  // Select all particle types if the only entry in types is -1
  bool all_types = false;
  if (types.size() == 1 && types[0] == -1)
    all_types = true;

  distribution.insert(
      std::pair<std::string, std::vector<std::vector<std::vector<double>>>>(
          "density",
          std::vector<std::vector<std::vector<double>>>(types.size())));
  distribution.insert(
      std::pair<std::string, std::vector<std::vector<std::vector<double>>>>(
          "v_r", std::vector<std::vector<std::vector<double>>>(types.size())));
  distribution.insert(
      std::pair<std::string, std::vector<std::vector<std::vector<double>>>>(
          "v_t", std::vector<std::vector<std::vector<double>>>(types.size())));

  for (unsigned int type = 0; type < types.size(); type++) {
    distribution["density"][type].resize(bins_radial);
    distribution["v_r"][type].resize(bins_radial);
    distribution["v_t"][type].resize(bins_radial);
    for (int index_radial = 0; index_radial < bins_radial; index_radial++) {
      distribution["density"][type][index_radial].assign(bins_axial, 0.0);
      distribution["v_r"][type][index_radial].assign(bins_axial, 0.0);
      distribution["v_t"][type][index_radial].assign(bins_axial, 0.0);
    }
  }

  auto const norm_direction = direction.norm();

  for (auto const &p : partCfg) {
    for (unsigned int type_id = 0; type_id < types.size(); type_id++) {
      if (types[type_id] == p.p.type || all_types) {
        auto const pos = folded_position(p);

        Vector3d vel{p.m.v};

        auto const diff = pos - center;

        // Find the height of the particle above the axis (height) and
        // the distance from the center point (dist)
        auto const hat = direction.cross(diff);
        auto const height = hat.norm();
        auto const dist = direction.dot(diff) / norm_direction;

        // Determine the components of the velocity parallel and
        // perpendicular to the direction vector
        double v_radial;
        if (height == 0)
          v_radial = vel.cross(direction).norm() / norm_direction;
        else
          v_radial = vel.dot(hat) / height;

        auto const v_axial = vel.dot(direction) / norm_direction;

        // Work out relevant indices for x and y
        index_radial = static_cast<int>(floor(height / binwd_radial));
        index_axial =
            static_cast<int>(floor((dist + 0.5 * length) / binwd_axial));

        if ((index_radial < bins_radial && index_radial >= 0) &&
            (index_axial < bins_axial && index_axial >= 0)) {
          distribution["density"][type_id][index_radial][index_axial] += 1;
          distribution["v_r"][type_id][index_radial][index_axial] += v_radial;
          distribution["v_t"][type_id][index_radial][index_axial] += v_axial;
        }
      }
    }
  }

  // Now we turn the counts into densities by dividing by one radial
  // bin (binvolume).  We also divide the velocites by the counts.
  double binvolume;
  for (unsigned int type_id = 0; type_id < types.size(); type_id++) {
    for (int index_radial = 0; index_radial < bins_radial; index_radial++) {
      // All bins are cylindrical shells of thickness binwd_radial.
      // The volume is thus: binvolume = pi*(r_outer - r_inner)^2 * length
      if (index_radial == 0)
        binvolume = M_PI * binwd_radial * binwd_radial * length;
      else
        binvolume = M_PI * (index_radial * index_radial + 2 * index_radial) *
                    binwd_radial * binwd_radial * length;
      for (int index_axial = 0; index_axial < bins_axial; index_axial++) {
        if (distribution["density"][type_id][index_radial][index_axial] != 0) {
          distribution["v_r"][type_id][index_radial][index_axial] /=
              distribution["density"][type_id][index_radial][index_axial];
          distribution["v_t"][type_id][index_radial][index_axial] /=
              distribution["density"][type_id][index_radial][index_axial];
          distribution["density"][type_id][index_radial][index_axial] /=
              binvolume;
        }
      }
    }
  }

  return ES_OK;
}

int calc_radial_density_map(PartCfg &partCfg, int xbins, int ybins,
                            int thetabins, double xrange, double yrange,
                            double axis[3], double center[3], IntList *beadids,
                            DoubleList *density_map,
                            DoubleList *density_profile) {
  int i, j, t;
  int bi;
  int nbeadtypes;
  int beadcount;
  double vectprod[3];
  double pvector[3];
  double xdist, ydist, rdist, xav, yav, theta;
  double xbinwidth, ybinwidth, binvolume;
  double thetabinwidth;
  double *thetaradii;
  int *thetacounts;
  int xindex, yindex, tindex;
  xbinwidth = xrange / (double)(xbins);
  ybinwidth = yrange / (double)(ybins);

  nbeadtypes = beadids->n;

  beadcount = 0;
  xav = 0.0;
  yav = 0.0;

  for (auto const &pi : partCfg) {
    for (bi = 0; bi < nbeadtypes; bi++) {
      if (beadids->e[bi] == pi.p.type) {
        /* Find the vector from the point to the center */
        vecsub(center, folded_position(pi), pvector);

        /* Work out x and y coordinates with respect to rotation axis */

        /* Find the minimum distance of the point from the axis */
        vector_product(axis, pvector, vectprod);
        xdist = sqrt(sqrlen(vectprod) / sqrlen(axis));

        /* Find the projection of the vector from the point to the center
           onto the axis vector */
        ydist = scalar(axis, pvector) / sqrt(sqrlen(axis));

        /* Work out relevant indices for x and y */
        xindex = (int)(floor(xdist / xbinwidth));
        yindex = (int)(floor((ydist + yrange * 0.5) / ybinwidth));

        /* Check array bounds */
        if ((xindex < xbins && xindex > 0) && (yindex < ybins && yindex > 0)) {
          density_map[bi].e[ybins * xindex + yindex] += 1;
          xav += xdist;
          yav += ydist;
          beadcount += 1;
        }
      }
    }
  }

  /* Now turn counts into densities for the density map */
  for (bi = 0; bi < nbeadtypes; bi++) {
    for (i = 0; i < xbins; i++) {
      /* All bins are cylinders and therefore constant in yindex */
      binvolume = PI * (2 * i * xbinwidth + xbinwidth * xbinwidth) * yrange;
      for (j = 0; j < ybins; j++) {
        density_map[bi].e[ybins * i + j] /= binvolume;
      }
    }
  }

  /* if required calculate the theta density profile */
  if (thetabins > 0) {
    /* Convert the center to an output of the density center */
    xav = xav / (double)(beadcount);
    yav = yav / (double)(beadcount);
    thetabinwidth = 2 * PI / (double)(thetabins);
    thetaradii =
        (double *)Utils::malloc(thetabins * nbeadtypes * sizeof(double));
    thetacounts = (int *)Utils::malloc(thetabins * nbeadtypes * sizeof(int));
    for (bi = 0; bi < nbeadtypes; bi++) {
      for (t = 0; t < thetabins; t++) {
        thetaradii[bi * thetabins + t] = 0.0;
        thetacounts[bi * thetabins + t] = 0.0;
      }
    }
    /* Maybe there is a nicer way to do this but now I will just repeat the loop
     * over all particles */
    for (auto const &pi : partCfg) {
      for (bi = 0; bi < nbeadtypes; bi++) {
        if (beadids->e[bi] == pi.p.type) {
          vecsub(center, folded_position(pi), pvector);
          vector_product(axis, pvector, vectprod);
          xdist = sqrt(sqrlen(vectprod) / sqrlen(axis));
          ydist = scalar(axis, pvector) / sqrt(sqrlen(axis));
          /* Center the coordinates */

          xdist = xdist - xav;
          ydist = ydist - yav;
          rdist = sqrt(xdist * xdist + ydist * ydist);
          if (ydist >= 0) {
            theta = acos(xdist / rdist);
          } else {
            theta = 2 * PI - acos(xdist / rdist);
          }
          tindex = (int)(floor(theta / thetabinwidth));
          thetaradii[bi * thetabins + tindex] += xdist + xav;
          thetacounts[bi * thetabins + tindex] += 1;
          if (tindex >= thetabins) {
            fprintf(stderr, "ERROR: outside density_profile array bounds in "
                            "calc_radial_density_map");
            fflush(nullptr);
            errexit();
          } else {
            density_profile[bi].e[tindex] += 1;
          }
        }
      }
    }

    /* normalize the theta densities*/
    for (bi = 0; bi < nbeadtypes; bi++) {
      for (t = 0; t < thetabins; t++) {
        rdist = thetaradii[bi * thetabins + t] /
                (double)(thetacounts[bi * thetabins + t]);
        density_profile[bi].e[t] /= rdist * rdist;
      }
    }

    free(thetaradii);
    free(thetacounts);
  }

  return ES_OK;
}

int calc_vanhove(PartCfg &partCfg, int ptype, double rmin, double rmax,
                 int rbins, int tmax, double *msd, double **vanhove) {
  int c1, c3, c3_max, ind;
  double p1[3], p2[3], dist;
  double bin_width, inv_bin_width;
  std::vector<int> ids;

  for (auto const &p : partCfg) {
    if (p.p.type == ptype) {
      ids.push_back(p.p.identity);
    }
  }

  if (ids.empty()) {
    return 0;
  }

  /* preparation */
  bin_width = (rmax - rmin) / (double)rbins;
  inv_bin_width = 1.0 / bin_width;

  /* calculate msd and store distribution in vanhove */
  for (c1 = 0; c1 < n_configs; c1++) {
    c3_max = (c1 + tmax + 1) > n_configs ? n_configs : c1 + tmax + 1;
    for (c3 = (c1 + 1); c3 < c3_max; c3++) {
      for (auto const &id : ids) {
        p1[0] = configs[c1][3 * id];
        p1[1] = configs[c1][3 * id + 1];
        p1[2] = configs[c1][3 * id + 2];
        p2[0] = configs[c3][3 * id];
        p2[1] = configs[c3][3 * id + 1];
        p2[2] = configs[c3][3 * id + 2];
        dist = distance(p1, p2);
        if (dist > rmin && dist < rmax) {
          ind = (int)((dist - rmin) * inv_bin_width);
          vanhove[(c3 - c1 - 1)][ind]++;
        }
        msd[(c3 - c1 - 1)] += dist * dist;
      }
    }
  }

  /* normalize */
  for (c1 = 0; c1 < (tmax); c1++) {
    for (int i = 0; i < rbins; i++) {
      vanhove[c1][i] /= (double)(n_configs - c1 - 1) * ids.size();
    }
    msd[c1] /= (double)(n_configs - c1 - 1) * ids.size();
  }

  return ids.size();
}

/****************************************************************************************
 *                                 config storage functions
 ****************************************************************************************/

void analyze_append(PartCfg &partCfg) {
  n_part_conf = partCfg.size();
  configs = Utils::realloc(configs, (n_configs + 1) * sizeof(double *));
  configs[n_configs] =
      (double *)Utils::malloc(3 * n_part_conf * sizeof(double));
  int i = 0;
  for (auto const &p : partCfg) {
    configs[n_configs][3 * i + 0] = p.r.p[0];
    configs[n_configs][3 * i + 1] = p.r.p[1];
    configs[n_configs][3 * i + 2] = p.r.p[2];
    i++;
  }
  n_configs++;
}

void analyze_push(PartCfg &partCfg) {
  n_part_conf = partCfg.size();
  free(configs[0]);
  for (int i = 0; i < n_configs - 1; i++) {
    configs[i] = configs[i + 1];
  }
  configs[n_configs - 1] =
      (double *)Utils::malloc(3 * n_part_conf * sizeof(double));

  int i = 0;
  for (auto const &p : partCfg) {
    configs[n_configs - 1][3 * i + 0] = p.r.p[0];
    configs[n_configs - 1][3 * i + 1] = p.r.p[1];
    configs[n_configs - 1][3 * i + 2] = p.r.p[2];

    i++;
  }
}

void analyze_replace(PartCfg &partCfg, int ind) {
  n_part_conf = partCfg.size();

  int i = 0;
  for (auto const &p : partCfg) {
    configs[ind][3 * i + 0] = p.r.p[0];
    configs[ind][3 * i + 1] = p.r.p[1];
    configs[ind][3 * i + 2] = p.r.p[2];

    i++;
  }
}

void analyze_remove(int ind) {
  int i;
  free(configs[ind]);
  for (i = ind; i < n_configs - 1; i++) {
    configs[i] = configs[i + 1];
  }
  n_configs--;
  configs = Utils::realloc(configs, n_configs * sizeof(double *));
  if (n_configs == 0)
    n_part_conf = 0;
}

void analyze_configs(double *tmp_config, int count) {
  int i;
  n_part_conf = count;
  configs = Utils::realloc(configs, (n_configs + 1) * sizeof(double *));
  configs[n_configs] =
      (double *)Utils::malloc(3 * n_part_conf * sizeof(double));
  for (i = 0; i < n_part_conf; i++) {
    configs[n_configs][3 * i] = tmp_config[3 * i];
    configs[n_configs][3 * i + 1] = tmp_config[3 * i + 1];
    configs[n_configs][3 * i + 2] = tmp_config[3 * i + 2];
  }
  n_configs++;
}

void analyze_activate(PartCfg &partCfg, int ind) {
  int i;
  double pos[3];
  n_part_conf = partCfg.size();

  for (i = 0; i < n_part_conf; i++) {
    pos[0] = configs[ind][3 * i];
    pos[1] = configs[ind][3 * i + 1];
    pos[2] = configs[ind][3 * i + 2];
    if (place_particle(i, pos) == ES_ERROR) {
      runtimeErrorMsg() << "failed upon replacing particle " << i
                        << "  in Espresso";
    }
  }
}

/****************************************************************************************
 *                                 Observables handling
 ****************************************************************************************/

void obsstat_realloc_and_clear(Observable_stat *stat, int n_pre, int n_bonded,
                               int n_non_bonded, int n_coulomb, int n_dipolar,
                               int n_vs, int c_size) {

  // Number of doubles to store pressure in
<<<<<<< HEAD
  int total = c_size * (n_pre + bonded_ia_params.size() + n_non_bonded +
                        n_coulomb + n_dipolar + n_vs);
=======
  const int total =
      c_size * (n_pre + bonded_ia_params.size() + n_non_bonded + n_coulomb +
                n_dipolar + n_vs + Observable_stat::n_external_field);
>>>>>>> 210fba01

  // Allocate mem for the double list
  stat->data.resize(total);

  // Number of doubles per interaction (pressure=1, stress tensor=9,...)
  stat->chunk_size = c_size;

  // Number of chunks for different interaction types
  stat->n_coulomb = n_coulomb;
  stat->n_dipolar = n_dipolar;
  stat->n_non_bonded = n_non_bonded;
  stat->n_virtual_sites = n_vs;
  // Pointers to the start of different contributions
  stat->bonded = stat->data.e + c_size * n_pre;
  stat->non_bonded = stat->bonded + c_size * bonded_ia_params.size();
  stat->coulomb = stat->non_bonded + c_size * n_non_bonded;
  stat->dipolar = stat->coulomb + c_size * n_coulomb;
  stat->virtual_sites = stat->dipolar + c_size * n_dipolar;
  stat->external_fields = stat->virtual_sites + c_size * n_vs;

  // Set all obseravables to zero
  for (int i = 0; i < total; i++)
    stat->data[i] = 0.0;
}

void obsstat_realloc_and_clear_non_bonded(Observable_stat_non_bonded *stat_nb,
                                          int n_nonbonded, int c_size) {
  int i, total = c_size * (n_nonbonded + n_nonbonded);

  stat_nb->data_nb.resize(total);
  stat_nb->chunk_size_nb = c_size;
  stat_nb->n_nonbonded = n_nonbonded;
  stat_nb->non_bonded_intra = stat_nb->data_nb.e;
  stat_nb->non_bonded_inter = stat_nb->non_bonded_intra + c_size * n_nonbonded;

  for (i = 0; i < total; i++)
    stat_nb->data_nb[i] = 0.0;
}

void invalidate_obs() {
  total_energy.init_status = 0;
  total_pressure.init_status = 0;
  total_p_tensor.init_status = 0;
}

void update_pressure(int v_comp) {
  int i;
  double p_vel[3];
  /* if desired (v_comp==1) replace ideal component with instantaneous one */
  if (total_pressure.init_status != 1 + v_comp) {
    init_virials(&total_pressure);
    init_p_tensor(&total_p_tensor);

    init_virials_non_bonded(&total_pressure_non_bonded);
    init_p_tensor_non_bonded(&total_p_tensor_non_bonded);

    if (v_comp && (integ_switch == INTEG_METHOD_NPT_ISO) &&
        !(nptiso.invalidate_p_vel)) {
      if (total_pressure.init_status == 0)
        master_pressure_calc(0);
      total_pressure.data.e[0] = 0.0;
      MPI_Reduce(nptiso.p_vel, p_vel, 3, MPI_DOUBLE, MPI_SUM, 0,
                 MPI_COMM_WORLD);
      for (i = 0; i < 3; i++)
        if (nptiso.geometry & nptiso.nptgeom_dir[i])
          total_pressure.data.e[0] += p_vel[i];
      total_pressure.data.e[0] /= (nptiso.dimension * nptiso.volume);
      total_pressure.init_status = 1 + v_comp;
    } else
      master_pressure_calc(v_comp);
  }
}<|MERGE_RESOLUTION|>--- conflicted
+++ resolved
@@ -1109,14 +1109,9 @@
                                int n_vs, int c_size) {
 
   // Number of doubles to store pressure in
-<<<<<<< HEAD
-  int total = c_size * (n_pre + bonded_ia_params.size() + n_non_bonded +
-                        n_coulomb + n_dipolar + n_vs);
-=======
   const int total =
       c_size * (n_pre + bonded_ia_params.size() + n_non_bonded + n_coulomb +
                 n_dipolar + n_vs + Observable_stat::n_external_field);
->>>>>>> 210fba01
 
   // Allocate mem for the double list
   stat->data.resize(total);
