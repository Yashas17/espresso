--- conflicted
+++ resolved
@@ -70,13 +70,7 @@
 
   if (dist < (ia_params->membrane_cut + ia_params->membrane_offset)) {
 
-<<<<<<< HEAD
-  if ((dist < ia_params->membrane.cut + ia_params->membrane.offset)) {
-
-    r_off = dist - ia_params->membrane.offset;
-=======
-    auto const r_off = dist - ia_params->membrane_offset;
->>>>>>> 13bf0afb
+    auto const r_off = dist - ia_params->membrane.offset;
     // offset needs to be checked for the unphysical case when r_off should be
     // negative
 
@@ -102,18 +96,10 @@
       auto const angle = acos(product);
 
       if (fabs(angle) > SMALL_OIF_MEMBRANE_CUTOFF) {
-<<<<<<< HEAD
-        fac = sigmoid_force_r(ia_params->membrane.a, ia_params->membrane.n,
-                              r_off) /
-              dist;
-        for (j = 0; j < 3; j++)
-          force[j] -= fac * dir[j] / ndir;
-=======
-        auto const fac = sigmoid_force_r(ia_params->membrane_a,
-                                         ia_params->membrane_n, r_off) /
+        auto const fac = sigmoid_force_r(ia_params->membrane.a,
+                                         ia_params->membrane.n, r_off) /
                          dist;
         force -= (fac / ndir) * dir;
->>>>>>> 13bf0afb
       }
     }
   }
