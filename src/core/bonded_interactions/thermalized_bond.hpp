
/*
  Copyright (C) 2010-2018 The ESPResSo project
  Copyright (C) 2002,2003,2004,2005,2006,2007,2008,2009,2010
  Max-Planck-Institute for Polymer Research, Theory Group

  This file is part of ESPResSo.

  ESPResSo is free software: you can redistribute it and/or modify
  it under the terms of the GNU General Public License as published by
  the Free Software Foundation, either version 3 of the License, or
  (at your option) any later version.

  ESPResSo is distributed in the hope that it will be useful,
  but WITHOUT ANY WARRANTY; without even the implied warranty of
  MERCHANTABILITY or FITNESS FOR A PARTICULAR PURPOSE.  See the
  GNU General Public License for more details.

  You should have received a copy of the GNU General Public License
  along with this program.  If not, see <http://www.gnu.org/licenses/>.
*/

#ifndef THERMALIZED_DIST_H
#define THERMALIZED_DIST_H
/** \file
 *  Routines to thermalize the center of mass and distance of a particle pair.
 *
 *  Implementation in \ref thermalized_bond.cpp.
 */

/** number of thermalized bonds */
extern int n_thermalized_bonds;

#include "bonded_interaction_data.hpp"
#include "debug.hpp"
#include "integrate.hpp"
#include "random.hpp"

#include <Random123/philox.h>
#include <utils/Counter.hpp>
#include <utils/u32_to_u64.hpp>
#include <utils/uniform.hpp>
#include <utils/Vector.hpp>

extern std::unique_ptr<Utils::Counter<uint64_t>> thermalized_bond_rng_counter;

/** Philox RNG python interface */
bool thermalized_bond_is_seed_required();
void thermalized_bond_set_rng_state(uint64_t counter);
uint64_t thermalized_bond_get_rng_state();

/** Called in integration loop */
void thermalized_bond_rng_counter_increment();

/** Set the parameters of a thermalized bond
 *
 *  @retval ES_OK on success
 *  @retval ES_ERROR on error
 */
int thermalized_bond_set_params(int bond_type, double temp_com,
                                double gamma_com, double temp_distance,
                                double gamma_distance, double r_cut);

void thermalized_bond_heat_up();
void thermalized_bond_cool_down();
void thermalized_bond_update_params(double pref_scale);
void thermalized_bond_init();

<<<<<<< HEAD
/** Return a random 3d vector with the philox thermostat.
    Random numbers depend on
    1. rng_counter (initialized by seed) which is increased on
   integration
    2. Salt (decorrelates different counter)
    3. Particle ID, Partner ID 
*/

inline Utils::Vector3d v_noise(int particle_id, int partner_id) {

  using rng_type = r123::Philox4x64;
  using ctr_type = rng_type::ctr_type;
  using key_type = rng_type::key_type;

  ctr_type c{{thermalized_bond_rng_counter->value(),
              static_cast<uint64_t>(RNGSalt::THERMALIZED_BOND)}};

  /** Bond is stored on particle_id, so concatenation with the
      partner_id is unique. This will give the same RN for 
	  multiple thermalized bonds on the same particle pair, which
	  should not be allowed.
   */
  uint64_t merged_ids;
  auto const id1 = static_cast<uint32_t>(particle_id);
  auto const id2 = static_cast<uint32_t>(partner_id);
  merged_ids = Utils::u32_to_u64(id1, id2);
  key_type k{merged_ids};

  auto const noise = rng_type{}(c, k);

  using Utils::uniform;
  return Utils::Vector3d{uniform(noise[0]), uniform(noise[1]),
                         uniform(noise[2])} -
         Utils::Vector3d::broadcast(0.5);
}

/** Separately thermalizes the com and distance of a particle pair.
=======
/** Separately thermalize the COM and distance of a particle pair.
>>>>>>> e3229117
 *  @param[in]  p1        First particle.
 *  @param[in]  p2        Second particle.
 *  @param[in]  iaparams  Bonded parameters for the pair interaction.
 *  @param[in]  dx        Distance between the particles.
 *  @param[out] force1    Force on particle @p p1
 *  @param[out] force2    Force on particle @p p2
 *  @retval 1 if the bond is broken
 *  @retval 0 otherwise
 */
inline bool
calc_thermalized_bond_forces(Particle const *const p1, Particle const *const p2,
                             Bonded_ia_parameters const *const iaparams,
                             const Utils::Vector3d &dx, Utils::Vector3d &force1,
                             Utils::Vector3d &force2) {
  // Bond broke?
  if (iaparams->p.thermalized_bond.r_cut > 0.0 &&
      dx.norm() > iaparams->p.thermalized_bond.r_cut) {
    return true;
  }

  auto const mass_tot = p1->p.mass + p2->p.mass;
  auto const mass_tot_inv = 1.0 / mass_tot;
  auto const sqrt_mass_tot = sqrt(mass_tot);
  auto const sqrt_mass_red = sqrt(p1->p.mass * p2->p.mass / mass_tot);
  auto const com_vel =
      mass_tot_inv * (p1->p.mass * p1->m.v + p2->p.mass * p2->m.v);
  auto const dist_vel = p2->m.v - p1->m.v;

  Utils::Vector3d noise = v_noise(p1->p.identity, p2->p.identity); 

  for (int i = 0; i < 3; i++) {
    double force_lv_com, force_lv_dist;

    // Langevin thermostat for center of mass
    if (iaparams->p.thermalized_bond.pref2_com > 0.0) {
      force_lv_com = -iaparams->p.thermalized_bond.pref1_com * com_vel[i] +
                     sqrt_mass_tot * iaparams->p.thermalized_bond.pref2_com *
                         noise[i];
    } else {
      force_lv_com = -iaparams->p.thermalized_bond.pref1_com * com_vel[i];
    }

    // Langevin thermostat for distance p1->p2
    if (iaparams->p.thermalized_bond.pref2_dist > 0.0) {
      force_lv_dist = -iaparams->p.thermalized_bond.pref1_dist * dist_vel[i] +
                      sqrt_mass_red * iaparams->p.thermalized_bond.pref2_dist *
                          noise[i];
    } else {
      force_lv_dist = -iaparams->p.thermalized_bond.pref1_dist * dist_vel[i];
    }
    // Add forces
    force1[i] = p1->p.mass * mass_tot_inv * force_lv_com - force_lv_dist;
    force2[i] = p2->p.mass * mass_tot_inv * force_lv_com + force_lv_dist;
  }

  ONEPART_TRACE(if (p1->p.identity == check_id) fprintf(
      stderr, "%d: OPT: THERMALIZED BOND f = (%.3e,%.3e,%.3e)\n", this_node,
      p1->f.f[0] + force1[0], p1->f.f[1] + force1[1], p1->f.f[2] + force1[2]));
  ONEPART_TRACE(if (p2->p.identity == check_id) fprintf(
      stderr, "%d: OPT: THERMALIZED BOND f = (%.3e,%.3e,%.3e)\n", this_node,
      p2->f.f[0] + force2[0], p2->f.f[1] + force2[1], p2->f.f[2] + force2[2]));
  return false;
}

#endif<|MERGE_RESOLUTION|>--- conflicted
+++ resolved
@@ -37,20 +37,10 @@
 #include "random.hpp"
 
 #include <Random123/philox.h>
-#include <utils/Counter.hpp>
 #include <utils/u32_to_u64.hpp>
 #include <utils/uniform.hpp>
-#include <utils/Vector.hpp>
 
 extern std::unique_ptr<Utils::Counter<uint64_t>> thermalized_bond_rng_counter;
-
-/** Philox RNG python interface */
-bool thermalized_bond_is_seed_required();
-void thermalized_bond_set_rng_state(uint64_t counter);
-uint64_t thermalized_bond_get_rng_state();
-
-/** Called in integration loop */
-void thermalized_bond_rng_counter_increment();
 
 /** Set the parameters of a thermalized bond
  *
@@ -61,12 +51,20 @@
                                 double gamma_com, double temp_distance,
                                 double gamma_distance, double r_cut);
 
+/* Used in integration step */
+void thermalized_bond_rng_counter_increment();
+
+/* Interface */
+bool thermalized_bond_is_seed_required();
+uint64_t thermalized_bond_get_rng_state(); 
+void thermalized_bond_set_rng_state(const uint64_t counter);
+
+/* Setup */
 void thermalized_bond_heat_up();
 void thermalized_bond_cool_down();
 void thermalized_bond_update_params(double pref_scale);
 void thermalized_bond_init();
 
-<<<<<<< HEAD
 /** Return a random 3d vector with the philox thermostat.
     Random numbers depend on
     1. rng_counter (initialized by seed) which is increased on
@@ -104,13 +102,10 @@
 }
 
 /** Separately thermalizes the com and distance of a particle pair.
-=======
-/** Separately thermalize the COM and distance of a particle pair.
->>>>>>> e3229117
  *  @param[in]  p1        First particle.
  *  @param[in]  p2        Second particle.
  *  @param[in]  iaparams  Bonded parameters for the pair interaction.
- *  @param[in]  dx        Distance between the particles.
+ *  @param[in]  dx        %Distance between the particles.
  *  @param[out] force1    Force on particle @p p1
  *  @param[out] force2    Force on particle @p p2
  *  @retval 1 if the bond is broken
@@ -136,6 +131,7 @@
   auto const dist_vel = p2->m.v - p1->m.v;
 
   Utils::Vector3d noise = v_noise(p1->p.identity, p2->p.identity); 
+
 
   for (int i = 0; i < 3; i++) {
     double force_lv_com, force_lv_dist;
