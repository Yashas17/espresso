--- conflicted
+++ resolved
@@ -204,18 +204,13 @@
 /** index of \ref langevin_rotate in \ref #fields */
 #define FIELD_LANGEVIN_ROT_SWITCH 62
 /** index of \ref langevin_gamma_rotation in  \ref #fields */
-<<<<<<< HEAD
-#define FIELD_LANGEVIN_GAMMA_ROTATION 61
+#define FIELD_LANGEVIN_GAMMA_ROTATION 63
 #ifdef VERLET_STEP4_VELOCITY
+/** index of \ref vv_langevin_pref1_rot in  \ref #fields */
+#define FIELD_VV_LANGEVIN_PREF1_ROT 64
 /** index of \ref vv_langevin_pref1 in  \ref #fields */
-#define FIELD_VV_LANGEVIN_PREF1 62
-/** index of \ref vv_langevin_pref1_rot in  \ref #fields */
-#define FIELD_VV_LANGEVIN_PREF1_ROT 63
+#define FIELD_VV_LANGEVIN_PREF1 65
 #endif // VERLET_STEP4_VELOCITY
-=======
-#define FIELD_LANGEVIN_GAMMA_ROTATION 63
->>>>>>> e7c78841
-
 /*@}*/
 
 /** bool: whether to write out warnings or not */
