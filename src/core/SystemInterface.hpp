/*
  Copyright (C) 2014 The ESPResSo project
  
  This file is part of ESPResSo.
  
  ESPResSo is free software: you can redistribute it and/or modify
  it under the terms of the GNU General Public License as published by
  the Free Software Foundation, either version 3 of the License, or
  (at your option) any later version.
  
  ESPResSo is distributed in the hope that it will be useful,
  but WITHOUT ANY WARRANTY; without even the implied warranty of
  MERCHANTABILITY or FITNESS FOR A PARTICULAR PURPOSE.  See the
  GNU General Public License for more details.
  
  You should have received a copy of the GNU General Public License
  along with this program.  If not, see <http://www.gnu.org/licenses/>. 
*/
#ifndef SYSTEMINTERFACE_H
#define SYSTEMINTERFACE_H

#include "Vector.hpp"
#include <vector>

/** @todo: Turn needsXY in getter/setter **/

class SystemInterface {
public:
<<<<<<< HEAD
  SystemInterface() : m_needsR(false), m_needsV(false), m_needsQ(false), m_needsDip(false), m_needsRGpu(false), m_needsVGpu(false), m_needsQGpu(false), m_needsDipGpu(false) {};
=======
  SystemInterface() : m_needsR(false), m_needsV(false), m_needsQ(false), m_needsQuatu(false), m_needsRGpu(false), m_needsVGpu(false), m_needsQGpu(false), m_needsQuatuGpu(false) {};
>>>>>>> b796098f
  typedef Vector3d Vector3;
  typedef double Real;

  virtual void init() = 0;
  virtual void update() = 0;

  template<class value_type>
  class const_iterator {
  public:
    virtual value_type operator*() const = 0;
    virtual const_iterator<value_type> &operator=(const const_iterator<value_type> &rhs) = 0;
    virtual bool operator==(const_iterator<value_type> const &rhs) const = 0;
    virtual bool operator!=(const_iterator<value_type> const &rhs) const = 0;
    virtual const_iterator<value_type> &operator++() = 0;
  }; 

  class null_vec_iterator : public SystemInterface::const_iterator<Vector3> {
  public:
    Vector3 operator*() const { return Vector3(); };
    const_iterator<Vector3> &operator=(const const_iterator<Vector3> &rhs) { return *this; };
    bool operator==(const_iterator<Vector3> const &rhs) const { return true; };
    bool operator!=(const_iterator<Vector3> const &rhs) const { return false; };
    const_iterator<Vector3> &operator++() {return *this;};
  };

  null_vec_iterator null_vector;

  class null_real_iterator : public SystemInterface::const_iterator<Real> {
  public:
    Real operator*() const { return Real(); };
    const_iterator<Real> &operator=(const const_iterator<Real> &rhs) { return *this; };
    bool operator==(const_iterator<Real> const &rhs) const { return true; };
    bool operator!=(const_iterator<Real> const &rhs) const { return false; };
    const_iterator<Real> &operator++() {return *this;};
  };

  null_real_iterator null_scalar;

  template<class stl_container>
  class const_iterator_stl : public SystemInterface::const_iterator<typename stl_container::value_type> {
  public:
    const_iterator_stl(typename stl_container::const_iterator it) {
      m_const_iterator = it;
    };
    const_iterator_stl() {};
    const typename stl_container::value_type operator*() const {
      return (*m_const_iterator);
    };
    SystemInterface::const_iterator<typename stl_container::value_type> &operator=(const SystemInterface::const_iterator<typename stl_container::value_type> &rhs) {
      m_const_iterator = static_cast<const const_iterator_stl<stl_container> &>(rhs).m_const_iterator;
      return static_cast<SystemInterface::const_iterator<typename stl_container::value_type> &>(*this);
    };
    const_iterator_stl<stl_container> &operator=(const typename stl_container::const_iterator &rhs) {
      m_const_iterator = rhs;
      return *this;
    };

    const_iterator_stl<stl_container> &operator=(const const_iterator_stl<stl_container> &rhs) {
      m_const_iterator = rhs.m_const_iterator;
      return *this;
    };

    bool operator==(SystemInterface::const_iterator<typename stl_container::value_type> const &rhs) const {
      return (m_const_iterator == static_cast<const SystemInterface::const_iterator_stl<stl_container> &>(rhs).m_const_iterator);
    };
    bool operator!=(SystemInterface::const_iterator<typename stl_container::value_type> const &rhs) const {
      return (m_const_iterator != static_cast<const SystemInterface::const_iterator_stl<stl_container> &>(rhs).m_const_iterator);
    };
    const_iterator<typename stl_container::value_type> &operator++() {
      ++m_const_iterator;
      return *this;
    };    
  private:
    typename stl_container::const_iterator m_const_iterator;
  };

  typedef const_iterator<Vector3> const_vec_iterator;
  typedef const_iterator<Real> const_real_iterator;
  typedef const_iterator<int> const_int_iterator;

  virtual const_vec_iterator &rBegin() { return SystemInterface::null_vector; };
  virtual const const_vec_iterator &rEnd() { return SystemInterface::null_vector; };
  virtual bool hasR() { return false; };
  virtual bool requestR() { m_needsR = hasR(); return m_needsR; }

  virtual float *rGpuBegin() { return 0; };
  virtual float *rGpuEnd() { return 0; };
  virtual bool hasRGpu() { return false; };
  virtual bool requestRGpu() { m_needsRGpu = hasRGpu(); return m_needsRGpu; }

  virtual const_vec_iterator &dipBegin() { return SystemInterface::null_vector; };
  virtual const const_vec_iterator &dipEnd() { return SystemInterface::null_vector; };
  virtual bool hasDip() { return false; };
  virtual bool requestDip() { m_needsDip = hasDip(); return m_needsDip; }

  virtual float *dipGpuBegin() { return 0; };
  virtual float *dipGpuEnd() { return 0; };
  virtual bool hasDipGpu() { return false; };
  virtual bool requestDipGpu() { m_needsDipGpu = hasDipGpu(); return m_needsDipGpu; }

  virtual const_vec_iterator &torqueBegin() { return SystemInterface::null_vector; };
  virtual const const_vec_iterator &torqueEnd() { return SystemInterface::null_vector; };
  virtual bool hasTorque() { return false; };
  virtual bool requestTorque() { m_needsTorque = hasTorque(); return m_needsTorque; }

  virtual float *torqueGpuBegin() { return 0; };
  virtual float *torqueGpuEnd() { return 0; };
  virtual bool hasTorqueGpu() { return false; };
  virtual bool requestTorqueGpu() { m_needsTorqueGpu = hasTorqueGpu(); return m_needsTorqueGpu; }

  virtual float *vGpuBegin() { return 0; };
  virtual float *vGpuEnd() { return 0; };
  virtual bool hasVGpu() { return false; };
  virtual bool requestVGpu() { m_needsVGpu = hasVGpu(); return m_needsVGpu; }

  virtual float *qGpuBegin() { return 0; };
  virtual float *qGpuEnd() { return 0; };
  virtual bool hasQGpu() { return false; };
  virtual bool requestQGpu() { m_needsQGpu = hasQGpu(); return m_needsQGpu; }

  virtual float *fGpuBegin() { return 0; };
  virtual float *fGpuEnd() { return 0; };
  virtual float *eGpu() { return 0; };
  virtual bool hasFGpu() { return false; };
  virtual bool requestFGpu() { m_needsFGpu = hasFGpu(); return m_needsFGpu; }

  virtual float *torqueGpuBegin() { return 0; };
  virtual float *torqueGpuEnd() { return 0; };
  virtual bool hasTorqueGpu() { return false; };
  virtual bool requestTorqueGpu() { m_needsTorqueGpu = hasTorqueGpu(); return m_needsTorqueGpu; }

  virtual const_real_iterator &qBegin() { return null_scalar; };
  virtual const const_real_iterator &qEnd() { return null_scalar; };
  virtual bool hasQ() { return false; };
  virtual bool requestQ() { m_needsQ = hasQ(); return m_needsQ; }

  virtual const_vec_iterator &quatuBegin() { return SystemInterface::null_vector; };
  virtual const const_vec_iterator &quatuEnd() { return SystemInterface::null_vector; };
  virtual bool hasQuatu() { return false; };
  virtual bool requestQuatu() { m_needsQuatu = hasQuatu(); return m_needsQuatu; }

  virtual float *quatuGpuBegin() { return 0; };
  virtual float *quatuGpuEnd() { return 0; };
  virtual bool hasQuatuGpu() { return false; };
  virtual bool requestQuatuGpu() { m_needsQuatuGpu = hasQuatuGpu(); return m_needsQuatuGpu; }

  virtual unsigned int npart() = 0;
  virtual unsigned int npart_gpu() { return 0; };
  virtual Vector3 box() = 0;

  virtual bool needsR() { return m_needsR; };
  virtual bool needsRGpu() { return m_needsRGpu;};
  virtual bool needsDip() { return m_needsR; };
  virtual bool needsDipGpu() { return m_needsRGpu;};
  virtual bool needsQGpu() { return m_needsQGpu;};
  virtual bool needsQ() { return m_needsQ;};
  virtual bool needsQuatuGpu() { return m_needsQuatuGpu;};
  virtual bool needsQuatu() { return m_needsQuatu;};
  virtual bool needsFGpu() { return m_needsFGpu; };
  virtual bool needsTorqueGpu() { return m_needsTorqueGpu; };
  
  
protected:
  bool m_needsR;
  bool m_needsV;
  bool m_needsQ;
<<<<<<< HEAD
  bool m_needsDip;
  bool m_needsTorque;
=======
  bool m_needsQuatu;
>>>>>>> b796098f
  bool m_needsRGpu;
  bool m_needsVGpu;
  bool m_needsQGpu;
  bool m_needsQuatuGpu;
  bool m_needsFGpu;
<<<<<<< HEAD
  bool m_needsDipGpu;
=======
>>>>>>> b796098f
  bool m_needsTorqueGpu;
};

#endif<|MERGE_RESOLUTION|>--- conflicted
+++ resolved
@@ -26,11 +26,7 @@
 
 class SystemInterface {
 public:
-<<<<<<< HEAD
-  SystemInterface() : m_needsR(false), m_needsV(false), m_needsQ(false), m_needsDip(false), m_needsRGpu(false), m_needsVGpu(false), m_needsQGpu(false), m_needsDipGpu(false) {};
-=======
-  SystemInterface() : m_needsR(false), m_needsV(false), m_needsQ(false), m_needsQuatu(false), m_needsRGpu(false), m_needsVGpu(false), m_needsQGpu(false), m_needsQuatuGpu(false) {};
->>>>>>> b796098f
+  SystemInterface() : m_needsR(false), m_needsV(false), m_needsQ(false), m_needsQuatu(false), m_needsDip(false), m_needsRGpu(false), m_needsVGpu(false), m_needsQGpu(false), m_needsQuatuGpu(false), m_needsDipGpu(false) {};
   typedef Vector3d Vector3;
   typedef double Real;
 
@@ -157,10 +153,6 @@
   virtual bool hasFGpu() { return false; };
   virtual bool requestFGpu() { m_needsFGpu = hasFGpu(); return m_needsFGpu; }
 
-  virtual float *torqueGpuBegin() { return 0; };
-  virtual float *torqueGpuEnd() { return 0; };
-  virtual bool hasTorqueGpu() { return false; };
-  virtual bool requestTorqueGpu() { m_needsTorqueGpu = hasTorqueGpu(); return m_needsTorqueGpu; }
 
   virtual const_real_iterator &qBegin() { return null_scalar; };
   virtual const const_real_iterator &qEnd() { return null_scalar; };
@@ -197,21 +189,15 @@
   bool m_needsR;
   bool m_needsV;
   bool m_needsQ;
-<<<<<<< HEAD
   bool m_needsDip;
   bool m_needsTorque;
-=======
   bool m_needsQuatu;
->>>>>>> b796098f
   bool m_needsRGpu;
   bool m_needsVGpu;
   bool m_needsQGpu;
   bool m_needsQuatuGpu;
   bool m_needsFGpu;
-<<<<<<< HEAD
   bool m_needsDipGpu;
-=======
->>>>>>> b796098f
   bool m_needsTorqueGpu;
 };
 
