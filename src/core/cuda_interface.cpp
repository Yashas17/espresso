--- conflicted
+++ resolved
@@ -72,15 +72,10 @@
     buffer[i].v[0] = static_cast<float>(part.m.v[0]);
     buffer[i].v[1] = static_cast<float>(part.m.v[1]);
     buffer[i].v[2] = static_cast<float>(part.m.v[2]);
-<<<<<<< HEAD
 #ifdef VIRTUAL_SITES_INERTIALESS_TRACERS
-    buffer[i].isVirtual = part.p.isVirtual;
-=======
-#endif
-
-#if defined(LB_GPU) && defined(VIRTUAL_SITES)
     buffer[i].is_virtual = part.p.is_virtual;
->>>>>>> a3adcaef
+
+#endif
 #endif
 
 #ifdef DIPOLES
