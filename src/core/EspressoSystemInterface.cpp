/*
  Copyright (C) 2014,2015,2016 The ESPResSo project

  This file is part of ESPResSo.

  ESPResSo is free software: you can redistribute it and/or modify
  it under the terms of the GNU General Public License as published by
  the Free Software Foundation, either version 3 of the License, or
  (at your option) any later version.

  ESPResSo is distributed in the hope that it will be useful,
  but WITHOUT ANY WARRANTY; without even the implied warranty of
  MERCHANTABILITY or FITNESS FOR A PARTICULAR PURPOSE.  See the
  GNU General Public License for more details.

  You should have received a copy of the GNU General Public License
  along with this program.  If not, see <http://www.gnu.org/licenses/>.
*/
#include "EspressoSystemInterface.hpp"
#include "cells.hpp"
#include "cuda_interface.hpp"
#include "grid.hpp"
#include "particle_data.hpp"

/* Initialize instance pointer */
EspressoSystemInterface *EspressoSystemInterface::m_instance = 0;

/********************************************************************************************/

void EspressoSystemInterface::gatherParticles() {
// get particles from other nodes
#ifdef CUDA
  if (m_gpu) {
    if (gpu_get_global_particle_vars_pointer_host()->communication_enabled) {
      ESIF_TRACE(puts("Calling copy_part_data_to_gpu()"));
      copy_part_data_to_gpu(local_cells.particles());
      reallocDeviceMemory(
          gpu_get_global_particle_vars_pointer_host()->number_of_particles);
      if (m_splitParticleStructGpu && (this_node == 0))
        split_particle_struct();
    }
  }
#endif
}

void EspressoSystemInterface::init() { gatherParticles(); }
#ifdef BARNES_HUT
void EspressoSystemInterface::initBH() {
    m_blocks = 0;
    m_bhnnodes = 0;
    m_arrl.err = 0;
    m_arrl.child = 0;
    m_arrl.count = 0;
    m_arrl.start = 0;
    m_arrl.sort = 0;
    m_mass = 0;
    m_boxl.maxx = 0;
    m_boxl.maxy = 0;
    m_boxl.maxz = 0;
    m_boxl.minx = 0;
    m_boxl.miny = 0;
    m_boxl.minz = 0;
<<<<<<< HEAD
}
#endif

void EspressoSystemInterface::update() { gatherParticles(); }

SystemInterface::const_vec_iterator &EspressoSystemInterface::rBegin() {
  m_r_begin = R.begin();
  return m_r_begin;
}

const SystemInterface::const_vec_iterator &EspressoSystemInterface::rEnd() {
  m_r_end = R.end();
  return m_r_end;
}

#ifdef DIPOLES
SystemInterface::const_vec_iterator &EspressoSystemInterface::dipBegin() {
  m_dip_begin = Dip.begin();
  return m_dip_begin;
}

const SystemInterface::const_vec_iterator &EspressoSystemInterface::dipEnd() {
  m_dip_end = Dip.end();
  return m_dip_end;
}
#endif

#ifdef ELECTROSTATICS
SystemInterface::const_real_iterator &EspressoSystemInterface::qBegin() {
  m_q_begin = Q.begin();
  return m_q_begin;
}

const SystemInterface::const_real_iterator &EspressoSystemInterface::qEnd() {
  m_q_end = Q.end();
  return m_q_end;
}
#endif

#ifdef ROTATION
SystemInterface::const_vec_iterator &EspressoSystemInterface::quatuBegin() {
  m_quatu_begin = Quatu.begin();
  return m_quatu_begin;
}

const SystemInterface::const_vec_iterator &EspressoSystemInterface::quatuEnd() {
  m_quatu_end = Quatu.end();
  return m_quatu_end;
=======
>>>>>>> 677b89f1
}
#endif

void EspressoSystemInterface::update() { gatherParticles(); }

Vector3d EspressoSystemInterface::box() const {
  return Vector3d{box_l[0], box_l[1], box_l[2]};
}<|MERGE_RESOLUTION|>--- conflicted
+++ resolved
@@ -60,57 +60,6 @@
     m_boxl.minx = 0;
     m_boxl.miny = 0;
     m_boxl.minz = 0;
-<<<<<<< HEAD
-}
-#endif
-
-void EspressoSystemInterface::update() { gatherParticles(); }
-
-SystemInterface::const_vec_iterator &EspressoSystemInterface::rBegin() {
-  m_r_begin = R.begin();
-  return m_r_begin;
-}
-
-const SystemInterface::const_vec_iterator &EspressoSystemInterface::rEnd() {
-  m_r_end = R.end();
-  return m_r_end;
-}
-
-#ifdef DIPOLES
-SystemInterface::const_vec_iterator &EspressoSystemInterface::dipBegin() {
-  m_dip_begin = Dip.begin();
-  return m_dip_begin;
-}
-
-const SystemInterface::const_vec_iterator &EspressoSystemInterface::dipEnd() {
-  m_dip_end = Dip.end();
-  return m_dip_end;
-}
-#endif
-
-#ifdef ELECTROSTATICS
-SystemInterface::const_real_iterator &EspressoSystemInterface::qBegin() {
-  m_q_begin = Q.begin();
-  return m_q_begin;
-}
-
-const SystemInterface::const_real_iterator &EspressoSystemInterface::qEnd() {
-  m_q_end = Q.end();
-  return m_q_end;
-}
-#endif
-
-#ifdef ROTATION
-SystemInterface::const_vec_iterator &EspressoSystemInterface::quatuBegin() {
-  m_quatu_begin = Quatu.begin();
-  return m_quatu_begin;
-}
-
-const SystemInterface::const_vec_iterator &EspressoSystemInterface::quatuEnd() {
-  m_quatu_end = Quatu.end();
-  return m_quatu_end;
-=======
->>>>>>> 677b89f1
 }
 #endif
 
