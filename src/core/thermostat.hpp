--- conflicted
+++ resolved
@@ -8,6 +8,7 @@
   ESPResSo is free software: you can redistribute it and/or modify
   it under the terms of the GNU General Public License as published by
   the Free Software Foundation, either version 3 of the License, or
+  (at your option) any later version.
   (at your option) any later version.
   
   ESPResSo is distributed in the hope that it will be useful,
@@ -84,33 +85,39 @@
 /** temperature. */
 extern double temperature;
 
+/** Langevin friction coefficient gamma. */
 #ifndef PARTICLE_ANISOTROPY
-/** Langevin friction coefficient gamma. */
+
 extern double langevin_gamma;
-<<<<<<< HEAD
 #ifdef VERLET_STEP4_VELOCITY
 extern double vv_langevin_pref1;
-#endif
+#endif // VERLET_STEP4_VELOCITY
+
+#else
+
+extern double langevin_gamma[3];
+#ifdef VERLET_STEP4_VELOCITY
+extern double vv_langevin_pref1[3];
+#endif // VERLET_STEP4_VELOCITY
+
+#endif // PARTICLE_ANISOTROPY
 
 /** Langevin friction coefficient gamma for the rotation. */
-=======
-#else
-extern double langevin_gamma[3];
-#endif
-
->>>>>>> e7c78841
 #ifndef ROTATIONAL_INERTIA
-/** Langevin friction coefficient gamma. */
+
 extern double langevin_gamma_rotation;
 #ifdef VERLET_STEP4_VELOCITY
 extern double vv_langevin_pref1_rot;
 #endif // VERLET_STEP4_VELOCITY
-#else
+
+#else
+
 extern double langevin_gamma_rotation[3];
 #ifdef VERLET_STEP4_VELOCITY
 extern double vv_langevin_pref1_rot[3];
 #endif // VERLET_STEP4_VELOCITY
-#endif
+
+#endif // ROTATIONAL_INERTIA
 
 /** Langevin for translations */
 extern bool langevin_trans;
@@ -410,8 +417,21 @@
     aniso_flag = (langevin_pref1_temp[0] != langevin_pref1_temp[1]) || (langevin_pref1_temp[1] != langevin_pref1_temp[2]) ||
             (langevin_pref2_temp[0] != langevin_pref2_temp[1]) || (langevin_pref2_temp[1] != langevin_pref2_temp[2]);
     if (aniso_flag)
-            thermo_convert_vel_space_to_body(p,velocity,velocity_body);
-#endif
+    {
+        p->p.aniso_flag = true;
+        thermo_convert_vel_space_to_body(p,velocity,velocity_body);
+    }
+#endif
+
+#ifndef PARTICLE_ANISOTROPY
+#ifdef VERLET_STEP4_VELOCITY
+#ifdef LANGEVIN_PER_PARTICLE
+      p->p.vv_langevin_pref1 = langevin_pref1_temp;
+#else
+      vv_langevin_pref1 = langevin_pref1_temp;
+#endif // LANGEVIN_PER_PARTICLE
+#endif // VERLET_STEP4_VELOCITY
+#endif // PARTICLE_ANISOTROPY
 
   // Do the actual thermostatting
   for ( j = 0 ; j < 3 ; j++) 
@@ -424,30 +444,31 @@
     #endif
     {
       // Apply the force
-<<<<<<< HEAD
 #ifndef SEMI_INTEGRATED
-      p->f.f[j] = langevin_pref1_temp*velocity[j] + switch_trans*langevin_pref2_temp*noise;
-#ifdef VERLET_STEP4_VELOCITY
-#ifdef LANGEVIN_PER_PARTICLE
-      p->p.vv_langevin_pref1 = langevin_pref1_temp;
-#else
-      vv_langevin_pref1 = langevin_pref1_temp;
-#endif // LANGEVIN_PER_PARTICLE
-#endif // VERLET_STEP4_VELOCITY
-#else
-      p->f.f[j] = 0;
-#endif // SEMI_INTEGRATED
-=======
+
 #ifndef PARTICLE_ANISOTROPY
       p->f.f[j] = langevin_pref1_temp*velocity[j] + switch_trans*langevin_pref2_temp*noise;
-#else
+#else // PARTICLE_ANISOTROPY
       // In case of anisotropic particle: body-fixed reference frame. Otherwise: lab-fixed reference frame.
       if (aniso_flag)
           p->f.f[j] = langevin_pref1_temp[j]*velocity_body[j] + switch_trans*langevin_pref2_temp[j]*noise;
       else
           p->f.f[j] = langevin_pref1_temp[j]*velocity[j] + switch_trans*langevin_pref2_temp[j]*noise;
-#endif
->>>>>>> e7c78841
+
+#ifdef VERLET_STEP4_VELOCITY
+#ifdef LANGEVIN_PER_PARTICLE
+      p->p.vv_langevin_pref1[j] = langevin_pref1_temp[j];
+#else
+      vv_langevin_pref1[j] = langevin_pref1_temp[j];
+#endif // LANGEVIN_PER_PARTICLE
+#endif // VERLET_STEP4_VELOCITY
+
+#endif // PARTICLE_ANISOTROPY
+
+#else // SEMI_INTEGRATED
+      p->f.f[j] = 0;
+
+#endif // SEMI_INTEGRATED
     }
   } // END LOOP OVER ALL COMPONENTS
 
