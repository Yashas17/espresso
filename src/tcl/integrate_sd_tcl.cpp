/*
  Copyright (C) 2010,2011,2012,2013 The ESPResSo project
  Copyright (C) 2002,2003,2004,2005,2006,2007,2008,2009,2010 
    Max-Planck-Institute for Polymer Research, Theory Group
  
  This file is part of ESPResSo.
  
  ESPResSo is free software: you can redistribute it and/or modify
  it under the terms of the GNU General Public License as published by
  the Free Software Foundation, either version 3 of the License, or
  (at your option) any later version.
  
  ESPResSo is distributed in the hope that it will be useful,
  but WITHOUT ANY WARRANTY; without even the implied warranty of
  MERCHANTABILITY or FITNESS FOR A PARTICULAR PURPOSE.  See the
  GNU General Public License for more details.
  
  You should have received a copy of the GNU General Public License
  along with this program.  If not, see <http://www.gnu.org/licenses/>. 
*/

/** \file integrate.cpp   Molecular dynamics integrator.
 *
 *  For more information about the integrator 
 *  see \ref integrate.hpp "integrate.h".
*/

#include "integrate_sd.hpp"
#include "npt.hpp"
#include "interaction_data.hpp"
#include "lb.hpp"
#include "pressure_tcl.hpp"
#include "communication.hpp"
#include "parser.hpp"
#include "statistics_correlation.hpp"
#include "global.hpp"

/**  Hand over integrate usage information to tcl interpreter. */
int tclcommand_integrate_sd_print_usage(Tcl_Interp *interp) 
{
  Tcl_AppendResult(interp, "Usage of tcl-command integrate_sd:\n", (char *)NULL);
  Tcl_AppendResult(interp, "'integrate_sd <INT n steps>' for integrating n steps \n", (char *)NULL);
  //Tcl_AppendResult(interp, "'integrate set' for printing integrator status \n", (char *)NULL);
  //Tcl_AppendResult(interp, "'integrate set nvt' for enabling NVT integration or \n" , (char *)NULL);
#ifdef NPT
  //Tcl_AppendResult(interp, "'integrate set npt_isotropic <DOUBLE p_ext> [<DOUBLE piston>] [<INT, INT, INT system_geometry>] [-cubic_box]' for enabling isotropic NPT integration \n" , (char *)NULL);
#endif
  return (TCL_ERROR);
}

int tclcommand_sd_set_particle_apart_print_usage(Tcl_Interp * interp)
{
  Tcl_AppendResult(interp, "Usage of tcl-command sd_set_particles_apart:\n", (char *)NULL);
  Tcl_AppendResult(interp, "  The command does not need any argument. It just \n\
  sets the particles at least 2*sd_radius away from each\n\
  other, so they dont overlap. Make sure to have enogh space\n\
  to reach this state fast ...\n",(char *) NULL);
  return (TCL_ERROR);
}

/** Hand over integrate status information to tcl interpreter. */
int tclcommand_integrate_sd_print_status(Tcl_Interp *interp) 
{
  return (TCL_OK);
  return (TCL_ERROR);
}

int tclcommand_sd_set_particles_apart(ClientData data, Tcl_Interp *interp, int argc, char **argv)
{
  if (argc != 1){
    Tcl_AppendResult(interp, "wrong # args: \n\"", (char *) NULL);
    return tclcommand_sd_set_particle_apart_print_usage(interp);
  }
<<<<<<< HEAD
=======
  if (sd_radius < 0){
    Tcl_AppendResult(interp, "The particle radius for SD was not set\n (set with setmd sd_radius <value>).\n", (char *)NULL);
    return tclcommand_sd_set_particle_apart_print_usage(interp);
  }
>>>>>>> b9f2003c
  int status = sd_set_particles_apart();
  if (status == -5){
    Tcl_AppendResult(interp, "The Volumefraction is above the highest possible with hcp.\n\
Therefore this function cannot suceed ...\n", (char *) NULL);
    return (TCL_ERROR);
  }
  if (status == -4){
    Tcl_AppendResult(interp, "The Volumefraction is above 0.7 (and 0.7408 is the limit with hcp)\n\
Therefore this function will not suceed ...\n", (char *) NULL);
    return (TCL_ERROR);
  }
  if (status == 0){
    return (TCL_OK);
  }
  else {
    //Tcl_AppendResult(interp, "Unknown return code.\n", (char *) NULL);
    return (TCL_ERROR);
  }
}

int tclcommand_integrate_sd(ClientData data, Tcl_Interp *interp, int argc, char **argv) 
{
  int  n_steps;
  
  INTEG_TRACE(fprintf(stderr,"%d: integrate:\n",this_node));

  if (argc < 1) {
    Tcl_AppendResult(interp, "wrong # args: \n\"", (char *) NULL);
    return tclcommand_integrate_sd_print_usage(interp);
  }
  else if (argc < 2) {
    return tclcommand_integrate_sd_print_status(interp);
    }

  if (ARG1_IS_S("set")) {
    if      (argc < 3){
      return tclcommand_integrate_sd_print_status(interp);
    }
    
    Tcl_AppendResult(interp, "unknown integrator method:\n", (char *)NULL);
    return tclcommand_integrate_sd_print_usage(interp);
      
  } else if ( !ARG_IS_I(1,n_steps) ) return tclcommand_integrate_sd_print_usage(interp);
  
  if (sd_radius < 0){
    Tcl_AppendResult(interp, "The particle radius for SD was not set\n (set with setmd sd_radius <value>).\n", (char *)NULL);
    return tclcommand_integrate_sd_print_usage(interp);
  }
  if (sd_viscosity < 0){
    Tcl_AppendResult(interp, "The viscosity for SD was not set\n (set with setmd sd_viscosity <value>).\n", (char *)NULL);
    return tclcommand_integrate_sd_print_usage(interp);
  }

  /* go on with integrate <n_steps> */
  if(n_steps <= 0) {
    Tcl_AppendResult(interp, "illegal number of steps (must be >0) \n", (char *) NULL);
    return tclcommand_integrate_sd_print_usage(interp);
  }
  /* perform integration */
  integrate_sd(n_steps);
  return gather_runtime_errors(interp, TCL_OK);
}

/************************************************************/
/* Callback functions */
 

int tclcallback_sd_radius(Tcl_Interp *interp, void *_data)
{
  double data = *(double *)_data;
  if (data <= 0) {
    Tcl_AppendResult(interp, "radius must be > 0.", (char *) NULL);
    return (TCL_ERROR);
  }
  sd_radius = data;
  mpi_bcast_parameter(FIELD_SD_RADIUS);
  return (TCL_OK);
}

int tclcallback_sd_viscosity(Tcl_Interp *interp, void *_data)
{
  double data = *(double *)_data;
  if (data <= 0) {
    Tcl_AppendResult(interp, "viscosity must be > 0.", (char *) NULL);
    return (TCL_ERROR);
  }
  sd_viscosity = data;
  mpi_bcast_parameter(FIELD_SD_VISCOSITY);
  return (TCL_OK);
}<|MERGE_RESOLUTION|>--- conflicted
+++ resolved
@@ -71,13 +71,10 @@
     Tcl_AppendResult(interp, "wrong # args: \n\"", (char *) NULL);
     return tclcommand_sd_set_particle_apart_print_usage(interp);
   }
-<<<<<<< HEAD
-=======
   if (sd_radius < 0){
     Tcl_AppendResult(interp, "The particle radius for SD was not set\n (set with setmd sd_radius <value>).\n", (char *)NULL);
     return tclcommand_sd_set_particle_apart_print_usage(interp);
   }
->>>>>>> b9f2003c
   int status = sd_set_particles_apart();
   if (status == -5){
     Tcl_AppendResult(interp, "The Volumefraction is above the highest possible with hcp.\n\
