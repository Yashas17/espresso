--- conflicted
+++ resolved
@@ -67,11 +67,7 @@
 system.thermostat.set_langevin(kT=0.0, gamma=5.0)
 
 # warmp with zero temperature to remove overlaps
-<<<<<<< HEAD
-while ( act_min_dist < min_dist or c1.mindist()<min_dist or c2.mindist()<min_dist):
-=======
 while ( act_min_dist < min_dist or c1.min_dist()<min_dist or c2.min_dist()<min_dist):
->>>>>>> 18557beb
     system.integrator.run(warm_steps + lj_cap)
     # Warmup criterion
     act_min_dist = system.analysis.min_dist()
