/*
  Copyright (C) 2010 The ESPResSo project
  Copyright (C) 2002,2003,2004,2005,2006,2007,2008,2009,2010 Max-Planck-Institute for Polymer Research, Theory Group, PO Box 3148, 55021 Mainz, Germany
  
  This file is part of ESPResSo.
  
  ESPResSo is free software: you can redistribute it and/or modify
  it under the terms of the GNU General Public License as published by
  the Free Software Foundation, either version 3 of the License, or
  (at your option) any later version.
  
  ESPResSo is distributed in the hope that it will be useful,
  but WITHOUT ANY WARRANTY; without even the implied warranty of
  MERCHANTABILITY or FITNESS FOR A PARTICULAR PURPOSE.  See the
  GNU General Public License for more details.
  
  You should have received a copy of the GNU General Public License
  along with this program.  If not, see <http://www.gnu.org/licenses/>. 
*/
#include <mpi.h>
#include <stdio.h>
#include <stdlib.h>
#include <string.h>
#include "utils.h"
#include "communication.h"
#include "interaction_data.h"
#include "particle_data.h"
#include "integrate.h"
#include "cells.h"
#include "global.h"
#include "grid.h"
#include "initialize.h"
#include "forces.h"
#include "rotation.h"
#include "p3m.h"
#include "ewald.h"
#include "statistics.h"
#include "energy.h"
#include "pressure.h"
#include "random.h"
#include "lj.h"
#include "lb.h"
#include "lb-boundaries.h"
#include "morse.h"
#include "buckingham.h"
#include "tab.h"
#include "overlap.h"
#include "ljcos.h"
#include "ljangle.h"
#include "gb.h"
#include "mmm1d.h"
#include "mmm2d.h"
#include "maggs.h"
#include "elc.h"
#include "iccp3m.h"
#include "statistics_chain.h"
#include "statistics_fluid.h"
#include "topology.h"
#include "errorhandling.h"
#include "molforces.h"

int this_node = -1;
int n_nodes = -1;

/**********************************************
 * slave callbacks.
 **********************************************/

/** slave callback procedure */
typedef void (SlaveCallback)(int node, int param);

/** \name request codes in asynchronous mode
    Keep this in sync with \ref communication::callbacks and \ref communication::names. */
/*@{*/
/** Action number for \ref mpi_stop. */
#define REQ_TERM      0
/** Action number for \ref mpi_bcast_parameter. */
#define REQ_BCAST_PAR 1
/** Action number for \ref mpi_who_has. */
#define REQ_WHO_HAS   2
/** Action number for \ref mpi_bcast_event. */
#define REQ_EVENT     3
/** Action number for \ref mpi_place_particle. */
#define REQ_PLACE     4

/** Action number for \ref mpi_send_v. */
#define REQ_SET_V     5
/** Action number for \ref mpi_send_f. */
#define REQ_SET_F     6
/** Action number for \ref mpi_send_q. */
#define REQ_SET_Q     7
/** Action number for \ref mpi_send_type. */
#define REQ_SET_TYPE  8
/** Action number for \ref mpi_send_bond. */
#define REQ_SET_BOND  9

/** Action number for \ref mpi_recv_part. */
#define REQ_GET_PART  10
/** Action number for \ref mpi_integrate. */
#define REQ_INTEGRATE 11
/** Action number for \ref mpi_bcast_ia_params. */
#define REQ_BCAST_IA  12
/** Action number for \ref mpi_bcast_n_particle_types. */
#define REQ_BCAST_IA_SIZE  13
/** Action number for \ref mpi_gather_stats. */
#define REQ_GATHER    14

/** Action number for \ref mpi_set_time_step. */
#define REQ_SET_TIME_STEP  15
/** Action number for \ref mpi_get_particles. */
#define REQ_GETPARTS  16
/** Action number for \ref mpi_bcast_coulomb_params. */
#define REQ_BCAST_COULOMB 17
/** Action number for \ref mpi_send_ext. */
#define REQ_SET_EXT 18
/** Action number for \ref mpi_place_particle. */
#define REQ_PLACE_NEW   19

/** Action number for \ref mpi_remove_particle */
#define REQ_REM_PART   20
/** Action number for \ref mpi_bcast_constraint */
#define REQ_BCAST_CONSTR 21
/** Action number for \ref mpi_random_seed */
#define REQ_RANDOM_SEED 22
/** Action number for \ref mpi_random_stat */
#define REQ_RANDOM_STAT 23
/** Action number for \ref mpi_lj_cap_forces. */
#define REQ_BCAST_LFC 24

/** Action number for \ref mpi_tab_cap_forces. */
#define REQ_BCAST_TFC 25
/** Action number for \ref mpi_random_seed */
#define REQ_BIT_RANDOM_SEED 26
/** Action number for \ref mpi_random_stat */
#define REQ_BIT_RANDOM_STAT 27
/** Action number for \ref mpi_get_constraint_force */
#define REQ_GET_CONSFOR 28
/** Action number for \ref mpi_rescale_particles */
#define REQ_RESCALE_PART 29

/** Action number for \ref mpi_bcast_cell_structure */
#define REQ_BCAST_CS  30
/** Action number for \ref mpi_send_quat. */
#define REQ_SET_QUAT  31
/** Action number for \ref mpi_send_omega. */
#define REQ_SET_OMEGA 32
/** Action number for \ref mpi_send_torque. */
#define REQ_SET_TORQUE 33
/** Action number for \ref mpi_send_mol_id. */
#define REQ_SET_MOLID 34

/** Action number for \ref mpi_bcast_nptiso_geom */
#define REQ_BCAST_NPTISO_GEOM 35
/** Action number for \ref mpi_update_mol_ids  */
#define REQ_UPDATE_MOL_IDS 36
/** Action number for \ref mpi_sync_topo_part_info  */
#define REQ_SYNC_TOPO 37
/** Action number for \ref mpi_send_mass. */
#define REQ_SET_MASS  38
/** Action number for \ref mpi_buck_cap_forces. */
#define REQ_BCAST_BFC 39

/** Action number for \ref mpi_gather_runtime_errors  */
#define REQ_GET_ERRS  40
/** Action number for \ref mpi_send_exclusion. */
#define REQ_SET_EXCL  41
/** Action number for \ref mpi_morse_cap_forces. */
#define REQ_BCAST_MFC 42
/** Action number for \ref mpi_bcast_lb_params. */
#define REQ_BCAST_LBPAR 43
/** Action number for \ref mpi_send_dip. */
#define REQ_SET_DIP 44
/** Action number for \ref mpi_send_dipm. */
#define REQ_SET_DIPM 45
/** Action number for \ref mpi_send_fluid. */
#define REQ_SET_FLUID 46
/** Action number for \ref mpi_recv_fluid. */
#define REQ_GET_FLUID 47
/** Action number for \ref mpi_local_stress_tensor*/
#define REQ_GET_LOCAL_STRESS_TENSOR 48
/** Action number for \ref mpi_ljangle_cap_forces. */
#define REQ_BCAST_LAFC 49
/** Action number for \ref mpi_send_virtual. */
#define REQ_SET_ISVI 50
/** ADRESS - Action number for \ref mpi_bcast_tf_params. */
#define REQ_BCAST_TF  51
/** Action number for \ref mpi_iccp3m_iteration. */
#define REQ_ICCP3M_ITERATION 52
/** Action number for \ref mpi_iccp3m_init. */
#define REQ_ICCP3M_INIT 53
/** Action number for \ref mpi_send_rotational_inertia. */
#define REQ_SET_RINERTIA  54
/** Action number for \ref mpi_bcast_constraint */
#define REQ_BCAST_LBBOUNDARY 55
/** Action number for \ref mpi_recv_fluid_border_flag */
#define REQ_LB_GET_BORDER_FLAG 56
/** Action number for \ref mpi_send_mu_E. */
#define REQ_SET_MU_E     57
/** Action number for \ref mpi_recv_fluid_populations. */
#define REQ_GET_FLUID_POP 58

/** Total number of action numbers. */
#define REQ_MAXIMUM 59

/*@}*/

/** \name Slave Callbacks
    These functions are the slave node counterparts for the
    commands the master node issues. The master node function *
    corresponds to the slave node function *_slave.
*/
/*@{*/
void mpi_stop_slave(int node, int parm);
void mpi_bcast_parameter_slave(int node, int parm);
void mpi_who_has_slave(int node, int parm);
void mpi_bcast_event_slave(int node, int parm);
void mpi_place_particle_slave(int node, int parm);
void mpi_send_v_slave(int node, int parm);
void mpi_send_f_slave(int node, int parm);
void mpi_send_q_slave(int node, int parm);
void mpi_send_mu_E_slave(int node, int parm);
void mpi_send_type_slave(int node, int parm);
void mpi_send_bond_slave(int node, int parm);
void mpi_recv_part_slave(int node, int parm);
void mpi_integrate_slave(int node, int parm);
void mpi_iccp3m_iteration_slave(int node, int parm);
void mpi_iccp3m_init_slave(int node, int parm);
void mpi_bcast_ia_params_slave(int node, int parm);
void mpi_bcast_n_particle_types_slave(int node, int parm);
void mpi_gather_stats_slave(int node, int parm);
void mpi_set_time_step_slave(int node, int parm);
void mpi_get_particles_slave(int node, int parm);
void mpi_bcast_coulomb_params_slave(int node, int parm);
void mpi_send_ext_slave(int node, int parm);
void mpi_remove_particle_slave(int node, int parm);
void mpi_bcast_constraint_slave(int node, int parm);
void mpi_bcast_lb_boundary_slave(int node, int parm);
void mpi_random_seed_slave(int node, int parm);
void mpi_random_stat_slave(int node, int parm);
void mpi_lj_cap_forces_slave(int node, int parm);
void mpi_tab_cap_forces_slave(int node, int parm);
void mpi_bit_random_seed_slave(int node, int parm);
void mpi_bit_random_stat_slave(int node, int parm);
void mpi_get_constraint_force_slave(int node, int parm);
void mpi_rescale_particles_slave(int node, int parm);
void mpi_bcast_cell_structure_slave(int node, int parm);
void mpi_send_quat_slave(int node, int parm);
void mpi_send_omega_slave(int node, int parm);
void mpi_send_torque_slave(int node, int parm);
void mpi_send_mol_id_slave(int node, int parm);
void mpi_bcast_nptiso_geom_slave(int node, int parm);
void mpi_update_mol_ids_slave(int node, int parm);
void mpi_sync_topo_part_info_slave(int node, int parm);
void mpi_send_mass_slave(int node, int parm);
void mpi_buck_cap_forces_slave(int node, int parm);
void mpi_gather_runtime_errors_slave(int node, int parm);
void mpi_send_exclusion_slave(int node, int parm);
void mpi_morse_cap_forces_slave(int node, int parm);
void mpi_bcast_lb_params_slave(int node, int parm);
void mpi_send_dip_slave(int node, int parm);
void mpi_send_dipm_slave(int node, int parm);
void mpi_send_fluid_slave(int node, int parm);
void mpi_recv_fluid_slave(int node, int parm);
void mpi_recv_fluid_border_flag_slave(int node, int parm);
void mpi_local_stress_tensor_slave(int node, int parm);
void mpi_ljangle_cap_forces_slave(int node, int parm);
void mpi_send_virtual_slave(int node, int parm);
void mpi_bcast_tf_params_slave(int node, int parm);
void mpi_send_rotational_inertia_slave(int node, int parm);
void mpi_recv_fluid_populations_slave(int node, int parm);
/*@}*/

/** A list of which function has to be called for
    the issued command. */
static SlaveCallback *slave_callbacks[] = {
  mpi_stop_slave,                   /*  0: REQ_TERM */
  mpi_bcast_parameter_slave,        /*  1: REQ_BCAST_PAR */
  mpi_who_has_slave,                /*  2: REQ_WHO_HAS */
  mpi_bcast_event_slave,            /*  3: REQ_EVENT */
  mpi_place_particle_slave,         /*  4: REQ_SET_POS */
  mpi_send_v_slave,                 /*  5: REQ_SET_V */
  mpi_send_f_slave,                 /*  6: REQ_SET_F */
  mpi_send_q_slave,                 /*  7: REQ_SET_Q */
  mpi_send_type_slave,              /*  8: REQ_SET_TYPE */
  mpi_send_bond_slave,              /*  9: REQ_SET_BOND */
  mpi_recv_part_slave,              /* 10: REQ_GET_PART */
  mpi_integrate_slave,              /* 11: REQ_INTEGRATE */
  mpi_bcast_ia_params_slave,        /* 12: REQ_BCAST_IA */
  mpi_bcast_n_particle_types_slave, /* 13: REQ_BCAST_IA_SIZE */
  mpi_gather_stats_slave,           /* 14: REQ_GATHER */
  mpi_set_time_step_slave,          /* 15: REQ_SET_TIME_STEP */
  mpi_get_particles_slave,          /* 16: REQ_GETPARTS */
  mpi_bcast_coulomb_params_slave,   /* 17: REQ_BCAST_COULOMB */
  mpi_send_ext_slave,               /* 18: REQ_SEND_EXT */
  mpi_place_particle_slave,         /* 19: REQ_PLACE_NEW */
  mpi_remove_particle_slave,        /* 20: REQ_REM_PART */
  mpi_bcast_constraint_slave,       /* 21: REQ_BCAST_CONSTR */
  mpi_random_seed_slave,            /* 22: REQ_RANDOM_SEED */
  mpi_random_stat_slave,            /* 23: REQ_RANDOM_STAT */
  mpi_lj_cap_forces_slave,          /* 24: REQ_BCAST_LFC */
  mpi_tab_cap_forces_slave,         /* 25: REQ_BCAST_TFC */
  mpi_bit_random_seed_slave,        /* 26: REQ_RANDOM_SEED */
  mpi_bit_random_stat_slave,        /* 27: REQ_RANDOM_STAT */
  mpi_get_constraint_force_slave,   /* 28: REQ_GET_CONSFOR */
  mpi_rescale_particles_slave,      /* 29: REQ_RESCALE_PART */
  mpi_bcast_cell_structure_slave,   /* 30: REQ_BCAST_CS */
  mpi_send_quat_slave,              /* 31: REQ_SET_QUAT */
  mpi_send_omega_slave,             /* 32: REQ_SET_OMEGA */
  mpi_send_torque_slave,            /* 33: REQ_SET_TORQUE */
  mpi_send_mol_id_slave,            /* 34: REQ_SET_MOLID */
  mpi_bcast_nptiso_geom_slave,      /* 35: REQ_BCAST_NPTISO_GEOM */
  mpi_update_mol_ids_slave,         /* 36: REQ_UPDATE_MOL_IDS */
  mpi_sync_topo_part_info_slave,    /* 37: REQ_SYNC_TOPO */
  mpi_send_mass_slave,              /* 38: REQ_SET_MASS */
  mpi_buck_cap_forces_slave,        /* 39: REQ_BCAST_LFC */
  mpi_gather_runtime_errors_slave,  /* 40: REQ_GET_ERRS */
  mpi_send_exclusion_slave,         /* 41: REQ_SET_EXCL */
  mpi_morse_cap_forces_slave,       /* 42: REQ_BCAST_MFC */
  mpi_bcast_lb_params_slave,        /* 43: REQ_LB_BCAST */
  mpi_send_dip_slave,               /* 44: REQ_SET_DIP */
  mpi_send_dipm_slave,              /* 45: REQ_SET_DIPM */
  mpi_send_fluid_slave,             /* 46: REQ_SET_FLUID */
  mpi_recv_fluid_slave,             /* 47: REQ_GET_FLUID */
  mpi_local_stress_tensor_slave,    /* 48: REQ_GET_LOCAL_STRESS_TENSOR */
  mpi_ljangle_cap_forces_slave,     /* 49: REQ_BCAST_LAFC */
  mpi_send_virtual_slave,         /* 50: REQ_SET_ISVI */
  mpi_bcast_tf_params_slave,        /* 51: REQ_BCAST_TF */
  mpi_iccp3m_iteration_slave,       /* 52: REQ_ICCP3M_ITERATION */
  mpi_iccp3m_init_slave,            /* 53: REQ_ICCP3M_INIT */
  mpi_send_rotational_inertia_slave,/* 54: REQ_SET_RINERTIA */
  mpi_bcast_lb_boundary_slave,      /* 55: REQ_BCAST_LBBOUNDARY */
  mpi_recv_fluid_border_flag_slave,  /* 56: REQ_LB_GET_BORDER_FLAG */
  mpi_send_mu_E_slave,                 /* 57: REQ_SET_MU_E */
  mpi_recv_fluid_populations_slave            /* 58: REQ_GET_FLUID_POP */
};

/** Names to be printed when communication debugging is on. */
char *names[] = {
  "TERM"      ,     /*  0 */
  "BCAST_PAR" ,     /*  1 */
  "WHO_HAS"   ,     /*  2 */
  "EVENT"     ,     /*  3 */
  "SET_POS"   ,     /*  4 */

  "SET_V"     ,     /*  5 */
  "SET_F"     ,     /*  6 */
  "SET_Q"     ,     /*  7 */
  "SET_TYPE"  ,     /*  8 */
  "SET_BOND"  ,     /*  9 */

  "GET_PART"  ,     /* 10 */
  "INTEGRATE" ,     /* 11 */
  "BCAST_IA"  ,     /* 12 */
  "BCAST_IAS" ,     /* 13 */
  "GATHER"    ,     /* 14 */

  "TIME_STEP" ,     /* 15 */
  "GET_PARTS" ,     /* 16 */
  "BCAST_CIA" ,     /* 17 */
  "SEND_EXT"  ,     /* 18 */
  "PLACE_NEW" ,     /* 19 */

  "REM_PART"  ,     /* 20 */
  "BCAST_CON" ,     /* 21 */
  "RAND_SEED" ,     /* 22 */
  "RAND_STAT" ,     /* 23 */
  "BCAST_LFC" ,     /* 24 */

  "BCAST_TFC" ,     /* 25 */
  "BIT_RAND_SEED",  /* 26 */
  "BIT_RAND_STAT",  /* 27 */
  "GET_CONSTR",     /* 28 */
  "RESCALE_PART",   /* 29 */

  "BCAST_CS",       /* 30 */
  "SET_QUAT"  ,     /* 31 */
  "SET_OMEGA",      /* 32 */
  "SET_TORQUE",     /* 33 */
  "SET_MOLID",      /* 34 */

  "BCAST_NPT_GEOM", /* 35 */
  "UPDATE_MOL_IDS", /* 36 */
  "SYNC_TOPO",      /* 37 */
  "SET_MASS",       /* 38 */
  "BCAST_BFC" ,     /* 39 */

  "GET_ERRS",       /* 40 */
  "SET_EXCL",       /* 41 */
  "BCAST_MFC" ,     /* 42 */
  "BCAST_LB",       /* 43 */
  "SET_DIP",        /* 44 */

  "SET_DIPM",       /* 45 */
  "SET_FLUID",      /* 46 */
  "GET_FLUID",      /* 47 */
  "GET_LOCAL_STRESS_TENSOR", /* 48 */
  "BCAST_LAFC",     /* 49 */

  "SET_ISVI",       /* 50 */
  "REQ_BCAST_TF",   /* 51 */
  "REQ_ICCP3M_ITERATION", /* 52 */
  "REQ_ICCP3M_INIT",      /* 53 */
  "SET_RINERTIA",   /* 54 */
<<<<<<< HEAD
  "REQ_BCAST_LBBOUNDARY", /* 55 */
  "REQ_LB_GET_BORDER_FLAG" /* 56 */
  "REQ_SEND_MUE" /* 57 */
  "REQ_GET_FLUID_POP" /* 58 */
=======
  "SET_MU_E", /* 55 */
>>>>>>> 68f7f707
};

/** the requests are compiled here. So after a crash you get the last issued request */
static int request[3];

/**********************************************
 * procedures
 **********************************************/

#ifdef MPI_CORE
void mpi_core(MPI_Comm *comm, int *errcode,...) {
  int len;
  char string[1024];
  MPI_Error_string(*errcode, string, &len);
  fprintf(stderr, "%d: Aborting due to MPI error %d: %s. Forcing core dump.\n", this_node, *errcode, string);
  core();
}
#endif

void mpi_init(int *argc, char ***argv)
{
#ifdef MPI_CORE
  MPI_Errhandler mpi_errh;
#endif

  MPI_Init(argc, argv);
  MPI_Comm_rank(MPI_COMM_WORLD, &this_node);
  MPI_Comm_size(MPI_COMM_WORLD, &n_nodes);

#ifdef MPI_CORE
  MPI_Errhandler_create((MPI_Handler_function *)mpi_core, &mpi_errh);
  MPI_Errhandler_set(MPI_COMM_WORLD, mpi_errh);
#endif

}

static void mpi_issue(int reqcode, int node, int param)
{
  request[0] = reqcode;
  request[1] = node;
  request[2] = param;

  COMM_TRACE(fprintf(stderr, "0: issuing %s(%d), assigned to node %d\n",
		     names[reqcode], param, node));
#ifdef ASYNC_BARRIER
  MPI_Barrier(MPI_COMM_WORLD);
#endif
  MPI_Bcast(request, 3, MPI_INT, 0, MPI_COMM_WORLD);
}

/**************** REQ_TERM ************/

static int terminated = 0;

void mpi_stop()
{
  if (terminated)
    return;

  mpi_issue(REQ_TERM, -1, 0);

  MPI_Barrier(MPI_COMM_WORLD);
  MPI_Finalize();
  regular_exit = 1;
  terminated = 1;
}

void mpi_stop_slave(int node, int param)
{
  COMM_TRACE(fprintf(stderr, "%d: exiting\n", this_node));

  MPI_Barrier(MPI_COMM_WORLD);
  MPI_Finalize();
  regular_exit = 1;
  exit(0);
}

/*************** REQ_BCAST_PAR ************/
static void common_bcast_parameter(int i)
{
  switch (fields[i].type) {
  case TYPE_INT:
    MPI_Bcast((int *)fields[i].data, fields[i].dimension,
	      MPI_INT, 0, MPI_COMM_WORLD);
    break;
  case TYPE_BOOL:
    MPI_Bcast((int *)fields[i].data, 1,
	      MPI_INT, 0, MPI_COMM_WORLD);
    break;
  case TYPE_DOUBLE:
    MPI_Bcast((double *)fields[i].data, fields[i].dimension,
	      MPI_DOUBLE, 0, MPI_COMM_WORLD);
    break;
  default: break;
  }

  on_parameter_change(i);
}

int mpi_bcast_parameter(int i)
{
  mpi_issue(REQ_BCAST_PAR, -1, i);

  common_bcast_parameter(i);

  return check_runtime_errors();
}

void mpi_bcast_parameter_slave(int node, int i)
{
  common_bcast_parameter(i);
  check_runtime_errors();
}

/*************** REQ_WHO_HAS ****************/

void mpi_who_has()
{
  Cell *cell;
  int *sizes = malloc(sizeof(int)*n_nodes);
  int *pdata = NULL;
  int pdata_s = 0, i, c;
  int pnode;
  int n_part;
  MPI_Status status;

  mpi_issue(REQ_WHO_HAS, -1, 0);

  n_part = cells_get_n_particles();
  /* first collect number of particles on each node */
  MPI_Gather(&n_part, 1, MPI_INT, sizes, 1, MPI_INT, 0, MPI_COMM_WORLD);

  for (i = 0; i <= max_seen_particle; i++)
    particle_node[i] = -1;

  /* then fetch particle locations */
  for (pnode = 0; pnode < n_nodes; pnode++) {
    COMM_TRACE(fprintf(stderr, "node %d reports %d particles\n",
		       pnode, sizes[pnode]));
    if (pnode == this_node) {
      for (c = 0; c < local_cells.n; c++) {
	cell = local_cells.cell[c];
	for (i = 0; i < cell->n; i++)
	  particle_node[cell->part[i].p.identity] = this_node;
      }
    }
    else if (sizes[pnode] > 0) {
      if (pdata_s < sizes[pnode]) {
	pdata_s = sizes[pnode];
	pdata = (int *)realloc(pdata, sizeof(int)*pdata_s);
      }
      MPI_Recv(pdata, sizes[pnode], MPI_INT, pnode, REQ_WHO_HAS,
	       MPI_COMM_WORLD, &status);
      for (i = 0; i < sizes[pnode]; i++)
	particle_node[pdata[i]] = pnode;
    }
  }

  free(pdata);
  free(sizes);
}

void mpi_who_has_slave(int node, int param)
{
  Cell *cell;
  int npart, i, c;
  int *sendbuf;
  int n_part;

  n_part = cells_get_n_particles();
  MPI_Gather(&n_part, 1, MPI_INT, NULL, 0, MPI_INT, 0, MPI_COMM_WORLD);
  if (n_part == 0)
    return;

  sendbuf = malloc(sizeof(int)*n_part);
  npart = 0;
  for (c = 0; c < local_cells.n; c++) {
    cell = local_cells.cell[c];
    for (i = 0; i < cell->n; i++)
      sendbuf[npart++] = cell->part[i].p.identity;
  }
  MPI_Send(sendbuf, npart, MPI_INT, 0, REQ_WHO_HAS, MPI_COMM_WORLD);
  free(sendbuf);
}

/**************** REQ_CHTOPL ***********/
void mpi_bcast_event(int event)
{
  mpi_issue(REQ_EVENT, -1, event);
  mpi_bcast_event_slave(-1, event);
}

void mpi_bcast_event_slave(int node, int event)
{
  switch (event) {
#ifdef ELECTROSTATICS
#ifdef ELP3M
  case P3M_COUNT_CHARGES:
    P3M_count_charged_particles();
    break;
#endif
  case EWALD_COUNT_CHARGES:
    EWALD_count_charged_particles();
    break; 
  case MAGGS_COUNT_CHARGES:
    maggs_count_charged_particles();
    break; 
#endif
  case INVALIDATE_SYSTEM:
    local_invalidate_system();
    break;
#ifdef ADDITIONAL_CHECKS
  case CHECK_PARTICLES:
    check_particles();
    break;
#endif

#ifdef MAGNETOSTATICS
#ifdef ELP3M
  case P3M_COUNT_DIPOLES:
    P3M_count_magnetic_particles();
    break;
#endif
#endif 

  default:;
  }
}

/****************** REQ_PLACE/REQ_PLACE_NEW ************/

void mpi_place_particle(int pnode, int part, int new, double p[3])
{
  if (new) {
    mpi_issue(REQ_PLACE_NEW, pnode, part);
    added_particle(part);
  }
  else
    mpi_issue(REQ_PLACE, pnode, part);

  if (pnode == this_node)
    local_place_particle(part, p, new);
  else
    MPI_Send(p, 3, MPI_DOUBLE, pnode, REQ_PLACE, MPI_COMM_WORLD);

  on_particle_change();
}

void mpi_place_particle_slave(int pnode, int part)
{
  double p[3];
  MPI_Status status;
  int new = (request[0] == REQ_PLACE_NEW); 

  if (new)
    added_particle(part);

  if (pnode == this_node) {
    MPI_Recv(p, 3, MPI_DOUBLE, 0, REQ_PLACE, MPI_COMM_WORLD, &status);
    local_place_particle(part, p, new);
  }

  on_particle_change();
}

/****************** REQ_SET_V ************/
void mpi_send_v(int pnode, int part, double v[3])
{
  mpi_issue(REQ_SET_V, pnode, part);

  if (pnode == this_node) {
    Particle *p = local_particles[part];
    memcpy(p->m.v, v, 3*sizeof(double));
  }
  else
    MPI_Send(v, 3, MPI_DOUBLE, pnode, REQ_SET_V, MPI_COMM_WORLD);

  on_particle_change();
}

void mpi_send_v_slave(int pnode, int part)
{
  if (pnode == this_node) {
    Particle *p = local_particles[part];
    MPI_Status status;
    MPI_Recv(p->m.v, 3, MPI_DOUBLE, 0, REQ_SET_V,
	     MPI_COMM_WORLD, &status);
  }

  on_particle_change();
}

/****************** REQ_SET_F ************/
void mpi_send_f(int pnode, int part, double F[3])
{
  mpi_issue(REQ_SET_F, pnode, part);

  if (pnode == this_node) {
    Particle *p = local_particles[part];
    memcpy(p->f.f, F, 3*sizeof(double));
  }
  else
    MPI_Send(F, 3, MPI_DOUBLE, pnode, REQ_SET_F, MPI_COMM_WORLD);

  on_particle_change();
}

void mpi_send_f_slave(int pnode, int part)
{
  if (pnode == this_node) {
    Particle *p = local_particles[part];
    MPI_Status status;
    MPI_Recv(p->f.f, 3, MPI_DOUBLE, 0, REQ_SET_F,
	     MPI_COMM_WORLD, &status);
  }

  on_particle_change();
}

/********************* REQ_SET_Q ********/
void mpi_send_q(int pnode, int part, double q)
{
#ifdef ELECTROSTATICS
  mpi_issue(REQ_SET_Q, pnode, part);

  if (pnode == this_node) {
    Particle *p = local_particles[part];
    p->p.q = q;
  }
  else {
    MPI_Send(&q, 1, MPI_DOUBLE, pnode, REQ_SET_Q, MPI_COMM_WORLD);
  }

  on_particle_change();
#endif
}

void mpi_send_q_slave(int pnode, int part)
{
#ifdef ELECTROSTATICS
  if (pnode == this_node) {
    Particle *p = local_particles[part];
    MPI_Status status;
    MPI_Recv(&p->p.q, 1, MPI_DOUBLE, 0, REQ_SET_Q,
	     MPI_COMM_WORLD, &status);
  }

  on_particle_change();
#endif
}

/********************* REQ_SET_MU_E ********/
void mpi_send_mu_E(int pnode, int part, double mu_E[3])
{
#ifdef LB_ELECTROHYDRODYNAMICS
  mpi_issue(REQ_SET_MU_E, pnode, part);

  if (pnode == this_node) {
    Particle *p = local_particles[part];
    p->p.mu_E[0] = mu_E[0];
    p->p.mu_E[1] = mu_E[1];
    p->p.mu_E[2] = mu_E[2];
  }
  else {
    MPI_Send(&mu_E, 3, MPI_DOUBLE, pnode, REQ_SET_MU_E, MPI_COMM_WORLD);
  }

  on_particle_change();
#endif
}

void mpi_send_mu_E_slave(int pnode, int part)
{
#ifdef LB_ELECTROHYDRODYNAMICS
  if (pnode == this_node) {
    Particle *p = local_particles[part];
    MPI_Status status;
    MPI_Recv(&p->p.mu_E, 3, MPI_DOUBLE, 0, REQ_SET_MU_E,
	     MPI_COMM_WORLD, &status);
  }

  on_particle_change();
#endif
}

/********************* REQ_SET_M ********/
void mpi_send_mass(int pnode, int part, double mass)
{
#ifdef MASS
  mpi_issue(REQ_SET_MASS, pnode, part);

  if (pnode == this_node) {
    Particle *p = local_particles[part];
    p->p.mass = mass;
  }
  else {
    MPI_Send(&mass, 1, MPI_DOUBLE, pnode, REQ_SET_MASS, MPI_COMM_WORLD);
  }

  on_particle_change();
#endif
}

void mpi_send_mass_slave(int pnode, int part)
{
#ifdef MASS
  if (pnode == this_node) {
    Particle *p = local_particles[part];
    MPI_Status status;
    MPI_Recv(&p->p.mass, 1, MPI_DOUBLE, 0, REQ_SET_MASS,
	     MPI_COMM_WORLD, &status);
  }

  on_particle_change();
#endif
}

/********************* REQ_SET_RINERTIA ********/

void mpi_send_rotational_inertia(int pnode, int part, double rinertia[3])
{
#ifdef ROTATIONAL_INERTIA
  mpi_issue(REQ_SET_RINERTIA, pnode, part);

  if (pnode == this_node) {
    Particle *p = local_particles[part];
    p->p.rinertia[0] = rinertia[0];
    p->p.rinertia[1] = rinertia[1];
    p->p.rinertia[2] = rinertia[2];
  }
  else {
    MPI_Send(rinertia, 3, MPI_DOUBLE, pnode, REQ_SET_RINERTIA, MPI_COMM_WORLD);
  }

  on_particle_change();
#endif
}

void mpi_send_rotational_inertia_slave(int pnode, int part)
{
#ifdef ROTATIONAL_INERTIA
  if (pnode == this_node) {
    Particle *p = local_particles[part];
    MPI_Status status;
    MPI_Recv(p->p.rinertia, 3, MPI_DOUBLE, 0, REQ_SET_RINERTIA,
	     MPI_COMM_WORLD, &status);
  }

  on_particle_change();
#endif
}

/********************* REQ_SET_TYPE ********/
void mpi_send_type(int pnode, int part, int type)
{
  mpi_issue(REQ_SET_TYPE, pnode, part);

  if (pnode == this_node) {
    Particle *p = local_particles[part];
    p->p.type = type;
  }
  else
    MPI_Send(&type, 1, MPI_INT, pnode, REQ_SET_TYPE, MPI_COMM_WORLD);

  on_particle_change();
}

void mpi_send_type_slave(int pnode, int part)
{
  if (pnode == this_node) {
    Particle *p = local_particles[part];
    MPI_Status status;
    MPI_Recv(&p->p.type, 1, MPI_INT, 0, REQ_SET_TYPE,
	     MPI_COMM_WORLD, &status);
  }

  on_particle_change();
}

/********************* REQ_SET_MOLID ********/
void mpi_send_mol_id(int pnode, int part, int mid)
{
  mpi_issue(REQ_SET_MOLID, pnode, part);

  if (pnode == this_node) {
    Particle *p = local_particles[part];
    p->p.mol_id = mid;
  }
  else
    MPI_Send(&mid, 1, MPI_INT, pnode, REQ_SET_MOLID, MPI_COMM_WORLD);

  on_particle_change();
}

void mpi_send_mol_id_slave(int pnode, int part)
{
  if (pnode == this_node) {
    Particle *p = local_particles[part];
    MPI_Status status;
    MPI_Recv(&p->p.mol_id, 1, MPI_INT, 0, REQ_SET_MOLID,
	     MPI_COMM_WORLD, &status);
  }

  on_particle_change();
}

/********************* REQ_SET_QUAT ********/

void mpi_send_quat(int pnode, int part, double quat[4])
{
#ifdef ROTATION
  mpi_issue(REQ_SET_QUAT, pnode, part);

  if (pnode == this_node) {
    Particle *p = local_particles[part];
    p->r.quat[0] = quat[0];
    p->r.quat[1] = quat[1];
    p->r.quat[2] = quat[2];
    p->r.quat[3] = quat[3];
    convert_quat_to_quatu(p->r.quat, p->r.quatu);
#ifdef DIPOLES
    convert_quatu_to_dip(p->r.quatu, p->p.dipm, p->r.dip);
#endif
  }
  else {
    MPI_Send(quat, 4, MPI_DOUBLE, pnode, REQ_SET_QUAT, MPI_COMM_WORLD);
  }

  on_particle_change();
#endif
}

void mpi_send_quat_slave(int pnode, int part)
{
#ifdef ROTATION
  if (pnode == this_node) {
    Particle *p = local_particles[part];
    MPI_Status status;
    MPI_Recv(p->r.quat, 4, MPI_DOUBLE, 0, REQ_SET_QUAT,
	     MPI_COMM_WORLD, &status);
    convert_quat_to_quatu(p->r.quat, p->r.quatu);
#ifdef DIPOLES
    convert_quatu_to_dip(p->r.quatu, p->p.dipm, p->r.dip);
#endif
  }

  on_particle_change();
#endif
}

/********************* REQ_SET_OMEGA ********/

void mpi_send_omega(int pnode, int part, double omega[3])
{
#ifdef ROTATION
  mpi_issue(REQ_SET_OMEGA, pnode, part);

  if (pnode == this_node) {
   Particle *p = local_particles[part];
/*  memcpy(p->omega, omega, 3*sizeof(double));*/
    p->m.omega[0] = omega[0];
    p->m.omega[1] = omega[1];
    p->m.omega[2] = omega[2];
  }
  else {
    MPI_Send(omega, 3, MPI_DOUBLE, pnode, REQ_SET_OMEGA, MPI_COMM_WORLD);
  }

  on_particle_change();
#endif
}

void mpi_send_omega_slave(int pnode, int part)
{
#ifdef ROTATION
  if (pnode == this_node) {
    Particle *p = local_particles[part];
    MPI_Status status;
    MPI_Recv(p->m.omega, 3, MPI_DOUBLE, 0, REQ_SET_OMEGA,
	     MPI_COMM_WORLD, &status);
  }

  on_particle_change();
#endif
}

/********************* REQ_SET_TORQUE ********/

void mpi_send_torque(int pnode, int part, double torque[3])
{
#ifdef ROTATION
  mpi_issue(REQ_SET_TORQUE, pnode, part);

  if (pnode == this_node) {
    Particle *p = local_particles[part];
    p->f.torque[0] = torque[0];
    p->f.torque[1] = torque[1];
    p->f.torque[2] = torque[2];
  }
  else {
    MPI_Send(torque, 3, MPI_DOUBLE, pnode, REQ_SET_TORQUE, MPI_COMM_WORLD);
  }

  on_particle_change();
#endif
}

void mpi_send_torque_slave(int pnode, int part)
{
#ifdef ROTATION
  if (pnode == this_node) {
    Particle *p = local_particles[part];
    MPI_Status status;
    MPI_Recv(p->f.torque, 3, MPI_DOUBLE, 0, REQ_SET_TORQUE,
	     MPI_COMM_WORLD, &status);
  }

  on_particle_change();
#endif
}

/********************* REQ_SET_DIP ********/

void mpi_send_dip(int pnode, int part, double dip[3])
{
#ifdef DIPOLES
  mpi_issue(REQ_SET_DIP, pnode, part);

  if (pnode == this_node) {
    Particle *p = local_particles[part];
    p->r.dip[0] = dip[0];
    p->r.dip[1] = dip[1];
    p->r.dip[2] = dip[2];
#ifdef ROTATION
    convert_dip_to_quat(p->r.dip, p->r.quat, &p->p.dipm);
    convert_quat_to_quatu(p->r.quat, p->r.quatu);
#endif
  }
  else {
    MPI_Send(dip, 3, MPI_DOUBLE, pnode, REQ_SET_DIP, MPI_COMM_WORLD);
  }

  on_particle_change();
#endif
}

void mpi_send_dip_slave(int pnode, int part)
{
#ifdef DIPOLES
  if (pnode == this_node) {
    Particle *p = local_particles[part];
    MPI_Status status;
    MPI_Recv(p->r.dip, 3, MPI_DOUBLE, 0, REQ_SET_DIP,
	     MPI_COMM_WORLD, &status);
#ifdef ROTATION
    convert_dip_to_quat(p->r.dip, p->r.quat, &p->p.dipm);
    convert_quat_to_quatu(p->r.quat, p->r.quatu);
#endif
  }

  on_particle_change();
#endif
}

/********************* REQ_SET_DIPM ********/

void mpi_send_dipm(int pnode, int part, double dipm)
{
#ifdef DIPOLES
  mpi_issue(REQ_SET_DIPM, pnode, part);

  if (pnode == this_node) {
    Particle *p = local_particles[part];
    p->p.dipm = dipm;
#ifdef ROTATION
    convert_quatu_to_dip(p->r.quatu, p->p.dipm, p->r.dip);
#endif
  }
  else {
    MPI_Send(&dipm, 1, MPI_DOUBLE, pnode, REQ_SET_DIPM, MPI_COMM_WORLD);
  }

  on_particle_change();
#endif
}

void mpi_send_dipm_slave(int pnode, int part)
{
#ifdef DIPOLES
  if (pnode == this_node) {
    Particle *p = local_particles[part];
    MPI_Status status;
    MPI_Recv(&p->p.dipm, 1, MPI_DOUBLE, 0, REQ_SET_DIPM,
	     MPI_COMM_WORLD, &status);
#ifdef ROTATION
    convert_quatu_to_dip(p->r.quatu, p->p.dipm, p->r.dip);
#endif
  }

  on_particle_change();
#endif
}

/********************* REQ_SET_ISVI ********/

void mpi_send_virtual(int pnode, int part, int isVirtual)
{
#ifdef VIRTUAL_SITES
  mpi_issue(REQ_SET_ISVI, pnode, part);

  if (pnode == this_node) {
    Particle *p = local_particles[part];
    p->p.isVirtual = isVirtual;
  }
  else {
    MPI_Send(&isVirtual, 1, MPI_INT, pnode, REQ_SET_ISVI, MPI_COMM_WORLD);
  }

  on_particle_change();
#endif
}

void mpi_send_virtual_slave(int pnode, int part)
{
#ifdef VIRTUAL_SITES
  if (pnode == this_node) {
    Particle *p = local_particles[part];
    MPI_Status status;
    MPI_Recv(&p->p.isVirtual, 1, MPI_INT, 0, REQ_SET_ISVI,
	     MPI_COMM_WORLD, &status);
  }

  on_particle_change();
#endif
}

/********************* REQ_SET_BOND ********/
int mpi_send_bond(int pnode, int part, int *bond, int delete)
{
  int bond_size, stat=0;
  MPI_Status status;

  mpi_issue(REQ_SET_BOND, pnode, part);

  bond_size = (bond) ? bonded_ia_params[bond[0]].num + 1 : 0;

  if (pnode == this_node) {
    stat = local_change_bond(part, bond, delete);
    on_particle_change();
    return stat;
  }
  /* else */
  MPI_Send(&bond_size, 1, MPI_INT, pnode, REQ_SET_BOND, MPI_COMM_WORLD);
  if (bond_size)
    MPI_Send(bond, bond_size, MPI_INT, pnode, REQ_SET_BOND, MPI_COMM_WORLD);
  MPI_Send(&delete, 1, MPI_INT, pnode, REQ_SET_BOND, MPI_COMM_WORLD);
  MPI_Recv(&stat, 1, MPI_INT, pnode, REQ_SET_BOND, MPI_COMM_WORLD, &status);
  on_particle_change();
  return stat;
}

void mpi_send_bond_slave(int pnode, int part)
{
  int bond_size=0, *bond, delete=0, stat;
  MPI_Status status;

  if (pnode == this_node) {
    MPI_Recv(&bond_size, 1, MPI_INT, 0, REQ_SET_BOND, MPI_COMM_WORLD, &status);
    if (bond_size) {
      bond = (int *)malloc(bond_size*sizeof(int));
      MPI_Recv(bond, bond_size, MPI_INT, 0, REQ_SET_BOND, MPI_COMM_WORLD, &status);
    }
    else
      bond = NULL;
    MPI_Recv(&delete, 1, MPI_INT, 0, REQ_SET_BOND, MPI_COMM_WORLD, &status);
    stat = local_change_bond(part, bond, delete);
    if (bond)
      free(bond);
    MPI_Send(&stat, 1, MPI_INT, 0, REQ_SET_BOND, MPI_COMM_WORLD);
  }

  on_particle_change();
}

/****************** REQ_GET_PART ************/
void mpi_recv_part(int pnode, int part, Particle *pdata)
{
  IntList *bl = &(pdata->bl);
#ifdef EXCLUSIONS
  IntList *el = &(pdata->el);
#endif
  MPI_Status status;

  /* fetch fixed data */
  if (pnode == this_node)
    memcpy(pdata, local_particles[part], sizeof(Particle));
  else {
    mpi_issue(REQ_GET_PART, pnode, part);
    MPI_Recv(pdata, sizeof(Particle), MPI_BYTE, pnode,
	     REQ_GET_PART, MPI_COMM_WORLD, &status);
  }

  /* copy dynamic data */
  /* bonds */
  bl->max = bl->n;
  if (bl->n > 0) {
    alloc_intlist(bl, bl->n);
    if (pnode == this_node)
      memcpy(bl->e, local_particles[part]->bl.e, sizeof(int)*bl->n);
    else
      MPI_Recv(bl->e, bl->n, MPI_INT, pnode,
               REQ_GET_PART, MPI_COMM_WORLD, &status);
  }
  else
    bl->e = NULL;

#ifdef EXCLUSIONS
  /* exclusions */
  el->max = el->n;
  if (el->n > 0) {
    alloc_intlist(el, el->n);
    if (pnode == this_node)
      memcpy(el->e, local_particles[part]->el.e, sizeof(int)*el->n);
    else
      MPI_Recv(el->e, el->n, MPI_INT, pnode,
               REQ_GET_PART, MPI_COMM_WORLD, &status);
  }
  else
    el->e = NULL;
#endif
}

void mpi_recv_part_slave(int pnode, int part)
{
  Particle *p;
  if (pnode != this_node)
    return;

  p = local_particles[part];

  MPI_Send(p, sizeof(Particle), MPI_BYTE, 0, REQ_GET_PART,
	   MPI_COMM_WORLD);
  if (p->bl.n > 0)
    MPI_Send(p->bl.e, p->bl.n, MPI_INT, 0, REQ_GET_PART,
	     MPI_COMM_WORLD);
#ifdef EXCLUSIONS
  if (p->el.n > 0)
    MPI_Send(p->el.e, p->el.n, MPI_INT, 0, REQ_GET_PART,
	     MPI_COMM_WORLD);
#endif
}

/****************** REQ_REM_PART ************/
void mpi_remove_particle(int pnode, int part)
{
  mpi_issue(REQ_REM_PART, pnode, part);
  mpi_remove_particle_slave(pnode, part);
}

void mpi_remove_particle_slave(int pnode, int part)
{
  if (part != -1) {
    n_total_particles--;

    if (pnode == this_node)
      local_remove_particle(part);
    
    remove_all_bonds_to(part);
  }
  else
    local_remove_all_particles();

  on_particle_change();
}

/********************* REQ_INTEGRATE ********/
int mpi_integrate(int n_steps)
{
  mpi_issue(REQ_INTEGRATE, -1, n_steps);

  integrate_vv(n_steps);

  COMM_TRACE(fprintf(stderr, "%d: integration task %d done.\n", this_node, n_steps));

  return check_runtime_errors();
}

void mpi_integrate_slave(int pnode, int task)
{
  integrate_vv(task);
  COMM_TRACE(fprintf(stderr, "%d: integration task %d done.\n", this_node, task));

  check_runtime_errors();
}

/*************** REQ_BCAST_IA ************/
void mpi_bcast_ia_params(int i, int j)
{
  int tablesize=0;

  mpi_issue(REQ_BCAST_IA, i, j);
  tablesize = tabulated_forces.max;
#ifdef INTERFACE_CORRECTION
  int adress_tablesize = adress_tab_forces.max;
#endif
  
  if (j>=0) {
    /* non-bonded interaction parameters */
    /* INCOMPATIBLE WHEN NODES USE DIFFERENT ARCHITECTURES */
    MPI_Bcast(get_ia_param(i, j), sizeof(IA_parameters), MPI_BYTE,
	      0, MPI_COMM_WORLD);

#ifdef TABULATED
    /* If there are tabulated forces broadcast those as well */
    if ( get_ia_param(i,j)->TAB_maxval > 0) {
      /* First let all nodes know the new size for force and energy tables */
      MPI_Bcast(&tablesize, 1, MPI_INT, 0, MPI_COMM_WORLD);
      MPI_Barrier(MPI_COMM_WORLD); // Don't do anything until all nodes have this information

      /* Communicate the data */
      MPI_Bcast(tabulated_forces.e,tablesize, MPI_DOUBLE, 0 , MPI_COMM_WORLD);
      MPI_Bcast(tabulated_energies.e,tablesize, MPI_DOUBLE, 0 , MPI_COMM_WORLD);
    }    
#endif
#ifdef INTERFACE_CORRECTION
    if(get_ia_param(i,j)->ADRESS_TAB_maxval > 0) {
      MPI_Bcast(&adress_tablesize, 1, MPI_INT, 0, MPI_COMM_WORLD);
      MPI_Barrier(MPI_COMM_WORLD); // Don't do anything until all nodes have this information
      
      /* Communicate the data */
      MPI_Bcast(adress_tab_forces.e, adress_tablesize, MPI_DOUBLE, 0, MPI_COMM_WORLD);
      MPI_Bcast(adress_tab_energies.e, adress_tablesize, MPI_DOUBLE, 0, MPI_COMM_WORLD);
    }
    /* NO IC FOR TABULATED BONDED INTERACTIONS YET!! */
#endif
}
  else {
    /* bonded interaction parameters */
    /* INCOMPATIBLE WHEN NODES USE DIFFERENT ARCHITECTURES */
    MPI_Bcast(&(bonded_ia_params[i]),sizeof(Bonded_ia_parameters), MPI_BYTE,
	      0, MPI_COMM_WORLD);
#ifdef TABULATED
    /* For tabulated potentials we have to send the tables extra */
    if(bonded_ia_params[i].type == BONDED_IA_TABULATED) {
      int size = bonded_ia_params[i].p.tab.npoints;
      MPI_Bcast(bonded_ia_params[i].p.tab.f, size, MPI_DOUBLE, 0 , MPI_COMM_WORLD);
      MPI_Bcast(bonded_ia_params[i].p.tab.e, size, MPI_DOUBLE, 0 , MPI_COMM_WORLD);
    }
#endif
#ifdef OVERLAPPED
    /* For overlapped potentials we have to send the ovelapped-functions extra */
    if(bonded_ia_params[i].type == BONDED_IA_OVERLAPPED) {
      int size = bonded_ia_params[i].p.overlap.noverlaps;
      MPI_Bcast(bonded_ia_params[i].p.overlap.para_a, size, MPI_DOUBLE, 0 , MPI_COMM_WORLD);
      MPI_Bcast(bonded_ia_params[i].p.overlap.para_b, size, MPI_DOUBLE, 0 , MPI_COMM_WORLD);
      MPI_Bcast(bonded_ia_params[i].p.overlap.para_c, size, MPI_DOUBLE, 0 , MPI_COMM_WORLD);
    }
#endif
  }
  
  on_short_range_ia_change();
}

void mpi_bcast_ia_params_slave(int i, int j)
{
  if(j >= 0) { /* non-bonded interaction parameters */
    /* INCOMPATIBLE WHEN NODES USE DIFFERENT ARCHITECTURES */
    MPI_Bcast(get_ia_param(i, j), sizeof(IA_parameters), MPI_BYTE,
	      0, MPI_COMM_WORLD);
#ifdef TABULATED
    {
      int tablesize=0;
      /* If there are tabulated forces broadcast those as well */
      if ( get_ia_param(i,j)->TAB_maxval > 0) {
	/* Determine the new size for force and energy tables */
	MPI_Bcast(&tablesize,1,MPI_INT,0,MPI_COMM_WORLD);
	MPI_Barrier(MPI_COMM_WORLD);
	/* Allocate sizes accordingly */
	realloc_doublelist(&tabulated_forces, tablesize);
	realloc_doublelist(&tabulated_energies, tablesize);
	/* Now communicate the data */
	MPI_Bcast(tabulated_forces.e,tablesize, MPI_DOUBLE, 0 , MPI_COMM_WORLD);
	MPI_Bcast(tabulated_energies.e,tablesize, MPI_DOUBLE, 0 , MPI_COMM_WORLD);
      }
    }
#endif
#ifdef INTERFACE_CORRECTION 
    {
      int adress_tabsize=0;
      if ( get_ia_param(i,j)->ADRESS_TAB_maxval > 0) {
	MPI_Bcast(&adress_tabsize,1,MPI_INT,0,MPI_COMM_WORLD);
	MPI_Barrier(MPI_COMM_WORLD);
	realloc_doublelist(&adress_tab_forces, adress_tabsize);
	realloc_doublelist(&adress_tab_energies, adress_tabsize);
	MPI_Bcast(adress_tab_forces.e,adress_tabsize, MPI_DOUBLE, 0, MPI_COMM_WORLD);
	MPI_Bcast(adress_tab_energies.e,adress_tabsize, MPI_DOUBLE, 0, MPI_COMM_WORLD);
      }
    }
#endif
  }
  else { /* bonded interaction parameters */
    make_bond_type_exist(i); /* realloc bonded_ia_params on slave nodes! */
    MPI_Bcast(&(bonded_ia_params[i]),sizeof(Bonded_ia_parameters), MPI_BYTE,
	      0, MPI_COMM_WORLD);
#ifdef TABULATED
    /* For tabulated potentials we have to send the tables extra */
    if(bonded_ia_params[i].type == BONDED_IA_TABULATED) {
      int size = bonded_ia_params[i].p.tab.npoints;
      /* alloc force and energy tables on slave nodes! */
      bonded_ia_params[i].p.tab.f = (double*)malloc(size*sizeof(double));
      bonded_ia_params[i].p.tab.e = (double*)malloc(size*sizeof(double));
      MPI_Bcast(bonded_ia_params[i].p.tab.f, size, MPI_DOUBLE, 0 , MPI_COMM_WORLD);
      MPI_Bcast(bonded_ia_params[i].p.tab.e, size, MPI_DOUBLE, 0 , MPI_COMM_WORLD);
    }
#endif
#ifdef OVERLAPPED
    /* For overlapped potentials we have to send the ovelapped-functions extra */
    if(bonded_ia_params[i].type == BONDED_IA_OVERLAPPED) {
      int size = bonded_ia_params[i].p.overlap.noverlaps;
      /* alloc overlapped parameter arrays on slave nodes! */
      bonded_ia_params[i].p.overlap.para_a = (double*)malloc(size*sizeof(double));
      bonded_ia_params[i].p.overlap.para_b = (double*)malloc(size*sizeof(double));
      bonded_ia_params[i].p.overlap.para_c = (double*)malloc(size*sizeof(double));
      MPI_Bcast(bonded_ia_params[i].p.overlap.para_a, size, MPI_DOUBLE, 0 , MPI_COMM_WORLD);
      MPI_Bcast(bonded_ia_params[i].p.overlap.para_b, size, MPI_DOUBLE, 0 , MPI_COMM_WORLD);
      MPI_Bcast(bonded_ia_params[i].p.overlap.para_c, size, MPI_DOUBLE, 0 , MPI_COMM_WORLD);
    }
#endif
  }

  on_short_range_ia_change();
}

/*************** REQ_BCAST_IA_SIZE ************/

/** #ifdef THERMODYNAMIC_FORCE */
void mpi_bcast_tf_params(int i)
{
#ifdef ADRESS
  int tablesize=0;
  
  mpi_issue(REQ_BCAST_TF, i, i);
  tablesize = thermodynamic_forces.max;
  
  /* thermodynamic force parameters */
  /* non-bonded interaction parameters */
  /* INCOMPATIBLE WHEN NODES USE DIFFERENT ARCHITECTURES */
  MPI_Bcast(get_tf_param(i), sizeof(TF_parameters), MPI_BYTE,
	    0, MPI_COMM_WORLD);
  
  /* If there are tabulated forces broadcast those as well */
  if ( get_tf_param(i)->TF_TAB_maxval > 0) {
    /* First let all nodes know the new size for force and energy tables */
    MPI_Bcast(&tablesize, 1, MPI_INT, 0, MPI_COMM_WORLD);
    MPI_Barrier(MPI_COMM_WORLD); // Don't do anything until all nodes have this information
    
    /* Communicate the data */
    MPI_Bcast(thermodynamic_forces.e,tablesize, MPI_DOUBLE, 0 , MPI_COMM_WORLD);
    MPI_Bcast(thermodynamic_f_energies.e,tablesize, MPI_DOUBLE, 0 , MPI_COMM_WORLD);
    //MPI_Bcast(TF_prefactor, 1, MPI_DOUBLE, 0, MPI_COMM_WORLD);
  }
  
  //on_short_range_ia_change();
#endif
}

void mpi_bcast_tf_params_slave(int i, int j)
{
#ifdef ADRESS
  int tablesize;
  /* INCOMPATIBLE WHEN NODES USE DIFFERENT ARCHITECTURES */
  MPI_Bcast(get_tf_param(i), sizeof(TF_parameters), MPI_BYTE,
	    0, MPI_COMM_WORLD);
  tablesize=0;
  /* If there are tabulated forces broadcast those as well */
  if ( get_tf_param(i)->TF_TAB_maxval > 0) {
    /* Determine the new size for force and energy tables */
    MPI_Bcast(&tablesize,1,MPI_INT,0,MPI_COMM_WORLD);
    MPI_Barrier(MPI_COMM_WORLD);
    /* Allocate sizes accordingly */
    realloc_doublelist(&thermodynamic_forces, tablesize);
    realloc_doublelist(&thermodynamic_f_energies, tablesize);
    /* Now communicate the data */
    MPI_Bcast(thermodynamic_forces.e,tablesize, MPI_DOUBLE, 0 , MPI_COMM_WORLD);
    MPI_Bcast(thermodynamic_f_energies.e,tablesize, MPI_DOUBLE, 0 , MPI_COMM_WORLD);
  }
#endif
}


void mpi_bcast_n_particle_types(int ns)
{
  mpi_issue(REQ_BCAST_IA_SIZE, -1, ns);
  mpi_bcast_n_particle_types_slave(-1, ns);

}

void mpi_bcast_n_particle_types_slave(int pnode, int ns)
{
#ifdef ADRESS
  /** #ifdef THERMODYNAMIC_FORCE */
  realloc_tf_params(ns);
  /** #endif */
#endif
  realloc_ia_params(ns);
}

/*************** REQ_GATHER ************/
void mpi_gather_stats(int job, void *result, void *result_t, void *result_nb, void *result_t_nb)
{
  switch (job) {
  case 1:
    mpi_issue(REQ_GATHER, -1, 1);
    energy_calc(result);
    break;
  case 2:
    /* calculate and reduce (sum up) virials for 'analyze pressure' or 'analyze stress_tensor'*/
    mpi_issue(REQ_GATHER, -1, 2);
    pressure_calc(result,result_t,result_nb,result_t_nb,0);
    break;
  case 3:
    mpi_issue(REQ_GATHER, -1, 3);
    pressure_calc(result,result_t,result_nb,result_t_nb,1);
    break;
  case 4:
    mpi_issue(REQ_GATHER, -1, 4);
    predict_momentum_particles(result);
    break;
#ifdef LB
  case 5:
    mpi_issue(REQ_GATHER, -1, 5);
    lb_calc_fluid_mass(result);
    break;
  case 6: 
    mpi_issue(REQ_GATHER, -1, 6);
    lb_calc_fluid_momentum(result);
    break;
  case 7:
    mpi_issue(REQ_GATHER, -1, 7);
    lb_calc_fluid_temp(result);
    break;
#endif
  default:
    fprintf(stderr, "%d: INTERNAL ERROR: illegal request %d for REQ_GATHER\n", this_node, job);
    errexit();
  }
}

void mpi_gather_stats_slave(int ana_num, int job)
{
  switch (job) {
  case 1:
    /* calculate and reduce (sum up) energies */
    energy_calc(NULL);
    break;
  case 2:
    /* calculate and reduce (sum up) virials for 'analyze pressure' or 'analyze stress_tensor'*/
    pressure_calc(NULL,NULL,NULL,NULL,0);
    break;
  case 3:
    /* calculate and reduce (sum up) virials, revert velocities half a timestep for 'analyze p_inst' */
    pressure_calc(NULL,NULL,NULL,NULL,1);
    break;
  case 4:
    predict_momentum_particles(NULL);
    break;
#ifdef LB
  case 5:
    lb_calc_fluid_mass(NULL);
    break;
  case 6:
    lb_calc_fluid_momentum(NULL);
    break;
  case 7:
    lb_calc_fluid_temp(NULL);
    break;
#endif
  default:
    fprintf(stderr, "%d: INTERNAL ERROR: illegal request %d for REQ_GATHER\n", this_node, job);
    errexit();
  }
}

/*************** REQ_GET_LOCAL_STRESS_TENSOR ************/
void mpi_local_stress_tensor(DoubleList *TensorInBin, int bins[3], int periodic[3], double range_start[3], double range[3]) {
  
  int i,j;
  DoubleList *TensorInBin_;
  PTENSOR_TRACE(fprintf(stderr,"%d: mpi_local_stress_tensor: Broadcasting local_stress_tensor parameters\n",this_node));


  mpi_issue(REQ_GET_LOCAL_STRESS_TENSOR,-1,0);

  TensorInBin_ = malloc(bins[0]*bins[1]*bins[2]*sizeof(DoubleList));
  for ( i = 0 ; i < bins[0]*bins[1]*bins[2]; i++ ) {
    init_doublelist(&TensorInBin_[i]);
    alloc_doublelist(&TensorInBin_[i],9);
    for ( j = 0 ; j < 9 ; j++ ) {
      TensorInBin_[i].e[j] = TensorInBin[i].e[j];
      TensorInBin[i].e[j] = 0;
    }
  }
  
  MPI_Bcast(bins, 3, MPI_INT, 0, MPI_COMM_WORLD);
  MPI_Bcast(periodic, 3, MPI_INT, 0, MPI_COMM_WORLD);
  MPI_Bcast(range_start, 3, MPI_DOUBLE, 0, MPI_COMM_WORLD);
  MPI_Bcast(range, 3, MPI_DOUBLE, 0, MPI_COMM_WORLD);
  
  PTENSOR_TRACE(fprintf(stderr,"%d: mpi_local_stress_tensor: Call local_stress_tensor_calc\n",this_node));
  local_stress_tensor_calc(TensorInBin_, bins, periodic, range_start, range);
  
  PTENSOR_TRACE(fprintf(stderr,"%d: mpi_local_stress_tensor: Reduce local stress tensors with MPI_Reduce\n",this_node));
  for (i=0;i<bins[0]*bins[1]*bins[2];i++) {
    MPI_Reduce(TensorInBin_[i].e, TensorInBin[i].e, 9, MPI_DOUBLE, MPI_SUM, 0, MPI_COMM_WORLD); 
  }
  
}

void mpi_local_stress_tensor_slave(int ana_num, int job) {
  int bins[3] = {0,0,0};
  int periodic[3]= {0,0,0};
  double range_start[3]= {0,0,0};
  double range[3]= {0,0,0};
  DoubleList *TensorInBin;
  int i, j;

  MPI_Bcast(bins, 3, MPI_INT, 0, MPI_COMM_WORLD);
  MPI_Bcast(periodic, 3, MPI_INT, 0, MPI_COMM_WORLD);
  MPI_Bcast(range_start, 3, MPI_DOUBLE, 0, MPI_COMM_WORLD);
  MPI_Bcast(range, 3, MPI_DOUBLE, 0, MPI_COMM_WORLD);
  
  TensorInBin = malloc(bins[0]*bins[1]*bins[2]*sizeof(DoubleList));
  for ( i = 0 ; i < bins[0]*bins[1]*bins[2]; i++ ) {
    init_doublelist(&TensorInBin[i]);
    alloc_doublelist(&TensorInBin[i],9);
    for ( j = 0 ; j < 9 ; j++ ) {
      TensorInBin[i].e[j] = 0.0;
    }
  }
  
  local_stress_tensor_calc(TensorInBin, bins, periodic, range_start, range);

  for (i=0;i<bins[0]*bins[1]*bins[2];i++) {
    MPI_Reduce(TensorInBin[i].e, NULL, 9, MPI_DOUBLE, MPI_SUM, 0, MPI_COMM_WORLD);
    PTENSOR_TRACE(fprintf(stderr,"%d: mpi_local_stress_tensor: Tensor sent in bin %d is {",this_node,i));
    for (j=0; j<9;j++) {
      PTENSOR_TRACE(fprintf(stderr,"%f ",TensorInBin[i].e[j]));
    }
    PTENSOR_TRACE(fprintf(stderr,"}\n"));
  }

  for ( i = 0 ; i < bins[0]*bins[1]*bins[2] ; i++ ) {
    realloc_doublelist(&TensorInBin[i],0);
  }
  free(TensorInBin);
}

/*************** REQ_GETPARTS ************/
void mpi_get_particles(Particle *result, IntList *bi)
{
  IntList local_bi;
  int n_part;
  int tot_size, i, g, pnode;
  int *sizes;
  Cell *cell;
  int c;
  MPI_Status status;

  mpi_issue(REQ_GETPARTS, -1, bi != NULL);

  sizes = malloc(sizeof(int)*n_nodes);
  n_part = cells_get_n_particles();

  /* first collect number of particles on each node */
  MPI_Gather(&n_part, 1, MPI_INT, sizes, 1, MPI_INT, 0, MPI_COMM_WORLD);
  tot_size = 0;
  for (i = 0; i < n_nodes; i++)
    tot_size += sizes[i];

  if (tot_size!=n_total_particles) {
    fprintf(stderr,"%d: ERROR: mpi_get_particles: n_total_particles %d, but I counted %d. Exiting...\n",
	    this_node, n_total_particles, tot_size);
    errexit();
  }

  /* fetch particle informations into 'result' */
  init_intlist(&local_bi);
  g = 0;
  for (pnode = 0; pnode < n_nodes; pnode++) {
    if (sizes[pnode] > 0) {
      if (pnode == this_node) {
	for (c = 0; c < local_cells.n; c++) {
	  Particle *part;
	  int npart;
	  cell = local_cells.cell[c];
	  part = cell->part;
	  npart = cell->n;
	  memcpy(&result[g], part, npart*sizeof(Particle));
	  g += npart;
	  if (bi) {
	    int pc;
	    for (pc = 0; pc < npart; pc++) {
	      Particle *p = &part[pc];
	      realloc_intlist(&local_bi, local_bi.n + p->bl.n);
	      memcpy(&local_bi.e[local_bi.n], p->bl.e, p->bl.n*sizeof(int));
	      local_bi.n += p->bl.n;
	    }
	  }
	}
      }
      else {
	MPI_Recv(&result[g], sizes[pnode]*sizeof(Particle), MPI_BYTE, pnode, REQ_GETPARTS,
		 MPI_COMM_WORLD, &status);
	g += sizes[pnode];
      }
    }
  }

  /* perhaps add some debugging output */
#ifdef ELECTROSTATICS
  COMM_TRACE(for(i = 0; i < tot_size; i++) {
    printf("%d: %d -> %d %d %f (%f, %f, %f)\n", this_node, i, result[i].p.identity, result[i].p.type,
	   result[i].p.q, result[i].r.p[0], result[i].r.p[1], result[i].r.p[2]);
  });
#endif

#ifdef MAGNETOSTATICS
  COMM_TRACE(for(i = 0; i < tot_size; i++) {
    printf("%d: %d -> %d %d  (%f, %f, %f) (%f, %f, %f)\n", this_node, i, result[i].p.identity, result[i].p.type,
	   result[i].r.p[0], result[i].r.p[1], result[i].r.p[2], result[i].r.dip[0],
	   result[i].r.dip[1], result[i].r.dip[2]);
  });
#endif

  /* gather bonding information */
  if (bi) {
    int *bonds;

    init_intlist(bi);
    MPI_Gather(&local_bi.n, 1, MPI_INT, sizes, 1, MPI_INT, 0, MPI_COMM_WORLD);
    for (pnode = 0; pnode < n_nodes; pnode++) {
      if (sizes[pnode] > 0) {
	realloc_intlist(bi, bi->n + sizes[pnode]);

	if (pnode == this_node)
	  memcpy(&bi->e[bi->n], local_bi.e, sizes[pnode]*sizeof(int));
	else
	  MPI_Recv(&bi->e[bi->n], sizes[pnode], MPI_INT, pnode, REQ_GETPARTS,
		   MPI_COMM_WORLD, &status);

	bi->n += sizes[pnode];
      }
    }

    /* setup particle bond pointers into bi */
    bonds = bi->e;
    for (i = 0; i < tot_size; i++) {
      result[i].bl.e = bonds;
      bonds += result[i].bl.n;
      COMM_TRACE(if (result[i].bl.n > 0) {
	printf("(%d) part %d: bonds ", i, result[i].p.identity);
	for(g = 0; g < result[i].bl.n; g++) printf("%d ", result[i].bl.e[g]);
	printf("\n");
      });
    }
    realloc_intlist(&local_bi, 0);
  }

  COMM_TRACE(fprintf(stderr, "%d: finished\n", this_node));

  free(sizes);
}

void mpi_get_particles_slave(int pnode, int bi)
{
  int n_part;
  int g;
  Particle *result;
  Cell *cell;
  int c;

  n_part = cells_get_n_particles();

  COMM_TRACE(fprintf(stderr, "%d: get_particles_slave, %d particles\n", this_node, n_part));

  /* first collect number of particles on each node */
  MPI_Gather(&n_part, 1, MPI_INT, NULL, 1, MPI_INT,
	     0, MPI_COMM_WORLD);

  if (n_part > 0) {
    IntList local_bi;

    /* get (unsorted) particle informations as an array of type 'particle' */
    /* then get the particle information */
    result = malloc(n_part*sizeof(Particle));

    init_intlist(&local_bi);
    
    g = 0;
    for (c = 0; c < local_cells.n; c++) {
      Particle *part;
      int npart;
      cell = local_cells.cell[c];
      part = cell->part;
      npart = cell->n;
      memcpy(&result[g],part,npart*sizeof(Particle));
      g+=cell->n;
      if (bi) {
	int pc;
	for (pc = 0; pc < npart; pc++) {
	  Particle *p = &part[pc];
	  realloc_intlist(&local_bi, local_bi.n + p->bl.n);
	  memcpy(&local_bi.e[local_bi.n], p->bl.e, p->bl.n*sizeof(int));
	  local_bi.n += p->bl.n;
	}
      }
    }
    /* and send it back to the master node */
    MPI_Send(result, n_part*sizeof(Particle), MPI_BYTE, 0, REQ_GETPARTS, MPI_COMM_WORLD);
    free(result);

    if (bi) {
      COMM_TRACE(fprintf(stderr, "%d: sending bonds\n", this_node));

      MPI_Gather(&local_bi.n, 1, MPI_INT, NULL, 1, MPI_INT, 0, MPI_COMM_WORLD);      
      if (local_bi.n > 0)
	MPI_Send(local_bi.e, local_bi.n, MPI_INT, 0, REQ_GETPARTS, MPI_COMM_WORLD);
      realloc_intlist(&local_bi, 0);
    }
  }
  else {
    if (bi) {
      /* inform master node that we do not have bonds (as we don't have particles) */
      g = 0;
      MPI_Gather(&g, 1, MPI_INT, NULL, 1, MPI_INT, 0, MPI_COMM_WORLD);      
    }
  }
}

/*************** REQ_SET_TIME_STEP ************/
void mpi_set_time_step(double time_s)
{
  double old_ts = time_step;

  mpi_issue(REQ_SET_TIME_STEP, -1, 0);

  time_step = time_s;
  MPI_Bcast(&time_step, 1, MPI_DOUBLE, 0, MPI_COMM_WORLD);
  rescale_velocities(time_step / old_ts);
  on_parameter_change(FIELD_TIMESTEP);
}

void mpi_set_time_step_slave(int node, int i)
{
  double old_ts = time_step;

  MPI_Bcast(&time_step, 1, MPI_DOUBLE, 0, MPI_COMM_WORLD);
  rescale_velocities(time_step / old_ts);
  on_parameter_change(FIELD_TIMESTEP);
}

/*************** REQ_BCAST_COULOMB ************/
void mpi_bcast_coulomb_params()
{
#if  defined(ELECTROSTATICS) || defined(MAGNETOSTATICS)
  mpi_issue(REQ_BCAST_COULOMB, 1, 0);
  mpi_bcast_coulomb_params_slave(-1, 0);
#endif
}

void mpi_bcast_coulomb_params_slave(int node, int parm)
{   
#if defined(ELECTROSTATICS) || defined(MAGNETOSTATICS)
  MPI_Bcast(&coulomb, sizeof(Coulomb_parameters), MPI_BYTE, 0, MPI_COMM_WORLD);

#ifdef ELECTROSTATICS
  switch (coulomb.method) {
  case COULOMB_NONE:
    break;
#ifdef ELP3M
  case COULOMB_ELC_P3M:
    MPI_Bcast(&elc_params, sizeof(ELC_struct), MPI_BYTE, 0, MPI_COMM_WORLD);
    // fall through
  case COULOMB_P3M:
    MPI_Bcast(&p3m, sizeof(p3m_struct), MPI_BYTE, 0, MPI_COMM_WORLD);
    break;
#endif
  case COULOMB_DH:
  case COULOMB_DH_PW:
    MPI_Bcast(&dh_params, sizeof(Debye_hueckel_params), MPI_BYTE, 0, MPI_COMM_WORLD);
    break;
  case COULOMB_MMM1D:
    MPI_Bcast(&mmm1d_params, sizeof(MMM1D_struct), MPI_BYTE, 0, MPI_COMM_WORLD);
    break;
  case COULOMB_MMM2D:
    MPI_Bcast(&mmm2d_params, sizeof(MMM2D_struct), MPI_BYTE, 0, MPI_COMM_WORLD);
    break;  
  case COULOMB_MAGGS:
    MPI_Bcast(&maggs, sizeof(MAGGS_struct), MPI_BYTE, 0, MPI_COMM_WORLD); 
    break;
  case COULOMB_EWALD:
    MPI_Bcast(&ewald, sizeof(ewald_struct), MPI_BYTE, 0, MPI_COMM_WORLD);
    break;
  case COULOMB_RF:
  case COULOMB_INTER_RF:
    MPI_Bcast(&rf_params, sizeof(Reaction_field_params), MPI_BYTE, 0, MPI_COMM_WORLD);
    break;
  default:
    fprintf(stderr, "%d: INTERNAL ERROR: cannot bcast coulomb params for unknown method %d\n", this_node, coulomb.method);
    errexit();
  }
#endif

#ifdef MAGNETOSTATICS
  switch (coulomb.Dmethod) {
  case DIPOLAR_NONE:
    break;
#ifdef ELP3M
 #ifdef MDLC
  case DIPOLAR_MDLC_P3M:
    MPI_Bcast(&dlc_params, sizeof(DLC_struct), MPI_BYTE, 0, MPI_COMM_WORLD);
    // fall through
  #endif  
  case DIPOLAR_P3M:
    MPI_Bcast(&p3m, sizeof(p3m_struct), MPI_BYTE, 0, MPI_COMM_WORLD);
    break;
#endif
#ifdef DAWAANR
  case DIPOLAR_ALL_WITH_ALL_AND_NO_REPLICA :
   break;
#endif
#ifdef   MAGNETIC_DIPOLAR_DIRECT_SUM
#ifdef MDLC
 case  DIPOLAR_MDLC_DS:
     //fall trough
#endif 
 case  DIPOLAR_DS:
    break;   
#endif 
  default:
    fprintf(stderr, "%d: INTERNAL ERROR: cannot bcast dipolar params for unknown method %d\n", this_node, coulomb.Dmethod);
    errexit();
  }

#endif  
  
  on_coulomb_change();
  on_short_range_ia_change();
#endif
}

/****************** REQ_SET_EXT ************/
void mpi_send_ext(int pnode, int part, int flag, int mask, double force[3])
{
#ifdef EXTERNAL_FORCES
  int s_buf[2];
  mpi_issue(REQ_SET_EXT, pnode, part);

  if (pnode == this_node) {
    Particle *p = local_particles[part];
    /* mask out old flags */
    p->l.ext_flag &= ~mask;
    /* set new values */
    p->l.ext_flag |= flag;
    if (mask & PARTICLE_EXT_FORCE)
      memcpy(p->l.ext_force, force, 3*sizeof(double));
  }
  else {
    s_buf[0] = flag; s_buf[1] = mask;
    MPI_Send(s_buf, 2, MPI_INT, pnode, REQ_SET_EXT, MPI_COMM_WORLD);
    if (mask & PARTICLE_EXT_FORCE)
      MPI_Send(force, 3, MPI_DOUBLE, pnode, REQ_SET_EXT, MPI_COMM_WORLD);
  }

  on_particle_change();
#endif
}

void mpi_send_ext_slave(int pnode, int part)
{
#ifdef EXTERNAL_FORCES
  int s_buf[2]={0,0};
  if (pnode == this_node) {
    Particle *p = local_particles[part];
    MPI_Status status;
    MPI_Recv(s_buf, 2, MPI_INT, 0, REQ_SET_EXT, MPI_COMM_WORLD, &status);
    /* mask out old flags */
    p->l.ext_flag &= ~s_buf[1];
    /* set new values */
    p->l.ext_flag |= s_buf[0];
    
    if (s_buf[1] & PARTICLE_EXT_FORCE)
      MPI_Recv(p->l.ext_force, 3, MPI_DOUBLE, 0, REQ_SET_EXT, MPI_COMM_WORLD, &status);
  }

  on_particle_change();
#endif
}

/*************** REQ_BCAST_CONSTR ************/
void mpi_bcast_constraint(int del_num)
{
#ifdef CONSTRAINTS
  mpi_issue(REQ_BCAST_CONSTR, 0, del_num);

  if (del_num == -1) {
    /* bcast new constraint */
    MPI_Bcast(&constraints[n_constraints-1], sizeof(Constraint), MPI_BYTE, 0, MPI_COMM_WORLD);
  }
  else if (del_num == -2) {
    /* delete all constraints */
    n_constraints = 0;
    constraints = realloc(constraints,n_constraints*sizeof(Constraint));
  }
  else {
    memcpy(&constraints[del_num],&constraints[n_constraints-1],sizeof(Constraint));
    n_constraints--;
    constraints = realloc(constraints,n_constraints*sizeof(Constraint));
  }

  on_constraint_change();
#endif
}

void mpi_bcast_constraint_slave(int node, int parm)
{   
#ifdef CONSTRAINTS
  if(parm == -1) {
    n_constraints++;
    constraints = realloc(constraints,n_constraints*sizeof(Constraint));
    MPI_Bcast(&constraints[n_constraints-1], sizeof(Constraint), MPI_BYTE, 0, MPI_COMM_WORLD);
  }
  else if (parm == -2) {
    /* delete all constraints */
    n_constraints = 0;
    constraints = realloc(constraints,n_constraints*sizeof(Constraint));
  }
  else {
    memcpy(&constraints[parm],&constraints[n_constraints-1],sizeof(Constraint));
    n_constraints--;
    constraints = realloc(constraints,n_constraints*sizeof(Constraint));    
  }

  on_constraint_change();
#endif
}

/*************** REQ_BCAST_LBBOUNDARY ************/
void mpi_bcast_lb_boundary(int del_num)
{
#ifdef LB_BOUNDARIES
  mpi_issue(REQ_BCAST_LBBOUNDARY, 0, del_num);

  if (del_num == -1) {
    /* bcast new boundaries */
    MPI_Bcast(&lb_boundaries[n_lb_boundaries-1], sizeof(LB_Boundary), MPI_BYTE, 0, MPI_COMM_WORLD);
  }
  else if (del_num == -2) {
    /* delete all boundaries */
    n_lb_boundaries = 0;
    lb_boundaries = realloc(lb_boundaries,n_lb_boundaries*sizeof(LB_Boundary));
  }
  else {
    memcpy(&lb_boundaries[del_num],&lb_boundaries[n_lb_boundaries-1],sizeof(LB_Boundary));
    n_lb_boundaries--;
    lb_boundaries = realloc(lb_boundaries,n_lb_boundaries*sizeof(LB_Boundary));
  }

  on_lb_boundary_change();
#endif
}

void mpi_bcast_lb_boundary_slave(int node, int parm)
{   
#ifdef LB_BOUNDARIES
  if(parm == -1) {
    n_lb_boundaries++;
    lb_boundaries = realloc(lb_boundaries,n_lb_boundaries*sizeof(LB_Boundary));
    MPI_Bcast(&lb_boundaries[n_lb_boundaries-1], sizeof(LB_Boundary), MPI_BYTE, 0, MPI_COMM_WORLD);
  }
  else if (parm == -2) {
    /* delete all boundaries */
    n_lb_boundaries = 0;
    lb_boundaries = realloc(lb_boundaries,n_lb_boundaries*sizeof(LB_Boundary));
  }
  else {
    memcpy(&lb_boundaries[parm],&lb_boundaries[n_lb_boundaries-1],sizeof(LB_Boundary));
    n_lb_boundaries--;
    lb_boundaries = realloc(lb_boundaries,n_lb_boundaries*sizeof(LB_Boundary));    
  }

  on_lb_boundary_change();
#endif
}

/*************** REQ_RANDOM_SEED ************/
void mpi_random_seed(int cnt, long *seed) {
  long this_idum = print_random_seed();

  mpi_issue(REQ_RANDOM_SEED, -1, cnt);

  if (cnt==0) {
    RANDOM_TRACE(printf("%d: Have seed %ld\n",this_node,this_idum));
    MPI_Gather(&this_idum,1,MPI_LONG,seed,1,MPI_LONG,0,MPI_COMM_WORLD); }
  else {
    MPI_Scatter(seed,1,MPI_LONG,&this_idum,1,MPI_LONG,0,MPI_COMM_WORLD);
    RANDOM_TRACE(printf("%d: Received seed %ld\n",this_node,this_idum));
    init_random_seed(this_idum);
  }
}

void mpi_random_seed_slave(int pnode, int cnt) {
  long this_idum = print_random_seed();

  if (cnt==0) {
    RANDOM_TRACE(printf("%d: Have seed %ld\n",this_node,this_idum));
    MPI_Gather(&this_idum,1,MPI_LONG,NULL,0,MPI_LONG,0,MPI_COMM_WORLD); }
  else {
    MPI_Scatter(NULL,1,MPI_LONG,&this_idum,1,MPI_LONG,0,MPI_COMM_WORLD);
    RANDOM_TRACE(printf("%d: Received seed %ld\n",this_node,this_idum));
    init_random_seed(this_idum);
  }
}

/*************** REQ_RANDOM_STAT ************/
void mpi_random_stat(int cnt, RandomStatus *stat) {
  RandomStatus this_stat = print_random_stat();

  mpi_issue(REQ_RANDOM_STAT, -1, cnt);

  if (cnt==0) {
    RANDOM_TRACE(printf("%d: Have status %ld/%ld/...\n",this_node,this_stat.idum,this_stat.iy));
    MPI_Gather(&this_stat,1*sizeof(RandomStatus),MPI_BYTE,stat,1*sizeof(RandomStatus),MPI_BYTE,0,MPI_COMM_WORLD); }
  else {
    MPI_Scatter(stat,1*sizeof(RandomStatus),MPI_BYTE,&this_stat,1*sizeof(RandomStatus),MPI_BYTE,0,MPI_COMM_WORLD);
    RANDOM_TRACE(printf("%d: Received status %ld/%ld/...\n",this_node,this_stat.idum,this_stat.iy));
    init_random_stat(this_stat);
  }
}

void mpi_random_stat_slave(int pnode, int cnt) {
  RandomStatus this_stat = print_random_stat();

  if (cnt==0) {
    RANDOM_TRACE(printf("%d: Have status %ld/%ld/...\n",this_node,this_stat.idum,this_stat.iy));
    MPI_Gather(&this_stat,1*sizeof(RandomStatus),MPI_BYTE,NULL,0,MPI_BYTE,0,MPI_COMM_WORLD); }
  else {
    MPI_Scatter(NULL,0,MPI_BYTE,&this_stat,1*sizeof(RandomStatus),MPI_BYTE,0,MPI_COMM_WORLD);
    RANDOM_TRACE(printf("%d: Received status %ld/%ld/...\n",this_node,this_stat.idum,this_stat.iy));
    init_random_stat(this_stat);
  }
}

/*************** REQ_BCAST_LJFORCECAP ************/
void mpi_lj_cap_forces(double fc)
{
  lj_force_cap = fc;
  mpi_issue(REQ_BCAST_LFC, 1, 0);
  mpi_lj_cap_forces_slave(1, 0);
}

void mpi_lj_cap_forces_slave(int node, int parm)
{
#ifdef LENNARD_JONES
  MPI_Bcast(&lj_force_cap, 1, MPI_DOUBLE, 0, MPI_COMM_WORLD);
  calc_lj_cap_radii(lj_force_cap);
#ifdef LENNARD_JONES_GENERIC
  calc_ljgen_cap_radii(lj_force_cap);
#endif
#ifdef LJCOS2
  calc_ljcos2_cap_radii(lj_force_cap);
#endif
  on_short_range_ia_change();
#endif
}

/*************** REQ_BCAST_LJANGLEFORCECAP ************/
void mpi_ljangle_cap_forces(double fc)
{
  ljangle_force_cap = fc;
  mpi_issue(REQ_BCAST_LAFC, 1, 0);
  mpi_ljangle_cap_forces_slave(1, 0);
}

void mpi_ljangle_cap_forces_slave(int node, int parm)
{
#ifdef LJ_ANGLE
  MPI_Bcast(&ljangle_force_cap, 1, MPI_DOUBLE, 0, MPI_COMM_WORLD);
  calc_ljangle_cap_radii(ljangle_force_cap);
  on_short_range_ia_change();
#endif
}

/*************** REQ_BCAST_MORSEFORCECAP ************/
void mpi_morse_cap_forces(double fc)
{
  morse_force_cap = fc;
  mpi_issue(REQ_BCAST_MFC, 1, 0);
  mpi_morse_cap_forces_slave(1, 0);
}

void mpi_morse_cap_forces_slave(int node, int parm)
{
#ifdef MORSE
  MPI_Bcast(&morse_force_cap, 1, MPI_DOUBLE, 0, MPI_COMM_WORLD);
  calc_morse_cap_radii(morse_force_cap);
  on_short_range_ia_change();
#endif
}

/*************** REQ_BCAST_BUCKFORCECAP ************/
void mpi_buck_cap_forces(double fc)
{
#ifdef BUCKINGHAM
  buck_force_cap = fc;
  mpi_issue(REQ_BCAST_BFC, 1, 0);
  mpi_buck_cap_forces_slave(1, 0);
#endif
}

void mpi_buck_cap_forces_slave(int node, int parm)
{
#ifdef BUCKINGHAM
  MPI_Bcast(&buck_force_cap, 1, MPI_DOUBLE, 0, MPI_COMM_WORLD);
  calc_buck_cap_radii(buck_force_cap);
  on_short_range_ia_change();
#endif
}

/*************** REQ_BCAST_TABFORCECAP ************/
void mpi_tab_cap_forces(double fc)
{
#ifdef TABULATED
  tab_force_cap = fc;
  mpi_issue(REQ_BCAST_TFC, 1, 0);
  mpi_tab_cap_forces_slave(1, 0);
#endif
}

void mpi_tab_cap_forces_slave(int node, int parm)
{
#ifdef TABULATED
  MPI_Bcast(&tab_force_cap, 1, MPI_DOUBLE, 0, MPI_COMM_WORLD);
  check_tab_forcecap(tab_force_cap);
  on_short_range_ia_change();
#endif
}

/*************** REQ_GET_CONSFOR ************/
void mpi_get_constraint_force(int cons, double force[3])
{
#ifdef CONSTRAINTS
  mpi_issue(REQ_GET_CONSFOR, -1, cons);
  MPI_Reduce(constraints[cons].part_rep.f.f, force, 3, MPI_DOUBLE, MPI_SUM, 0, MPI_COMM_WORLD);
#endif
}

void mpi_get_constraint_force_slave(int node, int parm)
{
#ifdef CONSTRAINTS
  MPI_Reduce(constraints[parm].part_rep.f.f, NULL, 3, MPI_DOUBLE, MPI_SUM, 0, MPI_COMM_WORLD);
#endif
}

/*************** REQ_BIT_RANDOM_SEED ************/
void mpi_bit_random_seed(int cnt, int *seed) {
  int this_idum = print_bit_random_seed();

  mpi_issue(REQ_BIT_RANDOM_SEED, -1, cnt);

  if (cnt==0) {
    RANDOM_TRACE(printf("%d: Have seed %d\n",this_node,this_idum));
    MPI_Gather(&this_idum,1,MPI_INT,seed,1,MPI_INT,0,MPI_COMM_WORLD); }
  else {
    MPI_Scatter(seed,1,MPI_INT,&this_idum,1,MPI_INT,0,MPI_COMM_WORLD);
    RANDOM_TRACE(printf("%d: Received seed %d\n",this_node,this_idum));
    init_bit_random_generator(this_idum);
  }
}

void mpi_bit_random_seed_slave(int pnode, int cnt) {
  int this_idum = print_bit_random_seed();

  if (cnt==0) {
    RANDOM_TRACE(printf("%d: Have seed %d\n",this_node,this_idum));
    MPI_Gather(&this_idum,1,MPI_INT,NULL,0,MPI_INT,0,MPI_COMM_WORLD); }
  else {
    MPI_Scatter(NULL,1,MPI_INT,&this_idum,1,MPI_INT,0,MPI_COMM_WORLD);
    RANDOM_TRACE(printf("%d: Received seed %d\n",this_node,this_idum));
    init_bit_random_generator(this_idum);
  }
}

/*************** REQ_BIT_RANDOM_STAT ************/
void mpi_bit_random_stat(int cnt, BitRandomStatus *stat) {
  BitRandomStatus this_stat = print_bit_random_stat();

  mpi_issue(REQ_BIT_RANDOM_STAT, -1, cnt);

  if (cnt==0) {
    RANDOM_TRACE(printf("%d: Have status %d/%d/...\n",this_node,this_stat.random_pointer_1,this_stat.random_pointer_2));
    MPI_Gather(&this_stat,1*sizeof(BitRandomStatus),MPI_BYTE,stat,1*sizeof(BitRandomStatus),MPI_BYTE,0,MPI_COMM_WORLD); }
  else {
    MPI_Scatter(stat,1*sizeof(BitRandomStatus),MPI_BYTE,&this_stat,1*sizeof(BitRandomStatus),MPI_BYTE,0,MPI_COMM_WORLD);
    RANDOM_TRACE(printf("%d: Received status %d/%d/...\n",this_node,this_stat.random_pointer_1,this_stat.random_pointer_2));
    init_bit_random_stat(this_stat);
  }
}

void mpi_bit_random_stat_slave(int pnode, int cnt) {
  BitRandomStatus this_stat = print_bit_random_stat();

  if (cnt==0) {
    RANDOM_TRACE(printf("%d: Have status %d/%d/...\n",this_node,this_stat.random_pointer_1,this_stat.random_pointer_2));
    MPI_Gather(&this_stat,1*sizeof(BitRandomStatus),MPI_BYTE,NULL,0,MPI_BYTE,0,MPI_COMM_WORLD); }
  else {
    MPI_Scatter(NULL,0,MPI_BYTE,&this_stat,1*sizeof(BitRandomStatus),MPI_BYTE,0,MPI_COMM_WORLD);
    RANDOM_TRACE(printf("%d: Received status %d/%d/...\n",this_node,this_stat.random_pointer_1,this_stat.random_pointer_2));
    init_bit_random_stat(this_stat);
  }
}

/****************** REQ_RESCALE_PART ************/

void mpi_rescale_particles(int dir, double scale) {
  int pnode;

  mpi_issue(REQ_RESCALE_PART, -1, dir);
  for (pnode = 0; pnode < n_nodes; pnode++) {
    if (pnode == this_node) {
      local_rescale_particles(dir, scale); }
    else {
      MPI_Send(&scale, 1, MPI_DOUBLE, pnode, REQ_PLACE, MPI_COMM_WORLD); }
  }
  on_particle_change();
}

void mpi_rescale_particles_slave(int pnode, int dir) {
  double scale=0.0; MPI_Status status;

  MPI_Recv(&scale, 1, MPI_DOUBLE, 0, REQ_PLACE, MPI_COMM_WORLD, &status);
  local_rescale_particles(dir, scale);
  on_particle_change();
}

/*************** REQ_BCAST_CS *****************/

void mpi_bcast_cell_structure(int cs)
{
  mpi_issue(REQ_BCAST_CS, -1, cs);
  mpi_bcast_cell_structure_slave(-1, cs);
}

void mpi_bcast_cell_structure_slave(int pnode, int cs)
{
  cells_re_init(cs);
  on_cell_structure_change();
}

/*************** REQ_BCAST_NPTISO_GEOM *****************/

void mpi_bcast_nptiso_geom()
{
  mpi_issue(REQ_BCAST_NPTISO_GEOM, -1 , 0);
  mpi_bcast_nptiso_geom_slave(-1,0);

}

void mpi_bcast_nptiso_geom_slave(int node,int parm)
{
  MPI_Bcast(&nptiso.geometry, 1,MPI_INT, 0, MPI_COMM_WORLD);
  MPI_Bcast(&nptiso.dimension, 1,MPI_INT, 0, MPI_COMM_WORLD);
  MPI_Bcast(&nptiso.cubic_box, 1,MPI_INT, 0, MPI_COMM_WORLD);
  MPI_Bcast(&nptiso.non_const_dim, 1,MPI_INT, 0, MPI_COMM_WORLD);

}

/***************REQ_UPDATE_MOL_IDS *********************/

void mpi_update_mol_ids()
{
  mpi_issue(REQ_UPDATE_MOL_IDS, -1, 0);
  mpi_update_mol_ids_slave(-1, 0);
}

void mpi_update_mol_ids_slave(int node,int parm)
{
  update_mol_ids_setchains();
}

/******************* REQ_SYNC_TOPO ********************/
int mpi_sync_topo_part_info() {
  int i;
  int molsize=0;
  int moltype=0;
  int n_mols=0;
  
  mpi_issue(REQ_SYNC_TOPO,-1,0);
  n_mols = n_molecules;
  MPI_Bcast(&n_mols,1,MPI_INT,0,MPI_COMM_WORLD);

  for ( i = 0 ; i < n_molecules ; i++) {
    molsize = topology[i].part.n;
    moltype = topology[i].type;

#ifdef MOLFORCES
    MPI_Bcast(&(topology[i].trap_flag),1,MPI_INT,0,MPI_COMM_WORLD);
    MPI_Bcast(topology[i].trap_center,3,MPI_DOUBLE,0,MPI_COMM_WORLD);
    MPI_Bcast(&(topology[i].trap_spring_constant),1,MPI_DOUBLE,0,MPI_COMM_WORLD);
    MPI_Bcast(&(topology[i].drag_constant),1,MPI_DOUBLE,0,MPI_COMM_WORLD);
    MPI_Bcast(&(topology[i].noforce_flag),1,MPI_INT,0,MPI_COMM_WORLD);
    MPI_Bcast(&(topology[i].isrelative),1,MPI_INT,0,MPI_COMM_WORLD);
    MPI_Bcast(&(topology[i].favcounter),1,MPI_INT,0,MPI_COMM_WORLD);
    if (topology[i].favcounter == -1)
      MPI_Bcast(topology[i].fav,3,MPI_DOUBLE,0,MPI_COMM_WORLD);
    /* check if any molecules are trapped */
    if  ((topology[i].trap_flag != 32) && (topology[i].noforce_flag != 32)) {
      IsTrapped = 1;
    }
#endif

    MPI_Bcast(&molsize,1,MPI_INT,0,MPI_COMM_WORLD);
    MPI_Bcast(&moltype,1,MPI_INT,0,MPI_COMM_WORLD);
    MPI_Bcast(topology[i].part.e,topology[i].part.n,MPI_INT,0,MPI_COMM_WORLD);
    MPI_Bcast(&topology[i].type,1,MPI_INT,0,MPI_COMM_WORLD);
    
  }
  
  sync_topo_part_info();

  return 1;
}

void mpi_sync_topo_part_info_slave(int node,int parm ) {
  int i;
  int molsize=0;
  int moltype=0;
  int n_mols=0;

  MPI_Bcast(&n_mols,1,MPI_INT,0,MPI_COMM_WORLD);
  realloc_topology(n_mols);
  for ( i = 0 ; i < n_molecules ; i++) {

#ifdef MOLFORCES
    MPI_Bcast(&(topology[i].trap_flag),1,MPI_INT,0,MPI_COMM_WORLD);
    MPI_Bcast(topology[i].trap_center,3,MPI_DOUBLE,0,MPI_COMM_WORLD);
    MPI_Bcast(&(topology[i].trap_spring_constant),1,MPI_DOUBLE,0,MPI_COMM_WORLD);
    MPI_Bcast(&(topology[i].drag_constant),1,MPI_DOUBLE,0,MPI_COMM_WORLD);
    MPI_Bcast(&(topology[i].noforce_flag),1,MPI_INT,0,MPI_COMM_WORLD);
    MPI_Bcast(&(topology[i].isrelative),1,MPI_INT,0,MPI_COMM_WORLD);
    MPI_Bcast(&(topology[i].favcounter),1,MPI_INT,0,MPI_COMM_WORLD);
    if (topology[i].favcounter == -1)
      MPI_Bcast(topology[i].fav,3,MPI_DOUBLE,0,MPI_COMM_WORLD);
    /* check if any molecules are trapped */
    if  ((topology[i].trap_flag != 32) && (topology[i].noforce_flag != 32)) {
      IsTrapped = 1;
    }
#endif

    MPI_Bcast(&molsize,1,MPI_INT,0,MPI_COMM_WORLD);
    MPI_Bcast(&moltype,1,MPI_INT,0,MPI_COMM_WORLD);
    topology[i].type = moltype;
    realloc_intlist(&topology[i].part,topology[i].part.n = molsize);

    MPI_Bcast(topology[i].part.e,topology[i].part.n,MPI_INT,0,MPI_COMM_WORLD);
    MPI_Bcast(&topology[i].type,1,MPI_INT,0,MPI_COMM_WORLD);

  }
  

  sync_topo_part_info();

}

/******************* REQ_BCAST_LBPAR ********************/

void mpi_bcast_lb_params(int field) {
#ifdef LB
  mpi_issue(REQ_BCAST_LBPAR, -1, field);
  mpi_bcast_lb_params_slave(-1, field);
#endif
}

void mpi_bcast_lb_params_slave(int node, int field) {
#ifdef LB
  MPI_Bcast(&lbpar, sizeof(LB_Parameters), MPI_BYTE, 0, MPI_COMM_WORLD);
  on_lb_params_change(field);
#endif
}

/******************* REQ_GET_ERRS ********************/

int mpi_gather_runtime_errors(Tcl_Interp *interp, int error_code)
{
  char nr_buf[TCL_INTEGER_SPACE + 3];
  char *other_error_msg;
  int *errcnt;
  int node, n_other_error_msg;
  MPI_Status status;

  mpi_issue(REQ_GET_ERRS, -1, 0);

  if (!check_runtime_errors())
    return error_code;

  if (error_code != TCL_ERROR)
    Tcl_ResetResult(interp);
  else
    Tcl_AppendResult(interp, " ", (char *) NULL);

  Tcl_AppendResult(interp, "background_errors ", (char *) NULL);

  /* gather the maximum length of the error messages, and allocate transfer space */
  errcnt = malloc(n_nodes*sizeof(int));
  MPI_Gather(&n_error_msg, 1, MPI_INT, errcnt, 1, MPI_INT, 0, MPI_COMM_WORLD);
  /* allocate transfer buffer for maximal error message length */
  n_other_error_msg = n_error_msg;
  for (node = 1; node < n_nodes; node++)
    if (errcnt[node] > n_other_error_msg)
      n_other_error_msg = errcnt[node];
  other_error_msg = malloc(n_other_error_msg);

  /* first handle node master errors. */
  if (n_error_msg > 0)
    Tcl_AppendResult(interp, "0 ", error_msg, (char *) NULL);
    
  for (node = 1; node < n_nodes; node++) {
    if (errcnt[node] > 0) {
      MPI_Recv(other_error_msg, errcnt[node], MPI_CHAR, node, 0, MPI_COMM_WORLD, &status);
      sprintf(nr_buf, "%d ", node);

      /* check wether it's the same message as from the master, then just consent */
      if (error_msg && strcmp(other_error_msg, error_msg) == 0) {
	Tcl_AppendResult(interp, nr_buf, "<consent> ", (char *) NULL);
      }
      else {
	Tcl_AppendResult(interp, nr_buf, other_error_msg, (char *) NULL);
      }
    }
  }

  /* reset error message on master node */
  error_msg = realloc(error_msg, n_error_msg = 0);
  free(other_error_msg);
  free(errcnt);

  return TCL_ERROR;
}

void mpi_gather_runtime_errors_slave(int node, int parm)
{
  if (!check_runtime_errors())
    return;

  MPI_Gather(&n_error_msg, 1, MPI_INT, NULL, 0, MPI_INT, 0, MPI_COMM_WORLD);
  if (n_error_msg > 0) {
    MPI_Send(error_msg, n_error_msg, MPI_CHAR, 0, 0, MPI_COMM_WORLD);
    /* reset error message on slave node */
    error_msg = realloc(error_msg, n_error_msg = 0);
  }
}

/********************* REQ_SET_EXCL ********/
void mpi_send_exclusion(int part1, int part2, int delete)
{
#ifdef EXCLUSIONS
  mpi_issue(REQ_SET_EXCL, part1, part2);

  MPI_Bcast(&delete, 1, MPI_INT, 0, MPI_COMM_WORLD);
  local_change_exclusion(part1, part2, delete);
  on_particle_change();
#endif
}

void mpi_send_exclusion_slave(int part1, int part2)
{
#ifdef EXCLUSIONS
  int delete=0;
  MPI_Bcast(&delete, 1, MPI_INT, 0, MPI_COMM_WORLD);  
  local_change_exclusion(part1, part2, delete);
  on_particle_change();
#endif
}

/************** REQ_SET_FLUID **************/
void mpi_send_fluid(int node, int index, double rho, double *j, double *pi) {
#ifdef LB
  if (node==this_node) {
    lb_calc_n_equilibrium(index, rho, j, pi);
  } else {
    double data[10] = { rho, j[0], j[1], j[2], pi[0], pi[1], pi[2], pi[3], pi[4], pi[5] };
    mpi_issue(REQ_SET_FLUID, node, index);
    MPI_Send(data, 10, MPI_DOUBLE, node, REQ_SET_FLUID, MPI_COMM_WORLD);
  }
#endif
}

void mpi_send_fluid_slave(int node, int index) {
#ifdef LB
  if (node==this_node) {
    double data[10];
    MPI_Status status;
    MPI_Recv(data, 10, MPI_DOUBLE, 0, REQ_SET_FLUID, MPI_COMM_WORLD, &status);
    lb_calc_n_equilibrium(index, data[0], &data[1], &data[4]);
  }
#endif
}

/************** REQ_GET_FLUID **************/
void mpi_recv_fluid(int node, int index, double *rho, double *j, double *pi) {
#ifdef LB
  if (node==this_node) {
    lb_calc_local_fields(index, rho, j, pi);
  } else {
    double data[10];
    mpi_issue(REQ_GET_FLUID, node, index);
    MPI_Status status;
    MPI_Recv(data, 10, MPI_DOUBLE, node, REQ_GET_FLUID, MPI_COMM_WORLD, &status);
    *rho = data[0];
    j[0] = data[1];
    j[1] = data[2];
    j[2] = data[3];
    pi[0] = data[4];
    pi[1] = data[5];
    pi[2] = data[6];
    pi[3] = data[7];
    pi[4] = data[8];
    pi[5] = data[9];

  }
#endif
}

void mpi_recv_fluid_slave(int node, int index) {
#ifdef LB
  if (node==this_node) {
    double data[10];
    lb_calc_local_fields(index, &data[0], &data[1], &data[4]);
    MPI_Send(data, 10, MPI_DOUBLE, 0, REQ_GET_FLUID, MPI_COMM_WORLD);
  }
#endif
}

/************** REQ_LB_GET_BORDER_FLAG **************/
void mpi_recv_fluid_border_flag(int node, int index, int *border) {
#ifdef LB_BOUNDARIES
  if (node==this_node) {
    lb_local_fields_get_border_flag(index, border);
  } else {
    int data;
    mpi_issue(REQ_LB_GET_BORDER_FLAG, node, index);
    MPI_Status status;
    MPI_Recv(&data, 1, MPI_INT, node, REQ_LB_GET_BORDER_FLAG, MPI_COMM_WORLD, &status);
    *border = data;
  }
#endif
}

void mpi_recv_fluid_border_flag_slave(int node, int index) {
#ifdef LB_BOUNDARIES
  if (node==this_node) {
    double data;
    lb_local_fields_get_border_flag(index, &data);
    MPI_Send(&data, 1, MPI_INT, 0, REQ_LB_GET_BORDER_FLAG, MPI_COMM_WORLD);
  }
#endif
}

/********************* REQ_ICCP3M_ITERATION ********/
int mpi_iccp3m_iteration(int dummy)
{
#ifdef ELECTROSTATICS
  
  printf("(%d) requesting callback %d\n", this_node, REQ_ICCP3M_ITERATION);

  mpi_issue(REQ_ICCP3M_ITERATION, -1, 0);

  printf("(%d) performing ICC iteration \n", this_node );
  iccp3m_iteration();
  printf("(%d) performed ICC iteration \n", this_node );

  COMM_TRACE(fprintf(stderr, "%d: iccp3m iteration task %d done.\n", this_node, dummy));

  return check_runtime_errors();
#else
  return 0;
#endif

}

void mpi_iccp3m_iteration_slave(int dummy, int dummy2)
{
#ifdef ELECTROSTATICS

  printf("(%d) recieving callback %d\n", this_node, REQ_ICCP3M_ITERATION);

  printf("(%d) performing ICC iteration \n", this_node );
  iccp3m_iteration();
  printf("(%d) performed ICC iteration \n", this_node );
  COMM_TRACE(fprintf(stderr, "%d: iccp3m iteration task %d done.\n", dummy, dummy2));

  check_runtime_errors();
#endif
}


/********************* REQ_ICCP3M_INIT********/
int mpi_iccp3m_init(int n_induced_charges)
{
#ifdef ELECTROSTATICS
  /* nothing has to be done on the master node, this 
   * passes only the number of induced charges, in order for
   * slaves to allocate memory */
  
  printf("(%d) requesting callback %d\n", this_node, REQ_ICCP3M_INIT);

  mpi_issue(REQ_ICCP3M_INIT, -1, n_induced_charges);
   
  printf("(%d) broadcasting the ICC configuration\n", this_node);
  bcast_iccp3m_cfg();
  printf("(%d) broadcasted ICC configuration\n", this_node);

  COMM_TRACE(fprintf(stderr, "%d: iccp3m init task %d done.\n", this_node, n_induced_charges));

  return check_runtime_errors();
#else
  return 0;
#endif

}

void mpi_iccp3m_init_slave(int node, int dummy)
{
#ifdef ELECTROSTATICS

  printf("(%d) accepting iccp3m_init callback %d\n", this_node, REQ_ICCP3M_INIT);
  COMM_TRACE(fprintf(stderr, "%d: iccp3m iteration task %d done.\n", this_node, dummy));

  if(iccp3m_initialized==0){
    iccp3m_init();
    iccp3m_initialized=1;
 }

  printf("(%d) recieving the ICC configuration\n", this_node);
  
  bcast_iccp3m_cfg();
  
  printf("(%d) recieved ICC configuration\n", this_node);

  check_runtime_errors();
#endif
}

void mpi_recv_fluid_populations(int node, int index, double *pop) {
#ifdef LB
  if (node==this_node) {
    lb_get_populations(index, pop);
  } else {
    double data[10];
    mpi_issue(REQ_GET_FLUID_POP, node, index);
    MPI_Status status;
    MPI_Recv(pop, 19, MPI_DOUBLE, node, REQ_GET_FLUID, MPI_COMM_WORLD, &status);
  }
#endif
}

void mpi_recv_fluid_populations_slave(int node, int index) {
#ifdef LB
  if (node==this_node) {
    double data[19];
    lb_get_populations(index, data);
    MPI_Send(data, 10, MPI_DOUBLE, 0, REQ_GET_FLUID, MPI_COMM_WORLD);
  }
#endif
}


/*********************** MAIN LOOP for slaves ****************/

void mpi_loop()
{
  for (;;) {
#ifdef ASYNC_BARRIER
    MPI_Barrier(MPI_COMM_WORLD);
#endif
    MPI_Bcast(request, 3, MPI_INT, 0, MPI_COMM_WORLD);
    COMM_TRACE(fprintf(stderr, "%d: processing %s %d...\n", this_node,
		       names[request[0]], request[1]));
    if ((request[0] < 0) || (request[0] >= REQ_MAXIMUM)) {
      fprintf(stderr, "%d: INTERNAL ERROR: unknown request %d\n", this_node, request[0]);
      errexit();
    }
    slave_callbacks[request[0]](request[1], request[2]);
    COMM_TRACE(fprintf(stderr, "%d: finished %s %d %d\n", this_node,
		       names[request[0]], request[1], request[2]));
  }
}<|MERGE_RESOLUTION|>--- conflicted
+++ resolved
@@ -401,14 +401,10 @@
   "REQ_ICCP3M_ITERATION", /* 52 */
   "REQ_ICCP3M_INIT",      /* 53 */
   "SET_RINERTIA",   /* 54 */
-<<<<<<< HEAD
   "REQ_BCAST_LBBOUNDARY", /* 55 */
   "REQ_LB_GET_BORDER_FLAG" /* 56 */
   "REQ_SEND_MUE" /* 57 */
   "REQ_GET_FLUID_POP" /* 58 */
-=======
-  "SET_MU_E", /* 55 */
->>>>>>> 68f7f707
 };
 
 /** the requests are compiled here. So after a crash you get the last issued request */
